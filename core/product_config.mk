#
# Copyright (C) 2008 The Android Open Source Project
#
# Licensed under the Apache License, Version 2.0 (the "License");
# you may not use this file except in compliance with the License.
# You may obtain a copy of the License at
#
#      http://www.apache.org/licenses/LICENSE-2.0
#
# Unless required by applicable law or agreed to in writing, software
# distributed under the License is distributed on an "AS IS" BASIS,
# WITHOUT WARRANTIES OR CONDITIONS OF ANY KIND, either express or implied.
# See the License for the specific language governing permissions and
# limitations under the License.
#

# ---------------------------------------------------------------
# Generic functions
# TODO: Move these to definitions.make once we're able to include
# definitions.make before config.make.

###########################################################
## Return non-empty if $(1) is a C identifier; i.e., if it
## matches /^[a-zA-Z_][a-zA-Z0-9_]*$/.  We do this by first
## making sure that it isn't empty and doesn't start with
## a digit, then by removing each valid character.  If the
## final result is empty, then it was a valid C identifier.
##
## $(1): word to check
###########################################################

_ici_digits := 0 1 2 3 4 5 6 7 8 9
_ici_alphaunderscore := \
    a b c d e f g h i j k l m n o p q r s t u v w x y z \
    A B C D E F G H I J K L M N O P Q R S T U V W X Y Z _
define is-c-identifier
$(strip \
  $(if $(1), \
    $(if $(filter $(addsuffix %,$(_ici_digits)),$(1)), \
     , \
      $(eval w := $(1)) \
      $(foreach c,$(_ici_digits) $(_ici_alphaunderscore), \
        $(eval w := $(subst $(c),,$(w))) \
       ) \
      $(if $(w),,TRUE) \
      $(eval w :=) \
     ) \
   ) \
 )
endef

# TODO: push this into the combo files; unfortunately, we don't even
# know HOST_OS at this point.
trysed := $(shell echo a | sed -E -e 's/a/b/' 2>/dev/null)
ifeq ($(trysed),b)
  SED_EXTENDED := sed -E
else
  trysed := $(shell echo c | sed -r -e 's/c/d/' 2>/dev/null)
  ifeq ($(trysed),d)
    SED_EXTENDED := sed -r
  else
    $(error Unknown sed version)
  endif
endif

###########################################################
## List all of the files in a subdirectory in a format
## suitable for PRODUCT_COPY_FILES and
## PRODUCT_SDK_ADDON_COPY_FILES
##
## $(1): Glob to match file name
## $(2): Source directory
## $(3): Target base directory
###########################################################

define find-copy-subdir-files
$(sort $(shell find $(2) -name "$(1)" -type f | $(SED_EXTENDED) "s:($(2)/?(.*)):\\1\\:$(3)/\\2:" | sed "s://:/:g"))
endef

# ---------------------------------------------------------------
# Check for obsolete PRODUCT- and APP- goals
ifeq ($(CALLED_FROM_SETUP),true)
product_goals := $(strip $(filter PRODUCT-%,$(MAKECMDGOALS)))
ifdef product_goals
  $(error The PRODUCT-* goal is no longer supported. Use `TARGET_PRODUCT=<product> m droid` instead)
endif
unbundled_goals := $(strip $(filter APP-%,$(MAKECMDGOALS)))
ifdef unbundled_goals
  $(error The APP-* goal is no longer supported. Use `TARGET_BUILD_APPS="<app>" m droid` instead)
endif # unbundled_goals
endif

# Default to building dalvikvm on hosts that support it...
ifeq ($(HOST_OS),linux)
# ... or if the if the option is already set
ifeq ($(WITH_HOST_DALVIK),)
  WITH_HOST_DALVIK := true
endif
endif

# ---------------------------------------------------------------
# Include the product definitions.
# We need to do this to translate TARGET_PRODUCT into its
# underlying TARGET_DEVICE before we start defining any rules.
#
include $(BUILD_SYSTEM)/node_fns.mk
include $(BUILD_SYSTEM)/product.mk
include $(BUILD_SYSTEM)/device.mk

# Read in all of the product definitions specified by the AndroidProducts.mk
# files in the tree.
all_product_configs := $(get-all-product-makefiles)

all_named_products :=

# Find the product config makefile for the current product.
# all_product_configs consists items like:
# <product_name>:<path_to_the_product_makefile>
# or just <path_to_the_product_makefile> in case the product name is the
# same as the base filename of the product config makefile.
current_product_makefile :=
all_product_makefiles :=
$(foreach f, $(all_product_configs),\
    $(eval _cpm_words := $(call _decode-product-name,$(f)))\
    $(eval _cpm_word1 := $(word 1,$(_cpm_words)))\
    $(eval _cpm_word2 := $(word 2,$(_cpm_words)))\
    $(eval all_product_makefiles += $(_cpm_word2))\
    $(eval all_named_products += $(_cpm_word1))\
    $(if $(filter $(TARGET_PRODUCT),$(_cpm_word1)),\
        $(eval current_product_makefile += $(_cpm_word2)),))
_cpm_words :=
_cpm_word1 :=
_cpm_word2 :=
current_product_makefile := $(strip $(current_product_makefile))
all_product_makefiles := $(strip $(all_product_makefiles))

load_all_product_makefiles :=
ifneq (,$(filter product-graph, $(MAKECMDGOALS)))
ifeq ($(ANDROID_PRODUCT_GRAPH),--all)
load_all_product_makefiles := true
endif
endif
ifneq (,$(filter dump-products,$(MAKECMDGOALS)))
ifeq ($(ANDROID_DUMP_PRODUCTS),all)
load_all_product_makefiles := true
endif
endif

ifeq ($(load_all_product_makefiles),true)
# Import all product makefiles.
$(call import-products, $(all_product_makefiles))
else
# Import just the current product.
ifndef current_product_makefile
$(error Can not locate config makefile for product "$(TARGET_PRODUCT)")
endif
ifneq (1,$(words $(current_product_makefile)))
$(error Product "$(TARGET_PRODUCT)" ambiguous: matches $(current_product_makefile))
endif
$(call import-products, $(current_product_makefile))
endif  # Import all or just the current product makefile

# Import all the products that have made artifact path requirements, so that we can verify
# the artifacts they produce.
$(foreach makefile,$(ARTIFACT_PATH_REQUIREMENT_PRODUCTS),\
  $(if $(filter-out $(makefile),$(PRODUCTS)),$(eval $(call import-products,$(makefile))))\
)

# Sanity check
$(check-all-products)

ifneq ($(filter dump-products, $(MAKECMDGOALS)),)
$(dump-products)
endif

# Convert a short name like "sooner" into the path to the product
# file defining that product.
#
INTERNAL_PRODUCT := $(call resolve-short-product-name, $(TARGET_PRODUCT))
ifneq ($(current_product_makefile),$(INTERNAL_PRODUCT))
$(error PRODUCT_NAME inconsistent in $(current_product_makefile) and $(INTERNAL_PRODUCT))
endif
current_product_makefile :=
all_product_makefiles :=
all_product_configs :=

############################################################################
# Strip and assign the PRODUCT_ variables.
$(call strip-product-vars)

#############################################################################
# Sanity check and assign default values

TARGET_DEVICE := $(PRODUCT_DEVICE)

# TODO: also keep track of things like "port", "land" in product files.

# Figure out which resoure configuration options to use for this
# product.
# If CUSTOM_LOCALES contains any locales not already included
# in PRODUCT_LOCALES, add them to PRODUCT_LOCALES.
extra_locales := $(filter-out $(PRODUCT_LOCALES),$(CUSTOM_LOCALES))
ifneq (,$(extra_locales))
  ifneq ($(CALLED_FROM_SETUP),true)
    # Don't spam stdout, because envsetup.sh may be scraping values from it.
    $(info Adding CUSTOM_LOCALES [$(extra_locales)] to PRODUCT_LOCALES [$(PRODUCT_LOCALES)])
  endif
  PRODUCT_LOCALES += $(extra_locales)
  extra_locales :=
endif

# Add PRODUCT_LOCALES to PRODUCT_AAPT_CONFIG
PRODUCT_AAPT_CONFIG := $(PRODUCT_LOCALES) $(PRODUCT_AAPT_CONFIG)

# Keep a copy of the space-separated config
PRODUCT_AAPT_CONFIG_SP := $(PRODUCT_AAPT_CONFIG)
PRODUCT_AAPT_CONFIG := $(subst $(space),$(comma),$(PRODUCT_AAPT_CONFIG))

ifndef PRODUCT_SYSTEM_NAME
  PRODUCT_SYSTEM_NAME := $(PRODUCT_NAME)
endif
ifndef PRODUCT_SYSTEM_DEVICE
  PRODUCT_SYSTEM_DEVICE := $(PRODUCT_DEVICE)
endif
ifndef PRODUCT_SYSTEM_BRAND
  PRODUCT_SYSTEM_BRAND := $(PRODUCT_BRAND)
endif
ifndef PRODUCT_MODEL
  PRODUCT_MODEL := $(PRODUCT_NAME)
endif
ifndef PRODUCT_SYSTEM_MODEL
  PRODUCT_SYSTEM_MODEL := $(PRODUCT_MODEL)
endif

ifndef PRODUCT_MANUFACTURER
  PRODUCT_MANUFACTURER := unknown
endif
ifndef PRODUCT_SYSTEM_MANUFACTURER
  PRODUCT_SYSTEM_MANUFACTURER := $(PRODUCT_MANUFACTURER)
endif

ifndef PRODUCT_CHARACTERISTICS
  TARGET_AAPT_CHARACTERISTICS := default
else
  TARGET_AAPT_CHARACTERISTICS := $(PRODUCT_CHARACTERISTICS)
endif

ifdef PRODUCT_DEFAULT_DEV_CERTIFICATE
  ifneq (1,$(words $(PRODUCT_DEFAULT_DEV_CERTIFICATE)))
    $(error PRODUCT_DEFAULT_DEV_CERTIFICATE='$(PRODUCT_DEFAULT_DEV_CERTIFICATE)', \
      only 1 certificate is allowed.)
  endif
endif

ENFORCE_SYSTEM_CERTIFICATE := $(PRODUCT_ENFORCE_ARTIFACT_SYSTEM_CERTIFICATE_REQUIREMENT)
ENFORCE_SYSTEM_CERTIFICATE_WHITELIST := $(PRODUCT_ARTIFACT_SYSTEM_CERTIFICATE_REQUIREMENT_WHITELIST)

PRODUCT_OTA_PUBLIC_KEYS := $(sort $(PRODUCT_OTA_PUBLIC_KEYS))
PRODUCT_EXTRA_RECOVERY_KEYS := $(sort $(PRODUCT_EXTRA_RECOVERY_KEYS))

# Resolve and setup per-module dex-preopt configs.
DEXPREOPT_DISABLED_MODULES :=
# If a module has multiple setups, the first takes precedence.
_pdpmc_modules :=
$(foreach c,$(PRODUCT_DEX_PREOPT_MODULE_CONFIGS),\
  $(eval m := $(firstword $(subst =,$(space),$(c))))\
  $(if $(filter $(_pdpmc_modules),$(m)),,\
    $(eval _pdpmc_modules += $(m))\
    $(eval cf := $(patsubst $(m)=%,%,$(c)))\
    $(eval cf := $(subst $(_PDPMC_SP_PLACE_HOLDER),$(space),$(cf)))\
    $(if $(filter disable,$(cf)),\
      $(eval DEXPREOPT_DISABLED_MODULES += $(m)),\
      $(eval DEXPREOPT.$(TARGET_PRODUCT).$(m).CONFIG := $(cf)))))
_pdpmc_modules :=


# Resolve and setup per-module sanitizer configs.
# If a module has multiple setups, the first takes precedence.
_psmc_modules :=
$(foreach c,$(PRODUCT_SANITIZER_MODULE_CONFIGS),\
  $(eval m := $(firstword $(subst =,$(space),$(c))))\
  $(if $(filter $(_psmc_modules),$(m)),,\
    $(eval _psmc_modules += $(m))\
    $(eval cf := $(patsubst $(m)=%,%,$(c)))\
    $(eval cf := $(subst $(_PSMC_SP_PLACE_HOLDER),$(space),$(cf)))\
    $(eval SANITIZER.$(TARGET_PRODUCT).$(m).CONFIG := $(cf))))
_psmc_modules :=

# Reset ADB keys for non-debuggable builds
ifeq (,$(filter eng userdebug,$(TARGET_BUILD_VARIANT)),)
  PRODUCT_ADB_KEYS :=
endif
ifneq ($(filter-out 0 1,$(words $(PRODUCT_ADB_KEYS))),)
  $(error Only one file may be in PRODUCT_ADB_KEYS: $(PRODUCT_ADB_KEYS))
endif

ifndef PRODUCT_USE_DYNAMIC_PARTITIONS
  PRODUCT_USE_DYNAMIC_PARTITIONS := $(PRODUCT_RETROFIT_DYNAMIC_PARTITIONS)
endif

# All requirements of PRODUCT_USE_DYNAMIC_PARTITIONS falls back to
# PRODUCT_USE_DYNAMIC_PARTITIONS if not defined.
ifndef PRODUCT_USE_DYNAMIC_PARTITION_SIZE
  PRODUCT_USE_DYNAMIC_PARTITION_SIZE := $(PRODUCT_USE_DYNAMIC_PARTITIONS)
endif

ifndef PRODUCT_BUILD_SUPER_PARTITION
  PRODUCT_BUILD_SUPER_PARTITION := $(PRODUCT_USE_DYNAMIC_PARTITIONS)
endif

ifeq ($(PRODUCT_OTA_ENFORCE_VINTF_KERNEL_REQUIREMENTS),)
  ifdef PRODUCT_SHIPPING_API_LEVEL
    ifeq (true,$(call math_gt_or_eq,$(PRODUCT_SHIPPING_API_LEVEL),29))
      PRODUCT_OTA_ENFORCE_VINTF_KERNEL_REQUIREMENTS := true
    endif
  endif
endif

# If build command defines OVERRIDE_PRODUCT_EXTRA_VNDK_VERSIONS,
# override PRODUCT_EXTRA_VNDK_VERSIONS with it.
ifdef OVERRIDE_PRODUCT_EXTRA_VNDK_VERSIONS
  PRODUCT_EXTRA_VNDK_VERSIONS := $(OVERRIDE_PRODUCT_EXTRA_VNDK_VERSIONS)
endif

$(KATI_obsolete_var OVERRIDE_PRODUCT_EXTRA_VNDK_VERSIONS \
    ,Use PRODUCT_EXTRA_VNDK_VERSIONS instead)

define product-overrides-config
$$(foreach rule,$$(PRODUCT_$(1)_OVERRIDES),\
    $$(if $$(filter 2,$$(words $$(subst :,$$(space),$$(rule)))),,\
        $$(error Rule "$$(rule)" in PRODUCT_$(1)_OVERRIDE is not <module_name>:<new_value>)))
endef

$(foreach var, \
    MANIFEST_PACKAGE_NAME \
    PACKAGE_NAME \
    CERTIFICATE, \
  $(eval $(call product-overrides-config,$(var))))

# Macro to use below. $(1) is the name of the partition
define product-build-image-config
ifneq ($$(filter-out true false,$$(PRODUCT_BUILD_$(1)_IMAGE)),)
    $$(error Invalid PRODUCT_BUILD_$(1)_IMAGE: $$(PRODUCT_BUILD_$(1)_IMAGE) -- true false and empty are supported)
endif
endef

# Copy and check the value of each PRODUCT_BUILD_*_IMAGE variable
$(foreach image, \
    SYSTEM \
    SYSTEM_OTHER \
    VENDOR \
    PRODUCT \
<<<<<<< HEAD
    PRODUCT_SERVICES \
=======
    SYSTEM_EXT \
>>>>>>> 5e9a20c3
    ODM \
    CACHE \
    RAMDISK \
    USERDATA \
    BOOT \
    RECOVERY, \
  $(eval $(call product-build-image-config,$(image))))

product-build-image-config :=

$(call readonly-product-vars)<|MERGE_RESOLUTION|>--- conflicted
+++ resolved
@@ -350,11 +350,7 @@
     SYSTEM_OTHER \
     VENDOR \
     PRODUCT \
-<<<<<<< HEAD
-    PRODUCT_SERVICES \
-=======
     SYSTEM_EXT \
->>>>>>> 5e9a20c3
     ODM \
     CACHE \
     RAMDISK \
