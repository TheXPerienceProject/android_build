--- conflicted
+++ resolved
@@ -34,14 +34,11 @@
     cxx_compare := false
   endif
 
-<<<<<<< HEAD
-=======
   ifdef RBE_CXX_COMPARE
     cxx_compare := $(RBE_CXX_COMPARE)
   else
     cxx_compare := "false"
   endif
->>>>>>> 37e13f46
 
   ifdef RBE_JAVAC_EXEC_STRATEGY
     javac_exec_strategy := $(RBE_JAVAC_EXEC_STRATEGY)
