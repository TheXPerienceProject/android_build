# Java prebuilt coming from Soong.
# Extra inputs:
# LOCAL_SOONG_BUILT_INSTALLED
# LOCAL_SOONG_CLASSES_JAR
# LOCAL_SOONG_HEADER_JAR
# LOCAL_SOONG_DEX_JAR
# LOCAL_SOONG_JACOCO_REPORT_CLASSES_JAR

ifneq ($(LOCAL_MODULE_MAKEFILE),$(SOONG_ANDROID_MK))
  $(call pretty-error,soong_java_prebuilt.mk may only be used from Soong)
endif

LOCAL_MODULE_SUFFIX := .jar
LOCAL_BUILT_MODULE_STEM := javalib.jar

intermediates.COMMON := $(call local-intermediates-dir,COMMON)

full_classes_jar := $(intermediates.COMMON)/classes.jar
full_classes_pre_proguard_jar := $(intermediates.COMMON)/classes-pre-proguard.jar
full_classes_header_jar := $(intermediates.COMMON)/classes-header.jar
common_javalib.jar := $(intermediates.COMMON)/javalib.jar

ifdef LOCAL_SOONG_AAR
  LOCAL_ADDITIONAL_CHECKED_MODULE += $(LOCAL_SOONG_AAR)
endif

#######################################
include $(BUILD_SYSTEM)/base_rules.mk
#######################################

ifdef LOCAL_SOONG_CLASSES_JAR
  $(eval $(call copy-one-file,$(LOCAL_SOONG_CLASSES_JAR),$(full_classes_jar)))
  $(eval $(call copy-one-file,$(LOCAL_SOONG_CLASSES_JAR),$(full_classes_pre_proguard_jar)))
  $(eval $(call add-dependency,$(LOCAL_BUILT_MODULE),$(full_classes_jar)))

  ifneq ($(TURBINE_ENABLED),false)
    ifdef LOCAL_SOONG_HEADER_JAR
      $(eval $(call copy-one-file,$(LOCAL_SOONG_HEADER_JAR),$(full_classes_header_jar)))
    else
      $(eval $(call copy-one-file,$(full_classes_jar),$(full_classes_header_jar)))
    endif
  endif # TURBINE_ENABLED != false
endif

$(eval $(call copy-one-file,$(LOCAL_PREBUILT_MODULE_FILE),$(LOCAL_BUILT_MODULE)))

ifdef LOCAL_SOONG_JACOCO_REPORT_CLASSES_JAR
  $(eval $(call copy-one-file,$(LOCAL_SOONG_JACOCO_REPORT_CLASSES_JAR),\
    $(intermediates.COMMON)/jacoco-report-classes.jar))
  $(call add-dependency,$(common_javalib.jar),\
    $(intermediates.COMMON)/jacoco-report-classes.jar)
endif

ifdef LOCAL_SOONG_RESOURCE_EXPORT_PACKAGE
  my_res_package := $(intermediates.COMMON)/package-res.apk

  $(my_res_package): $(LOCAL_SOONG_RESOURCE_EXPORT_PACKAGE)
	@echo "Copy: $@"
	$(copy-file-to-target)

  $(call add-dependency,$(LOCAL_BUILT_MODULE),$(my_res_package))

  my_proguard_flags := $(intermediates.COMMON)/export_proguard_flags
  $(my_proguard_flags): $(LOCAL_SOONG_EXPORT_PROGUARD_FLAGS)
	@echo "Export proguard flags: $@"
	rm -f $@
	touch $@
	for f in $+; do \
		echo -e "\n# including $$f" >>$@; \
		cat $$f >>$@; \
	done

  $(call add-dependency,$(LOCAL_BUILT_MODULE),$(my_proguard_flags))

  my_static_library_extra_packages := $(intermediates.COMMON)/extra_packages
  $(eval $(call copy-one-file,$(LOCAL_SOONG_STATIC_LIBRARY_EXTRA_PACKAGES),$(my_static_library_extra_packages)))
  $(call add-dependency,$(LOCAL_BUILT_MODULE),$(my_static_library_extra_packages))

  my_static_library_android_manifest := $(intermediates.COMMON)/manifest/AndroidManifest.xml
  $(eval $(call copy-one-file,$(LOCAL_FULL_MANIFEST_FILE),$(my_static_library_android_manifest)))
  $(call add-dependency,$(LOCAL_BUILT_MODULE),$(my_static_library_android_manifest))
endif # LOCAL_SOONG_RESOURCE_EXPORT_PACKAGE


ifdef LOCAL_SOONG_DEX_JAR
  ifndef LOCAL_IS_HOST_MODULE
    ifneq ($(filter $(LOCAL_MODULE),$(PRODUCT_BOOT_JARS)),)  # is_boot_jar
      ifeq (true,$(WITH_DEXPREOPT))
        # For libart, the boot jars' odex files are replaced by $(DEFAULT_DEX_PREOPT_INSTALLED_IMAGE).
        # We use this installed_odex trick to get boot.art installed.
        installed_odex := $(DEFAULT_DEX_PREOPT_INSTALLED_IMAGE)
        # Append the odex for the 2nd arch if we have one.
        installed_odex += $($(TARGET_2ND_ARCH_VAR_PREFIX)DEFAULT_DEX_PREOPT_INSTALLED_IMAGE)
        ALL_MODULES.$(my_register_name).INSTALLED += $(installed_odex)
        # Make sure to install the .odex and .vdex when you run "make <module_name>"
       $(my_all_targets): $(installed_odex)
<<<<<<< HEAD
=======
       # Copy $(LOCAL_BUILT_MODULE) and its dependencies when installing boot.art
       $(DEFAULT_DEX_PREOPT_INSTALLED_IMAGE): $(LOCAL_BUILT_MODULE)
>>>>>>> 6ba7b178
      endif
    endif # is_boot_jar

    $(eval $(call copy-one-file,$(LOCAL_SOONG_DEX_JAR),$(common_javalib.jar)))
    $(eval $(call add-dependency,$(LOCAL_BUILT_MODULE),$(common_javalib.jar)))
    $(eval $(call add-dependency,$(common_javalib.jar),$(full_classes_jar)))
    ifneq ($(TURBINE_ENABLED),false)
      $(eval $(call add-dependency,$(common_javalib.jar),$(full_classes_header_jar)))
    endif
  endif

  java-dex : $(LOCAL_BUILT_MODULE)
else  # LOCAL_SOONG_DEX_JAR
  ifndef LOCAL_UNINSTALLABLE_MODULE
    ifndef LOCAL_IS_HOST_MODULE
      $(call pretty-error,Installable device module must have LOCAL_SOONG_DEX_JAR set)
    endif
  endif
endif  # LOCAL_SOONG_DEX_JAR

my_built_installed := $(foreach f,$(LOCAL_SOONG_BUILT_INSTALLED),\
  $(call word-colon,1,$(f)):$(PRODUCT_OUT)$(call word-colon,2,$(f)))
my_installed := $(call copy-many-files, $(my_built_installed))
ALL_MODULES.$(my_register_name).INSTALLED += $(my_installed)
ALL_MODULES.$(my_register_name).BUILT_INSTALLED += $(my_built_installed)
$(my_register_name): $(my_installed)

ifdef LOCAL_SOONG_AAR
  ALL_MODULES.$(LOCAL_MODULE).AAR := $(LOCAL_SOONG_AAR)
endif

javac-check : $(full_classes_jar)
javac-check-$(LOCAL_MODULE) : $(full_classes_jar)
.PHONY: javac-check-$(LOCAL_MODULE)

ifndef LOCAL_IS_HOST_MODULE
ifeq ($(LOCAL_SDK_VERSION),system_current)
my_link_type := java:system
else ifneq (,$(call has-system-sdk-version,$(LOCAL_SDK_VERSION)))
my_link_type := java:system
else ifeq ($(LOCAL_SDK_VERSION),core_current)
my_link_type := java:core
else ifneq ($(LOCAL_SDK_VERSION),)
my_link_type := java:sdk
else
my_link_type := java:platform
endif
# warn/allowed types are both empty because Soong modules can't depend on
# make-defined modules.
my_warn_types :=
my_allowed_types :=

my_link_deps :=
my_2nd_arch_prefix := $(LOCAL_2ND_ARCH_VAR_PREFIX)
my_common := COMMON
include $(BUILD_SYSTEM)/link_type.mk
endif # !LOCAL_IS_HOST_MODULE

# LOCAL_EXPORT_SDK_LIBRARIES set by soong is written to exported-sdk-libs file
my_exported_sdk_libs_file := $(intermediates.COMMON)/exported-sdk-libs
$(my_exported_sdk_libs_file): PRIVATE_EXPORTED_SDK_LIBS := $(LOCAL_EXPORT_SDK_LIBRARIES)
$(my_exported_sdk_libs_file):
	@echo "Export SDK libs $@"
	$(hide) mkdir -p $(dir $@) && rm -f $@
	$(if $(PRIVATE_EXPORTED_SDK_LIBS),\
		$(hide) echo $(PRIVATE_EXPORTED_SDK_LIBS) | tr ' ' '\n' > $@,\
		$(hide) touch $@)

SOONG_ALREADY_CONV := $(SOONG_ALREADY_CONV) $(LOCAL_MODULE)<|MERGE_RESOLUTION|>--- conflicted
+++ resolved
@@ -94,11 +94,8 @@
         ALL_MODULES.$(my_register_name).INSTALLED += $(installed_odex)
         # Make sure to install the .odex and .vdex when you run "make <module_name>"
        $(my_all_targets): $(installed_odex)
-<<<<<<< HEAD
-=======
        # Copy $(LOCAL_BUILT_MODULE) and its dependencies when installing boot.art
        $(DEFAULT_DEX_PREOPT_INSTALLED_IMAGE): $(LOCAL_BUILT_MODULE)
->>>>>>> 6ba7b178
       endif
     endif # is_boot_jar
 
