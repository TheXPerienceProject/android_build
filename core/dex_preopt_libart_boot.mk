# Rules to build boot.art
# Input variables:
#   my_2nd_arch_prefix: indicates if this is to build for the 2nd arch.

# The image "location" is a symbolic path that with multiarchitecture
# support doesn't really exist on the device. Typically it is
# /system/framework/boot.art and should be the same for all supported
# architectures on the device. The concrete architecture specific
# content actually ends up in a "filename" that contains an
# architecture specific directory name such as arm, arm64, mips,
# mips64, x86, x86_64.
#
# Here are some example values for an x86_64 / x86 configuration:
#
# DEFAULT_DEX_PREOPT_BUILT_IMAGE_LOCATION=out/target/product/generic_x86_64/dex_bootjars/system/framework/boot.art
# DEFAULT_DEX_PREOPT_BUILT_IMAGE_FILENAME=out/target/product/generic_x86_64/dex_bootjars/system/framework/x86_64/boot.art
# LIBART_BOOT_IMAGE=/system/framework/x86_64/boot.art
#
# 2ND_DEFAULT_DEX_PREOPT_BUILT_IMAGE_LOCATION=out/target/product/generic_x86_64/dex_bootjars/system/framework/boot.art
# 2ND_DEFAULT_DEX_PREOPT_BUILT_IMAGE_FILENAME=out/target/product/generic_x86_64/dex_bootjars/system/framework/x86/boot.art
# 2ND_LIBART_BOOT_IMAGE=/system/framework/x86/boot.art

$(my_2nd_arch_prefix)LIBART_BOOT_IMAGE_FILENAME := /$(DEXPREOPT_BOOT_JAR_DIR)/$($(my_2nd_arch_prefix)DEX2OAT_TARGET_ARCH)/boot.art

# The .oat with symbols
$(my_2nd_arch_prefix)LIBART_TARGET_BOOT_OAT_UNSTRIPPED := $(TARGET_OUT_UNSTRIPPED)$(patsubst %.art,%.oat,$($(my_2nd_arch_prefix)LIBART_BOOT_IMAGE_FILENAME))

$(my_2nd_arch_prefix)DEFAULT_DEX_PREOPT_INSTALLED_IMAGE := $(PRODUCT_OUT)$($(my_2nd_arch_prefix)LIBART_BOOT_IMAGE_FILENAME)
$(my_2nd_arch_prefix)LIBART_TARGET_BOOT_ART_EXTRA_INSTALLED_FILES := $(addprefix $(dir $($(my_2nd_arch_prefix)DEFAULT_DEX_PREOPT_INSTALLED_IMAGE)),\
    $(LIBART_TARGET_BOOT_ART_EXTRA_FILES))
$(my_2nd_arch_prefix)LIBART_TARGET_BOOT_ART_VDEX_INSTALLED_FILES := $(addprefix $(dir $($(my_2nd_arch_prefix)DEFAULT_DEX_PREOPT_INSTALLED_IMAGE)),\
    $(LIBART_TARGET_BOOT_ART_VDEX_FILES))

# If we have a dirty-image-objects file, create a parameter.
DIRTY_IMAGE_OBJECTS_FLAGS :=
ifneq ($(DIRTY_IMAGE_OBJECTS),)
  DIRTY_IMAGE_OBJECTS_FLAGS := --dirty-image-objects=$(DIRTY_IMAGE_OBJECTS)
endif

# The rule to install boot.art
# Depends on installed boot.oat, boot-*.art, boot-*.oat
$($(my_2nd_arch_prefix)DEFAULT_DEX_PREOPT_INSTALLED_IMAGE) : $($(my_2nd_arch_prefix)DEFAULT_DEX_PREOPT_BUILT_IMAGE_FILENAME) | $(ACP) $($(my_2nd_arch_prefix)LIBART_TARGET_BOOT_ART_EXTRA_INSTALLED_FILES) $($(my_2nd_arch_prefix)LIBART_TARGET_BOOT_ART_VDEX_INSTALLED_SHARED_FILES)
	@echo "Install: $@"
	$(copy-file-to-target)

# The rule to install boot.oat, boot-*.art, boot-*.oat
# Depends on built-but-not-installed boot.art
$($(my_2nd_arch_prefix)LIBART_TARGET_BOOT_ART_EXTRA_INSTALLED_FILES) : $($(my_2nd_arch_prefix)DEFAULT_DEX_PREOPT_BUILT_IMAGE_FILENAME)  | $(ACP)
	@echo "Install: $@"
	@mkdir -p $(dir $@)
	$(hide) $(ACP) -fp $(dir $<)$(notdir $@) $@

ifeq (,$(my_out_boot_image_profile_location))
my_boot_image_flags := --image-classes=$(PRELOADED_CLASSES)
else
my_boot_image_flags := --compiler-filter=speed-profile
my_boot_image_flags += --profile-file=$(my_out_boot_image_profile_location)
endif
my_boot_image_flags += $(DIRTY_IMAGE_OBJECTS_FLAGS)

ifneq (addresstrue,$(SANITIZE_TARGET)$(SANITIZE_LITE))
# Skip recompiling the boot image for the second sanitization phase. We'll get separate paths
# and invalidate first-stage artifacts which are crucial to SANITIZE_LITE builds.
# Note: this is technically incorrect. Compiled code contains stack checks which may depend
#       on ASAN settings.

# Use ANDROID_LOG_TAGS to suppress most logging by default...
ifeq (,$(ART_BOOT_IMAGE_EXTRA_ARGS))
DEX2OAT_BOOT_IMAGE_LOG_TAGS := ANDROID_LOG_TAGS="*:e"
else
# ...unless the boot image is generated specifically for testing, then allow all logging.
DEX2OAT_BOOT_IMAGE_LOG_TAGS := ANDROID_LOG_TAGS="*:v"
endif

# An additional message to print on dex2oat failure.
DEX2OAT_FAILURE_MESSAGE := ERROR: Dex2oat failed to compile a boot image.
DEX2OAT_FAILURE_MESSAGE += It is likely that the boot classpath is inconsistent.
ifeq ($(ONE_SHOT_MAKEFILE),)
  DEX2OAT_FAILURE_MESSAGE += Rebuild with ART_BOOT_IMAGE_EXTRA_ARGS="--runtime-arg -verbose:verifier" to see verification errors.
else
  DEX2OAT_FAILURE_MESSAGE += Build with m, mma, or mmma instead of mm or mmm to remedy the situation.
endif

$($(my_2nd_arch_prefix)DEFAULT_DEX_PREOPT_BUILT_IMAGE_FILENAME): PRIVATE_BOOT_IMAGE_FLAGS := $(my_boot_image_flags)
$($(my_2nd_arch_prefix)DEFAULT_DEX_PREOPT_BUILT_IMAGE_FILENAME): PRIVATE_2ND_ARCH_VAR_PREFIX := $(my_2nd_arch_prefix)
# Use dex2oat debug version for better error reporting
# Pass --avoid-storing-invocation to make the output deterministics between
# different products that may have different paths on the command line.
$($(my_2nd_arch_prefix)DEFAULT_DEX_PREOPT_BUILT_IMAGE_FILENAME) : $(LIBART_TARGET_BOOT_DEX_FILES) $(PRELOADED_CLASSES) $(DIRTY_IMAGE_OBJECTS) $(DEX2OAT_DEPENDENCY) $(my_out_boot_image_profile_location)
	@echo "target dex2oat: $@"
	@mkdir -p $(dir $@)
	@mkdir -p $(dir $($(PRIVATE_2ND_ARCH_VAR_PREFIX)LIBART_TARGET_BOOT_OAT_UNSTRIPPED))
	@rm -f $(dir $@)/*.art $(dir $@)/*.oat
	@rm -f $(dir $($(PRIVATE_2ND_ARCH_VAR_PREFIX)LIBART_TARGET_BOOT_OAT_UNSTRIPPED))/*.art
	@rm -f $(dir $($(PRIVATE_2ND_ARCH_VAR_PREFIX)LIBART_TARGET_BOOT_OAT_UNSTRIPPED))/*.oat
	$(hide) $(DEX2OAT_BOOT_IMAGE_LOG_TAGS) $(DEX2OAT) --runtime-arg -Xms$(DEX2OAT_IMAGE_XMS) \
		--avoid-storing-invocation \
		--runtime-arg -Xmx$(DEX2OAT_IMAGE_XMX) \
		$(PRIVATE_BOOT_IMAGE_FLAGS) \
		$(addprefix --dex-file=,$(LIBART_TARGET_BOOT_DEX_FILES)) \
		$(addprefix --dex-location=,$(LIBART_TARGET_BOOT_DEX_LOCATIONS)) \
		--generate-debug-info --generate-build-id \
		--oat-symbols=$($(PRIVATE_2ND_ARCH_VAR_PREFIX)LIBART_TARGET_BOOT_OAT_UNSTRIPPED) \
		--strip \
		--oat-file=$(patsubst %.art,%.oat,$@) \
		--oat-location=$(patsubst %.art,%.oat,$($(PRIVATE_2ND_ARCH_VAR_PREFIX)LIBART_BOOT_IMAGE_FILENAME)) \
		--image=$@ --base=$(LIBART_IMG_TARGET_BASE_ADDRESS) \
		--instruction-set=$($(PRIVATE_2ND_ARCH_VAR_PREFIX)DEX2OAT_TARGET_ARCH) \
		--instruction-set-variant=$($(PRIVATE_2ND_ARCH_VAR_PREFIX)DEX2OAT_TARGET_CPU_VARIANT) \
		--instruction-set-features=$($(PRIVATE_2ND_ARCH_VAR_PREFIX)DEX2OAT_TARGET_INSTRUCTION_SET_FEATURES) \
		--android-root=$(PRODUCT_OUT)/system \
		--no-inline-from=core-oj.jar \
		--abort-on-hard-verifier-error \
		--abort-on-soft-verifier-error \
<<<<<<< HEAD
		$(PRODUCT_DEX_PREOPT_BOOT_FLAGS) $(GLOBAL_DEXPREOPT_FLAGS) $(ART_BOOT_IMAGE_EXTRA_ARGS) \
=======
		$(PRODUCT_DEX_PREOPT_BOOT_FLAGS) $(ART_BOOT_IMAGE_EXTRA_ARGS) \
>>>>>>> 83da2a07
		|| ( echo "$(DEX2OAT_FAILURE_MESSAGE)" ; false )

endif<|MERGE_RESOLUTION|>--- conflicted
+++ resolved
@@ -112,11 +112,7 @@
 		--no-inline-from=core-oj.jar \
 		--abort-on-hard-verifier-error \
 		--abort-on-soft-verifier-error \
-<<<<<<< HEAD
-		$(PRODUCT_DEX_PREOPT_BOOT_FLAGS) $(GLOBAL_DEXPREOPT_FLAGS) $(ART_BOOT_IMAGE_EXTRA_ARGS) \
-=======
 		$(PRODUCT_DEX_PREOPT_BOOT_FLAGS) $(ART_BOOT_IMAGE_EXTRA_ARGS) \
->>>>>>> 83da2a07
 		|| ( echo "$(DEX2OAT_FAILURE_MESSAGE)" ; false )
 
 endif