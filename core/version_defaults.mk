#
# Copyright (C) 2008 The Android Open Source Project
#
# Licensed under the Apache License, Version 2.0 (the "License");
# you may not use this file except in compliance with the License.
# You may obtain a copy of the License at
#
#      http://www.apache.org/licenses/LICENSE-2.0
#
# Unless required by applicable law or agreed to in writing, software
# distributed under the License is distributed on an "AS IS" BASIS,
# WITHOUT WARRANTIES OR CONDITIONS OF ANY KIND, either express or implied.
# See the License for the specific language governing permissions and
# limitations under the License.
#

#
# Handle various build version information.
#
# Guarantees that the following are defined:
#     PLATFORM_VERSION
#     PLATFORM_SDK_VERSION
#     PLATFORM_VERSION_CODENAME
#     DEFAULT_APP_TARGET_SDK
#     BUILD_ID
#     BUILD_NUMBER
#

# Look for an optional file containing overrides of the defaults,
# but don't cry if we don't find it.  We could just use -include, but
# the build.prop target also wants INTERNAL_BUILD_ID_MAKEFILE to be set
# if the file exists.
#
INTERNAL_BUILD_ID_MAKEFILE := $(wildcard $(BUILD_SYSTEM)/build_id.mk)
ifneq "" "$(INTERNAL_BUILD_ID_MAKEFILE)"
  include $(INTERNAL_BUILD_ID_MAKEFILE)
endif

ifeq "" "$(PLATFORM_VERSION)"
  # This is the canonical definition of the platform version,
  # which is the version that we reveal to the end user.
  # Update this value when the platform version changes (rather
  # than overriding it somewhere else).  Can be an arbitrary string.
<<<<<<< HEAD
  PLATFORM_VERSION := Honeycomb
=======
  PLATFORM_VERSION := 3.0
>>>>>>> b5952289
endif

ifeq "" "$(PLATFORM_SDK_VERSION)"
  # This is the canonical definition of the SDK version, which defines
  # the set of APIs and functionality available in the platform.  It
  # is a single integer that increases monotonically as updates to
  # the SDK are released.  It should only be incremented when the APIs for
  # the new release are frozen (so that developers don't write apps against
  # intermediate builds).  During development, this number remains at the
  # SDK version the branch is based on and PLATFORM_VERSION_CODENAME holds
  # the code-name of the new development work.
  PLATFORM_SDK_VERSION := 11
endif

ifeq "" "$(PLATFORM_VERSION_CODENAME)"
  # This is the current development code-name, if the build is not a final
  # release build.  If this is a final release build, it is simply "REL".
  PLATFORM_VERSION_CODENAME := Honeycomb
endif

ifeq "" "$(DEFAULT_APP_TARGET_SDK)"
  # This is the default minSdkVersion and targetSdkVersion to use for
  # all .apks created by the build system.  It can be overridden by explicitly
  # setting these in the .apk's AndroidManifest.xml.  It is either the code
  # name of the development build or, if this is a release build, the official
  # SDK version of this release.
  ifeq "REL" "$(PLATFORM_VERSION_CODENAME)"
    DEFAULT_APP_TARGET_SDK := $(PLATFORM_SDK_VERSION)
  else
    DEFAULT_APP_TARGET_SDK := $(PLATFORM_VERSION_CODENAME)
  endif
endif

ifeq "" "$(BUILD_ID)"
  # Used to signify special builds.  E.g., branches and/or releases,
  # like "M5-RC7".  Can be an arbitrary string, but must be a single
  # word and a valid file name.
  #
  # If there is no BUILD_ID set, make it obvious.
  BUILD_ID := UNKNOWN
endif

ifeq "" "$(BUILD_NUMBER)"
  # BUILD_NUMBER should be set to the source control value that
  # represents the current state of the source code.  E.g., a
  # perforce changelist number or a git hash.  Can be an arbitrary string
  # (to allow for source control that uses something other than numbers),
  # but must be a single word and a valid file name.
  #
  # If no BUILD_NUMBER is set, create a useful "I am an engineering build
  # from this date/time" value.  Make it start with a non-digit so that
  # anyone trying to parse it as an integer will probably get "0".
  BUILD_NUMBER := eng.$(USER).$(shell date +%Y%m%d.%H%M%S)
endif
<|MERGE_RESOLUTION|>--- conflicted
+++ resolved
@@ -41,11 +41,7 @@
   # which is the version that we reveal to the end user.
   # Update this value when the platform version changes (rather
   # than overriding it somewhere else).  Can be an arbitrary string.
-<<<<<<< HEAD
-  PLATFORM_VERSION := Honeycomb
-=======
   PLATFORM_VERSION := 3.0
->>>>>>> b5952289
 endif
 
 ifeq "" "$(PLATFORM_SDK_VERSION)"
