--- conflicted
+++ resolved
@@ -42,14 +42,9 @@
 
 DEFAULT_PLATFORM_VERSION := UP1A
 .KATI_READONLY := DEFAULT_PLATFORM_VERSION
-<<<<<<< HEAD
 # b/244510347: Revert this temporary fix that is enabling GMS apps from T to run
 MIN_PLATFORM_VERSION := TP1A
-MAX_PLATFORM_VERSION := UP1A
-=======
-MIN_PLATFORM_VERSION := UP1A
 MAX_PLATFORM_VERSION := VP1A
->>>>>>> 22c513d9
 
 # The last stable version name of the platform that was released.  During
 # development, this stays at that previous version, while the codename indicates
