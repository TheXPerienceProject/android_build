# Put some miscellaneous rules here

# HACK: clear LOCAL_PATH from including last build target before calling
# intermedites-dir-for
LOCAL_PATH := $(BUILD_SYSTEM)

# -----------------------------------------------------------------
# Define rules to copy PRODUCT_COPY_FILES defined by the product.
# PRODUCT_COPY_FILES contains words like <source file>:<dest file>[:<owner>].
# <dest file> is relative to $(PRODUCT_OUT), so it should look like,
# e.g., "system/etc/file.xml".
# The filter part means "only eval the copy-one-file rule if this
# src:dest pair is the first one to match the same dest"
#$(1): the src:dest pair
#$(2): the dest
define check-product-copy-files
$(if $(filter-out $(TARGET_COPY_OUT_SYSTEM_OTHER)/%,$(2)), \
  $(if $(filter %.apk, $(2)),$(error \
     Prebuilt apk found in PRODUCT_COPY_FILES: $(1), use BUILD_PREBUILT instead!)))
endef
# filter out the duplicate <source file>:<dest file> pairs.
unique_product_copy_files_pairs :=
$(foreach cf,$(PRODUCT_COPY_FILES), \
    $(if $(filter $(unique_product_copy_files_pairs),$(cf)),,\
        $(eval unique_product_copy_files_pairs += $(cf))))
unique_product_copy_files_destinations :=
product_copy_files_ignored :=
$(foreach cf,$(unique_product_copy_files_pairs), \
    $(eval _src := $(call word-colon,1,$(cf))) \
    $(eval _dest := $(call word-colon,2,$(cf))) \
    $(call check-product-copy-files,$(cf),$(_dest)) \
    $(if $(filter $(unique_product_copy_files_destinations),$(_dest)), \
        $(eval product_copy_files_ignored += $(cf)), \
        $(eval _fulldest := $(call append-path,$(PRODUCT_OUT),$(_dest))) \
        $(if $(filter %.xml,$(_dest)),\
            $(eval $(call copy-xml-file-checked,$(_src),$(_fulldest))),\
            $(if $(and $(filter %.jar,$(_dest)),$(filter $(basename $(notdir $(_dest))),$(PRODUCT_LOADED_BY_PRIVILEGED_MODULES))),\
                $(eval $(call copy-and-uncompress-dexs,$(_src),$(_fulldest))), \
                $(if $(filter init%rc,$(notdir $(_dest)))$(filter %/etc/init,$(dir $(_dest))),\
                    $(eval $(call copy-init-script-file-checked,$(_src),$(_fulldest))),\
                    $(eval $(call copy-one-file,$(_src),$(_fulldest)))))) \
        $(eval unique_product_copy_files_destinations += $(_dest))))

# Dump a list of overriden (and ignored PRODUCT_COPY_FILES entries)
pcf_ignored_file := $(PRODUCT_OUT)/product_copy_files_ignored.txt
$(pcf_ignored_file): PRIVATE_IGNORED := $(sort $(product_copy_files_ignored))
$(pcf_ignored_file):
	echo "$(PRIVATE_IGNORED)" | tr " " "\n" >$@

$(call dist-for-goals,droidcore,$(pcf_ignored_file):logs/$(notdir $(pcf_ignored_file)))

pcf_ignored_file :=
product_copy_files_ignored :=
unique_product_copy_files_pairs :=
unique_product_copy_files_destinations :=

# -----------------------------------------------------------------
# Returns the max allowed size for an image suitable for hash verification
# (e.g., boot.img, recovery.img, etc).
# The value 69632 derives from MAX_VBMETA_SIZE + MAX_FOOTER_SIZE in $(AVBTOOL).
# $(1): partition size to flash the image
define get-hash-image-max-size
$(if $(1), \
  $(if $(filter true,$(BOARD_AVB_ENABLE)), \
    $(eval _hash_meta_size := 69632), \
    $(eval _hash_meta_size := 0)) \
  $(1)-$(_hash_meta_size))
endef

# -----------------------------------------------------------------
# Define rules to copy headers defined in copy_headers.mk
# If more than one makefile declared a header, print a warning,
# then copy the last one defined. This matches the previous make
# behavior.
has_dup_copy_headers :=
$(foreach dest,$(ALL_COPIED_HEADERS), \
    $(eval _srcs := $(ALL_COPIED_HEADERS.$(dest).SRC)) \
    $(eval _src := $(lastword $(_srcs))) \
    $(if $(call streq,$(_src),$(_srcs)),, \
        $(warning Duplicate header copy: $(dest)) \
        $(warning _ Using $(_src)) \
        $(warning __ from $(lastword $(ALL_COPIED_HEADERS.$(dest).MAKEFILE))) \
        $(eval _makefiles := $$(wordlist 1,$(call int_subtract,$(words $(ALL_COPIED_HEADERS.$(dest).MAKEFILE)),1),$$(ALL_COPIED_HEADERS.$$(dest).MAKEFILE))) \
        $(foreach src,$(wordlist 1,$(call int_subtract,$(words $(_srcs)),1),$(_srcs)), \
            $(warning _ Ignoring $(src)) \
            $(warning __ from $(firstword $(_makefiles))) \
            $(eval _makefiles := $$(wordlist 2,9999,$$(_makefiles)))) \
        $(eval has_dup_copy_headers := true)) \
    $(eval $(call copy-one-header,$(_src),$(dest))))
all_copied_headers: $(ALL_COPIED_HEADERS)

ifdef has_dup_copy_headers
  has_dup_copy_headers :=
  ifneq ($(BUILD_BROKEN_DUP_COPY_HEADERS),true)
    $(error duplicate header copies are no longer allowed. For more information about headers, see: https://android.googlesource.com/platform/build/soong/+/master/docs/best_practices.md#headers)
  endif
endif

# -----------------------------------------------------------------
# docs/index.html
ifeq (,$(TARGET_BUILD_APPS))
gen := $(OUT_DOCS)/index.html
ALL_DOCS += $(gen)
$(gen): frameworks/base/docs/docs-redirect-index.html
	@mkdir -p $(dir $@)
	@cp -f $< $@
endif

ndk_doxygen_out := $(OUT_NDK_DOCS)
ndk_headers := $(SOONG_OUT_DIR)/ndk/sysroot/usr/include
ndk_docs_src_dir := frameworks/native/docs
ndk_doxyfile := $(ndk_docs_src_dir)/Doxyfile
ifneq ($(wildcard $(ndk_docs_src_dir)),)
ndk_docs_srcs := $(addprefix $(ndk_docs_src_dir)/,\
    $(call find-files-in-subdirs,$(ndk_docs_src_dir),"*",.))
$(ndk_doxygen_out)/index.html: $(ndk_docs_srcs) $(SOONG_OUT_DIR)/ndk.timestamp
	@mkdir -p $(ndk_doxygen_out)
	@echo "Generating NDK docs to $(ndk_doxygen_out)"
	@( cat $(ndk_doxyfile); \
	    echo "INPUT=$(ndk_headers)"; \
	    echo "HTML_OUTPUT=$(ndk_doxygen_out)" \
	) | doxygen -

# Note: Not a part of the docs target because we don't have doxygen available.
# You can run this target locally if you have doxygen installed.
ndk-docs: $(ndk_doxygen_out)/index.html
.PHONY: ndk-docs
endif

$(call dist-for-goals,sdk,$(API_FINGERPRINT))

# -----------------------------------------------------------------
# property_overrides_split_enabled
property_overrides_split_enabled :=
ifeq ($(BOARD_PROPERTY_OVERRIDES_SPLIT_ENABLED), true)
  property_overrides_split_enabled := true
endif

# -----------------------------------------------------------------
# FINAL_VENDOR_DEFAULT_PROPERTIES will be installed in vendor/default.prop if
# property_overrides_split_enabled is true. Otherwise it will be installed in
# ROOT/default.prop.
ifdef BOARD_VNDK_VERSION
  ifeq ($(BOARD_VNDK_VERSION),current)
    FINAL_VENDOR_DEFAULT_PROPERTIES := ro.vndk.version=$(PLATFORM_VNDK_VERSION)
  else
    FINAL_VENDOR_DEFAULT_PROPERTIES := ro.vndk.version=$(BOARD_VNDK_VERSION)
  endif
  ifdef BOARD_VNDK_RUNTIME_DISABLE
    FINAL_VENDOR_DEFAULT_PROPERTIES += ro.vndk.lite=true
  endif
else
  FINAL_VENDOR_DEFAULT_PROPERTIES := ro.vndk.version=$(PLATFORM_VNDK_VERSION)
  FINAL_VENDOR_DEFAULT_PROPERTIES += ro.vndk.lite=true
endif
FINAL_VENDOR_DEFAULT_PROPERTIES += \
    $(call collapse-pairs, $(PRODUCT_DEFAULT_PROPERTY_OVERRIDES))

# Add cpu properties for bionic and ART.
FINAL_VENDOR_DEFAULT_PROPERTIES += ro.bionic.arch=$(TARGET_ARCH)
FINAL_VENDOR_DEFAULT_PROPERTIES += ro.bionic.cpu_variant=$(TARGET_CPU_VARIANT_RUNTIME)
FINAL_VENDOR_DEFAULT_PROPERTIES += ro.bionic.2nd_arch=$(TARGET_2ND_ARCH)
FINAL_VENDOR_DEFAULT_PROPERTIES += ro.bionic.2nd_cpu_variant=$(TARGET_2ND_CPU_VARIANT_RUNTIME)

FINAL_VENDOR_DEFAULT_PROPERTIES += persist.sys.dalvik.vm.lib.2=libart.so
FINAL_VENDOR_DEFAULT_PROPERTIES += dalvik.vm.isa.$(TARGET_ARCH).variant=$(DEX2OAT_TARGET_CPU_VARIANT_RUNTIME)
ifneq ($(DEX2OAT_TARGET_INSTRUCTION_SET_FEATURES),)
  FINAL_VENDOR_DEFAULT_PROPERTIES += dalvik.vm.isa.$(TARGET_ARCH).features=$(DEX2OAT_TARGET_INSTRUCTION_SET_FEATURES)
endif

ifdef TARGET_2ND_ARCH
  FINAL_VENDOR_DEFAULT_PROPERTIES += dalvik.vm.isa.$(TARGET_2ND_ARCH).variant=$($(TARGET_2ND_ARCH_VAR_PREFIX)DEX2OAT_TARGET_CPU_VARIANT_RUNTIME)
  ifneq ($($(TARGET_2ND_ARCH_VAR_PREFIX)DEX2OAT_TARGET_INSTRUCTION_SET_FEATURES),)
    FINAL_VENDOR_DEFAULT_PROPERTIES += dalvik.vm.isa.$(TARGET_2ND_ARCH).features=$($(TARGET_2ND_ARCH_VAR_PREFIX)DEX2OAT_TARGET_INSTRUCTION_SET_FEATURES)
  endif
endif

# Although these variables are prefixed with TARGET_RECOVERY_, they are also needed under charger
# mode (via libminui).
ifdef TARGET_RECOVERY_DEFAULT_ROTATION
FINAL_VENDOR_DEFAULT_PROPERTIES += \
    ro.minui.default_rotation=$(TARGET_RECOVERY_DEFAULT_ROTATION)
endif
ifdef TARGET_RECOVERY_OVERSCAN_PERCENT
FINAL_VENDOR_DEFAULT_PROPERTIES += \
    ro.minui.overscan_percent=$(TARGET_RECOVERY_OVERSCAN_PERCENT)
endif
ifdef TARGET_RECOVERY_PIXEL_FORMAT
FINAL_VENDOR_DEFAULT_PROPERTIES += \
    ro.minui.pixel_format=$(TARGET_RECOVERY_PIXEL_FORMAT)
endif
FINAL_VENDOR_DEFAULT_PROPERTIES := $(call uniq-pairs-by-first-component, \
    $(FINAL_VENDOR_DEFAULT_PROPERTIES),=)

# -----------------------------------------------------------------
# prop.default

BUILDINFO_SH := build/make/tools/buildinfo.sh
BUILDINFO_COMMON_SH := build/make/tools/buildinfo_common.sh

# Generates a set of sysprops common to all partitions to a file.
# $(1): Partition name
# $(2): Output file name
define generate-common-build-props
	PRODUCT_BRAND="$(PRODUCT_BRAND)" \
	PRODUCT_DEVICE="$(TARGET_DEVICE)" \
	PRODUCT_MANUFACTURER="$(PRODUCT_MANUFACTURER)" \
	PRODUCT_MODEL="$(PRODUCT_MODEL)" \
	PRODUCT_NAME="$(TARGET_PRODUCT)" \
	$(PRODUCT_BUILD_PROP_OVERRIDES) \
	$(call generate-common-build-props-with-product-vars-set,$(1),$(2))
endef

# Like the above macro, but requiring the relevant PRODUCT_ environment
# variables to be set when called.
define generate-common-build-props-with-product-vars-set
	BUILD_FINGERPRINT="$(BUILD_FINGERPRINT_FROM_FILE)" \
	BUILD_ID="$(BUILD_ID)" \
	BUILD_NUMBER="$(BUILD_NUMBER_FROM_FILE)" \
	BUILD_VERSION_TAGS="$(BUILD_VERSION_TAGS)" \
	DATE="$(DATE_FROM_FILE)" \
	PLATFORM_SDK_VERSION="$(PLATFORM_SDK_VERSION)" \
	PLATFORM_VERSION="$(PLATFORM_VERSION)" \
	TARGET_BUILD_TYPE="$(TARGET_BUILD_VARIANT)" \
	bash $(BUILDINFO_COMMON_SH) "$(1)" >> $(2)
endef

ifdef property_overrides_split_enabled
INSTALLED_DEFAULT_PROP_TARGET := $(TARGET_OUT)/etc/prop.default
INSTALLED_DEFAULT_PROP_OLD_TARGET := $(TARGET_ROOT_OUT)/default.prop
ALL_DEFAULT_INSTALLED_MODULES += $(INSTALLED_DEFAULT_PROP_OLD_TARGET)
$(INSTALLED_DEFAULT_PROP_OLD_TARGET): $(INSTALLED_DEFAULT_PROP_TARGET)
else
# legacy path
INSTALLED_DEFAULT_PROP_TARGET := $(TARGET_ROOT_OUT)/default.prop
endif
ALL_DEFAULT_INSTALLED_MODULES += $(INSTALLED_DEFAULT_PROP_TARGET)
FINAL_DEFAULT_PROPERTIES := \
    $(call collapse-pairs, $(ADDITIONAL_DEFAULT_PROPERTIES)) \
    $(call collapse-pairs, $(PRODUCT_SYSTEM_DEFAULT_PROPERTIES))
ifndef property_overrides_split_enabled
  FINAL_DEFAULT_PROPERTIES += \
      $(call collapse-pairs, $(FINAL_VENDOR_DEFAULT_PROPERTIES))
endif
FINAL_DEFAULT_PROPERTIES := $(call uniq-pairs-by-first-component, \
    $(FINAL_DEFAULT_PROPERTIES),=)

intermediate_system_build_prop := $(call intermediates-dir-for,ETC,system_build_prop)/build.prop

$(INSTALLED_DEFAULT_PROP_TARGET): $(BUILDINFO_COMMON_SH) $(intermediate_system_build_prop)
	@echo Target buildinfo: $@
	@mkdir -p $(dir $@)
	@rm -f $@
	$(hide) echo "#" > $@; \
	        echo "# ADDITIONAL_DEFAULT_PROPERTIES" >> $@; \
	        echo "#" >> $@;
	$(hide) $(foreach line,$(FINAL_DEFAULT_PROPERTIES), \
	    echo "$(line)" >> $@;)
	$(hide) build/make/tools/post_process_props.py $@
ifdef property_overrides_split_enabled
	$(hide) mkdir -p $(TARGET_ROOT_OUT)
	$(hide) ln -sf system/etc/prop.default $(INSTALLED_DEFAULT_PROP_OLD_TARGET)
endif

# -----------------------------------------------------------------
# vendor default.prop
INSTALLED_VENDOR_DEFAULT_PROP_TARGET :=
ifdef property_overrides_split_enabled
INSTALLED_VENDOR_DEFAULT_PROP_TARGET := $(TARGET_OUT_VENDOR)/default.prop
ALL_DEFAULT_INSTALLED_MODULES += $(INSTALLED_VENDOR_DEFAULT_PROP_TARGET)

$(INSTALLED_VENDOR_DEFAULT_PROP_TARGET): $(INSTALLED_DEFAULT_PROP_TARGET)
	@echo Target buildinfo: $@
	@mkdir -p $(dir $@)
	$(hide) echo "#" > $@; \
	        echo "# ADDITIONAL VENDOR DEFAULT PROPERTIES" >> $@; \
	        echo "#" >> $@;
	$(hide) $(foreach line,$(FINAL_VENDOR_DEFAULT_PROPERTIES), \
	    echo "$(line)" >> $@;)
	$(hide) build/make/tools/post_process_props.py $@

endif  # property_overrides_split_enabled

# -----------------------------------------------------------------
# build.prop
INSTALLED_BUILD_PROP_TARGET := $(TARGET_OUT)/build.prop
ALL_DEFAULT_INSTALLED_MODULES += $(INSTALLED_BUILD_PROP_TARGET)
FINAL_BUILD_PROPERTIES := \
    $(call collapse-pairs, $(ADDITIONAL_BUILD_PROPERTIES))
FINAL_BUILD_PROPERTIES := $(call uniq-pairs-by-first-component, \
    $(FINAL_BUILD_PROPERTIES),=)

# A list of arbitrary tags describing the build configuration.
# Force ":=" so we can use +=
BUILD_VERSION_TAGS := $(BUILD_VERSION_TAGS)
ifeq ($(TARGET_BUILD_TYPE),debug)
  BUILD_VERSION_TAGS += debug
endif
# The "test-keys" tag marks builds signed with the old test keys,
# which are available in the SDK.  "dev-keys" marks builds signed with
# non-default dev keys (usually private keys from a vendor directory).
# Both of these tags will be removed and replaced with "release-keys"
# when the target-files is signed in a post-build step.
ifeq ($(DEFAULT_SYSTEM_DEV_CERTIFICATE),build/make/target/product/security/testkey)
BUILD_KEYS := test-keys
else
BUILD_KEYS := release-keys
endif
BUILD_VERSION_TAGS += $(BUILD_KEYS)
BUILD_VERSION_TAGS := $(subst $(space),$(comma),$(sort $(BUILD_VERSION_TAGS)))

# A human-readable string that descibes this build in detail.
build_desc := $(TARGET_PRODUCT)-$(TARGET_BUILD_VARIANT) $(PLATFORM_VERSION) $(BUILD_ID) $(BUILD_NUMBER_FROM_FILE) $(BUILD_VERSION_TAGS)
$(intermediate_system_build_prop): PRIVATE_BUILD_DESC := $(build_desc)

# The string used to uniquely identify the combined build and product; used by the OTA server.
ifeq (,$(strip $(BUILD_FINGERPRINT)))
  ifeq ($(strip $(HAS_BUILD_NUMBER)),false)
    BF_BUILD_NUMBER := $(BUILD_USERNAME)$$($(DATE_FROM_FILE) +%m%d%H%M)
  else
    BF_BUILD_NUMBER := $(file <$(BUILD_NUMBER_FILE))
  endif
  BUILD_FINGERPRINT := $(PRODUCT_BRAND)/$(TARGET_PRODUCT)/$(TARGET_DEVICE):$(PLATFORM_VERSION)/$(BUILD_ID)/$(BF_BUILD_NUMBER):$(TARGET_BUILD_VARIANT)/$(BUILD_VERSION_TAGS)
endif
# unset it for safety.
BF_BUILD_NUMBER :=

BUILD_FINGERPRINT_FILE := $(PRODUCT_OUT)/build_fingerprint.txt
ifneq (,$(shell mkdir -p $(PRODUCT_OUT) && echo $(BUILD_FINGERPRINT) >$(BUILD_FINGERPRINT_FILE) && grep " " $(BUILD_FINGERPRINT_FILE)))
  $(error BUILD_FINGERPRINT cannot contain spaces: "$(file <$(BUILD_FINGERPRINT_FILE))")
endif
BUILD_FINGERPRINT_FROM_FILE := $$(cat $(BUILD_FINGERPRINT_FILE))
# unset it for safety.
BUILD_FINGERPRINT :=

# The string used to uniquely identify the system build; used by the OTA server.
# This purposefully excludes any product-specific variables.
ifeq (,$(strip $(BUILD_THUMBPRINT)))
  BUILD_THUMBPRINT := $(PLATFORM_VERSION)/$(BUILD_ID)/$(BUILD_NUMBER_FROM_FILE):$(TARGET_BUILD_VARIANT)/$(BUILD_VERSION_TAGS)
endif

BUILD_THUMBPRINT_FILE := $(PRODUCT_OUT)/build_thumbprint.txt
ifneq (,$(shell mkdir -p $(PRODUCT_OUT) && echo $(BUILD_THUMBPRINT) >$(BUILD_THUMBPRINT_FILE) && grep " " $(BUILD_THUMBPRINT_FILE)))
  $(error BUILD_THUMBPRINT cannot contain spaces: "$(file <$(BUILD_THUMBPRINT_FILE))")
endif
BUILD_THUMBPRINT_FROM_FILE := $$(cat $(BUILD_THUMBPRINT_FILE))
# unset it for safety.
BUILD_THUMBPRINT :=

KNOWN_OEM_THUMBPRINT_PROPERTIES := \
    ro.product.brand \
    ro.product.name \
    ro.product.device
OEM_THUMBPRINT_PROPERTIES := $(filter $(KNOWN_OEM_THUMBPRINT_PROPERTIES),\
    $(PRODUCT_OEM_PROPERTIES))

# Accepts a whitespace separated list of product locales such as
# (en_US en_AU en_GB...) and returns the first locale in the list with
# underscores replaced with hyphens. In the example above, this will
# return "en-US".
define get-default-product-locale
$(strip $(subst _,-, $(firstword $(1))))
endef

# TARGET_BUILD_FLAVOR and ro.build.flavor are used only by the test
# harness to distinguish builds. Only add _asan for a sanitized build
# if it isn't already a part of the flavor (via a dedicated lunch
# config for example).
TARGET_BUILD_FLAVOR := $(TARGET_PRODUCT)-$(TARGET_BUILD_VARIANT)
ifneq (, $(filter address, $(SANITIZE_TARGET)))
ifeq (,$(findstring _asan,$(TARGET_BUILD_FLAVOR)))
TARGET_BUILD_FLAVOR := $(TARGET_BUILD_FLAVOR)_asan
endif
endif

ifdef TARGET_SYSTEM_PROP
system_prop_file := $(TARGET_SYSTEM_PROP)
else
system_prop_file := $(wildcard $(TARGET_DEVICE_DIR)/system.prop)
endif
$(intermediate_system_build_prop): $(BUILDINFO_SH) $(BUILDINFO_COMMON_SH) $(INTERNAL_BUILD_ID_MAKEFILE) $(BUILD_SYSTEM)/version_defaults.mk $(system_prop_file) $(INSTALLED_ANDROID_INFO_TXT_TARGET) $(API_FINGERPRINT)
	@echo Target buildinfo: $@
	@mkdir -p $(dir $@)
	$(hide) echo > $@
ifneq ($(PRODUCT_OEM_PROPERTIES),)
	$(hide) echo "#" >> $@; \
	        echo "# PRODUCT_OEM_PROPERTIES" >> $@; \
	        echo "#" >> $@;
	$(hide) $(foreach prop,$(PRODUCT_OEM_PROPERTIES), \
	    echo "import /oem/oem.prop $(prop)" >> $@;)
endif
	$(hide) PRODUCT_BRAND="$(PRODUCT_SYSTEM_BRAND)" \
	        PRODUCT_MANUFACTURER="$(PRODUCT_SYSTEM_MANUFACTURER)" \
	        PRODUCT_MODEL="$(PRODUCT_SYSTEM_MODEL)" \
	        PRODUCT_NAME="$(PRODUCT_SYSTEM_NAME)" \
	        PRODUCT_DEVICE="$(PRODUCT_SYSTEM_DEVICE)" \
	        $(PRODUCT_BUILD_PROP_OVERRIDES) \
	        $(call generate-common-build-props-with-product-vars-set,system,$@)
	$(hide) TARGET_BUILD_TYPE="$(TARGET_BUILD_VARIANT)" \
	        TARGET_BUILD_FLAVOR="$(TARGET_BUILD_FLAVOR)" \
	        TARGET_DEVICE="$(TARGET_DEVICE)" \
	        XPERIENCE_DEVICE="$(TARGET_DEVICE)" \
	        PRODUCT_DEFAULT_LOCALE="$(call get-default-product-locale,$(PRODUCT_LOCALES))" \
	        PRODUCT_DEFAULT_WIFI_CHANNELS="$(PRODUCT_DEFAULT_WIFI_CHANNELS)" \
	        BUILD_ID="$(BUILD_ID)" \
	        BUILD_KEYS="$(BUILD_KEYS)" \
	        DISPLAY_BUILD_NUMBER="$(DISPLAY_BUILD_NUMBER)" \
	        DATE="$(DATE_FROM_FILE)" \
	        BUILD_USERNAME="$(BUILD_USERNAME)" \
	        BUILD_HOSTNAME="$(BUILD_HOSTNAME)" \
	        BUILD_NUMBER="$(BUILD_NUMBER_FROM_FILE)" \
	        BOARD_BUILD_SYSTEM_ROOT_IMAGE="$(BOARD_BUILD_SYSTEM_ROOT_IMAGE)" \
	        AB_OTA_UPDATER="$(AB_OTA_UPDATER)" \
	        PLATFORM_VERSION="$(PLATFORM_VERSION)" \
	        PLATFORM_SECURITY_PATCH="$(PLATFORM_SECURITY_PATCH)" \
	        PLATFORM_BASE_OS="$(PLATFORM_BASE_OS)" \
	        PLATFORM_SDK_VERSION="$(PLATFORM_SDK_VERSION)" \
	        PLATFORM_PREVIEW_SDK_VERSION="$(PLATFORM_PREVIEW_SDK_VERSION)" \
	        PLATFORM_PREVIEW_SDK_FINGERPRINT="$$(cat $(API_FINGERPRINT))" \
	        PLATFORM_VERSION_CODENAME="$(PLATFORM_VERSION_CODENAME)" \
	        PLATFORM_VERSION_ALL_CODENAMES="$(PLATFORM_VERSION_ALL_CODENAMES)" \
	        PLATFORM_MIN_SUPPORTED_TARGET_SDK_VERSION="$(PLATFORM_MIN_SUPPORTED_TARGET_SDK_VERSION)" \
	        BUILD_VERSION_TAGS="$(BUILD_VERSION_TAGS)" \
	        $(if $(OEM_THUMBPRINT_PROPERTIES),BUILD_THUMBPRINT="$(BUILD_THUMBPRINT_FROM_FILE)") \
	        TARGET_CPU_ABI_LIST="$(TARGET_CPU_ABI_LIST)" \
	        TARGET_CPU_ABI_LIST_32_BIT="$(TARGET_CPU_ABI_LIST_32_BIT)" \
	        TARGET_CPU_ABI_LIST_64_BIT="$(TARGET_CPU_ABI_LIST_64_BIT)" \
	        TARGET_CPU_ABI="$(TARGET_CPU_ABI)" \
	        TARGET_CPU_ABI2="$(TARGET_CPU_ABI2)" \
	        $(PRODUCT_BUILD_PROP_OVERRIDES) \
	        bash $(BUILDINFO_SH) >> $@
	$(hide) $(foreach file,$(system_prop_file), \
	    if [ -f "$(file)" ]; then \
	        echo Target buildinfo from: "$(file)"; \
	        echo "" >> $@; \
	        echo "#" >> $@; \
	        echo "# from $(file)" >> $@; \
	        echo "#" >> $@; \
	        cat $(file) >> $@; \
	        echo "# end of $(file)" >> $@; \
	    fi;)
	$(if $(FINAL_BUILD_PROPERTIES), \
	    $(hide) echo >> $@; \
	            echo "#" >> $@; \
	            echo "# ADDITIONAL_BUILD_PROPERTIES" >> $@; \
	            echo "#" >> $@; )
	$(hide) $(foreach line,$(FINAL_BUILD_PROPERTIES), \
	    echo "$(line)" >> $@;)
	$(hide) build/make/tools/post_process_props.py $@ $(PRODUCT_SYSTEM_PROPERTY_BLACKLIST)

build_desc :=

INSTALLED_RECOVERYIMAGE_TARGET :=
ifdef BUILDING_RECOVERY_IMAGE
ifneq ($(BOARD_USES_RECOVERY_AS_BOOT),true)
INSTALLED_RECOVERYIMAGE_TARGET := $(PRODUCT_OUT)/recovery.img
endif
endif

$(INSTALLED_BUILD_PROP_TARGET): $(intermediate_system_build_prop) $(INSTALLED_RECOVERYIMAGE_TARGET)
	@echo "Target build info: $@"
	$(hide) grep -v 'ro.product.first_api_level' $(intermediate_system_build_prop) > $@

# -----------------------------------------------------------------
# vendor build.prop
#
# For verifying that the vendor build is what we think it is
INSTALLED_VENDOR_BUILD_PROP_TARGET := $(TARGET_OUT_VENDOR)/build.prop
ALL_DEFAULT_INSTALLED_MODULES += $(INSTALLED_VENDOR_BUILD_PROP_TARGET)

ifdef property_overrides_split_enabled
FINAL_VENDOR_BUILD_PROPERTIES += \
    $(call collapse-pairs, $(PRODUCT_PROPERTY_OVERRIDES))
FINAL_VENDOR_BUILD_PROPERTIES := $(call uniq-pairs-by-first-component, \
    $(FINAL_VENDOR_BUILD_PROPERTIES),=)
endif  # property_overrides_split_enabled

$(INSTALLED_VENDOR_BUILD_PROP_TARGET): $(BUILDINFO_COMMON_SH) $(intermediate_system_build_prop)
	@echo Target vendor buildinfo: $@
	@mkdir -p $(dir $@)
	$(hide) echo > $@
ifeq ($(PRODUCT_USE_DYNAMIC_PARTITIONS),true)
	$(hide) echo ro.boot.dynamic_partitions=true >> $@
endif
ifeq ($(PRODUCT_RETROFIT_DYNAMIC_PARTITIONS),true)
	$(hide) echo ro.boot.dynamic_partitions_retrofit=true >> $@
endif
	$(hide) grep 'ro.product.first_api_level' $(intermediate_system_build_prop) >> $@ || true
	$(hide) echo ro.vendor.build.security_patch="$(VENDOR_SECURITY_PATCH)">>$@
	$(hide) echo ro.vendor.product.cpu.abilist="$(TARGET_CPU_ABI_LIST)">>$@
	$(hide) echo ro.vendor.product.cpu.abilist32="$(TARGET_CPU_ABI_LIST_32_BIT)">>$@
	$(hide) echo ro.vendor.product.cpu.abilist64="$(TARGET_CPU_ABI_LIST_64_BIT)">>$@
	$(hide) echo ro.product.board="$(TARGET_BOOTLOADER_BOARD_NAME)">>$@
	$(hide) echo ro.board.platform="$(TARGET_BOARD_PLATFORM)">>$@
	$(hide) echo ro.hwui.use_vulkan="$(TARGET_USES_VULKAN)">>$@
ifdef TARGET_SCREEN_DENSITY
	$(hide) echo ro.sf.lcd_density="$(TARGET_SCREEN_DENSITY)">>$@
endif
	$(hide) $(call generate-common-build-props,vendor,$@)
	$(hide) echo "#" >> $@; \
	        echo "# BOOTIMAGE_BUILD_PROPERTIES" >> $@; \
	        echo "#" >> $@;
	$(hide) echo ro.bootimage.build.date=`$(DATE_FROM_FILE)`>>$@
	$(hide) echo ro.bootimage.build.date.utc=`$(DATE_FROM_FILE) +%s`>>$@
	$(hide) echo ro.bootimage.build.fingerprint="$(BUILD_FINGERPRINT_FROM_FILE)">>$@
	$(hide) echo "#" >> $@; \
	        echo "# ADDITIONAL VENDOR BUILD PROPERTIES" >> $@; \
	        echo "#" >> $@;
	$(hide) cat $(INSTALLED_ANDROID_INFO_TXT_TARGET) | grep 'require version-' | sed -e 's/require version-/ro.build.expect./g' >> $@
ifdef property_overrides_split_enabled
	$(hide) $(foreach line,$(FINAL_VENDOR_BUILD_PROPERTIES), \
	    echo "$(line)" >> $@;)
endif  # property_overrides_split_enabled
	$(hide) build/make/tools/post_process_props.py $@ $(PRODUCT_VENDOR_PROPERTY_BLACKLIST)

# -----------------------------------------------------------------
# product build.prop
INSTALLED_PRODUCT_BUILD_PROP_TARGET := $(TARGET_OUT_PRODUCT)/build.prop
ALL_DEFAULT_INSTALLED_MODULES += $(INSTALLED_PRODUCT_BUILD_PROP_TARGET)

ifdef TARGET_PRODUCT_PROP
product_prop_files := $(TARGET_PRODUCT_PROP)
else
product_prop_files := $(wildcard $(TARGET_DEVICE_DIR)/product.prop)
endif

FINAL_PRODUCT_PROPERTIES += \
    $(call collapse-pairs, $(PRODUCT_PRODUCT_PROPERTIES) $(ADDITIONAL_PRODUCT_PROPERTIES))
FINAL_PRODUCT_PROPERTIES := $(call uniq-pairs-by-first-component, \
    $(FINAL_PRODUCT_PROPERTIES),=)

$(INSTALLED_PRODUCT_BUILD_PROP_TARGET): $(BUILDINFO_COMMON_SH) $(product_prop_files)
	@echo Target product buildinfo: $@
	@mkdir -p $(dir $@)
	$(hide) echo > $@
ifdef BOARD_USES_PRODUCTIMAGE
	$(hide) $(call generate-common-build-props,product,$@)
endif  # BOARD_USES_PRODUCTIMAGE
	$(hide) $(foreach file,$(product_prop_files), \
	    if [ -f "$(file)" ]; then \
	        echo Target product properties from: "$(file)"; \
	        echo "" >> $@; \
	        echo "#" >> $@; \
	        echo "# from $(file)" >> $@; \
	        echo "#" >> $@; \
	        cat $(file) >> $@; \
	        echo "# end of $(file)" >> $@; \
	    fi;)
	$(hide) echo "#" >> $@; \
	        echo "# ADDITIONAL PRODUCT PROPERTIES" >> $@; \
	        echo "#" >> $@; \
	        echo "ro.build.characteristics=$(TARGET_AAPT_CHARACTERISTICS)" >> $@;
	$(hide) $(foreach line,$(FINAL_PRODUCT_PROPERTIES), \
	    echo "$(line)" >> $@;)
	$(hide) build/make/tools/post_process_props.py $@

# ----------------------------------------------------------------
# odm build.prop
INSTALLED_ODM_BUILD_PROP_TARGET := $(TARGET_OUT_ODM)/etc/build.prop
ALL_DEFAULT_INSTALLED_MODULES += $(INSTALLED_ODM_BUILD_PROP_TARGET)

FINAL_ODM_BUILD_PROPERTIES += \
    $(call collapse-pairs, $(PRODUCT_ODM_PROPERTIES))
FINAL_ODM_BUILD_PROPERTIES := $(call uniq-pairs-by-first-component, \
    $(FINAL_ODM_BUILD_PROPERTIES),=)

$(INSTALLED_ODM_BUILD_PROP_TARGET): $(BUILDINFO_COMMON_SH)
	@echo Target odm buildinfo: $@
	@mkdir -p $(dir $@)
	$(hide) echo > $@
	$(hide) echo ro.odm.product.cpu.abilist="$(TARGET_CPU_ABI_LIST)">>$@
	$(hide) echo ro.odm.product.cpu.abilist32="$(TARGET_CPU_ABI_LIST_32_BIT)">>$@
	$(hide) echo ro.odm.product.cpu.abilist64="$(TARGET_CPU_ABI_LIST_64_BIT)">>$@
	$(hide) $(call generate-common-build-props,odm,$@)
	$(hide) echo "#" >> $@; \
	        echo "# ADDITIONAL ODM BUILD PROPERTIES" >> $@; \
	        echo "#" >> $@;
	$(hide) $(foreach line,$(FINAL_ODM_BUILD_PROPERTIES), \
	    echo "$(line)" >> $@;)
ifeq (true,$(TARGET_FWK_SUPPORTS_FULL_VALUEADDS))
	$(hide) echo ro.vendor.qti.va_odm.support="1">>$@
	$(warning "Compile using ODM with QC value-adds...")
else
	$(hide) echo ro.vendor.qti.va_odm.support="0">>$@
	$(warning "Compile using ODM from Pure AOSP...")
endif
	$(hide) build/make/tools/post_process_props.py $@

# -----------------------------------------------------------------
# product_services build.prop (unless it's merged into /product)
ifdef MERGE_PRODUCT_SERVICES_INTO_PRODUCT
  ifneq (,$(PRODUCT_PRODUCT_SERVICES_PROPERTIES))
    $(error PRODUCT_PRODUCT_SERVICES_PROPERTIES is not supported in this build.)
  endif
else
INSTALLED_PRODUCT_SERVICES_BUILD_PROP_TARGET := $(TARGET_OUT_PRODUCT_SERVICES)/build.prop
ALL_DEFAULT_INSTALLED_MODULES += $(INSTALLED_PRODUCT_SERVICES_BUILD_PROP_TARGET)

FINAL_PRODUCT_SERVICES_PROPERTIES += \
    $(call collapse-pairs, $(PRODUCT_PRODUCT_SERVICES_PROPERTIES))
FINAL_PRODUCT_SERVICES_PROPERTIES := $(call uniq-pairs-by-first-component, \
    $(FINAL_PRODUCT_SERVICES_PROPERTIES),=)
$(INSTALLED_PRODUCT_SERVICES_BUILD_PROP_TARGET): $(BUILDINFO_COMMON_SH)
	@echo Target product_services buildinfo: $@
	@mkdir -p $(dir $@)
	$(hide) echo > $@
ifdef BOARD_USES_PRODUCT_SERVICESIMAGE
	$(hide) $(call generate-common-build-props,product_services,$@)
endif  # BOARD_USES_PRODUCT_SERVICESIMAGE
	$(hide) echo "#" >> $@; \
	        echo "# ADDITIONAL PRODUCT_SERVICES PROPERTIES" >> $@; \
	        echo "#" >> $@;
	$(hide) $(foreach line,$(FINAL_PRODUCT_SERVICES_PROPERTIES), \
	    echo "$(line)" >> $@;)
	$(hide) build/make/tools/post_process_props.py $@
endif # MERGE_PRODUCT_SERVICES_INTO_PRODUCT

# ----------------------------------------------------------------

# -----------------------------------------------------------------
# sdk-build.prop
#
# There are certain things in build.prop that we don't want to
# ship with the sdk; remove them.

# This must be a list of entire property keys followed by
# "=" characters, without any internal spaces.
sdk_build_prop_remove := \
	ro.build.user= \
	ro.build.host= \
	ro.product.brand= \
	ro.product.manufacturer= \
	ro.product.device=
# TODO: Remove this soon-to-be obsolete property
sdk_build_prop_remove += ro.build.product=
INSTALLED_SDK_BUILD_PROP_TARGET := $(PRODUCT_OUT)/sdk/sdk-build.prop
$(INSTALLED_SDK_BUILD_PROP_TARGET): $(INSTALLED_BUILD_PROP_TARGET)
	@echo SDK buildinfo: $@
	@mkdir -p $(dir $@)
	$(hide) grep -v "$(subst $(space),\|,$(strip \
	            $(sdk_build_prop_remove)))" $< > $@.tmp
	$(hide) for x in $(sdk_build_prop_remove); do \
	            echo "$$x"generic >> $@.tmp; done
	$(hide) mv $@.tmp $@

# -----------------------------------------------------------------
# Cert-to-package mapping.  Used by the post-build signing tools.
# Use a macro to add newline to each echo command
define _apkcerts_write_line
$(hide) echo -n 'name="$(1).apk" certificate="$2" private_key="$3"' >> $5
$(if $(4), $(hide) echo -n ' compressed="$4"' >> $5)
$(hide) echo '' >> $5

endef

name := $(TARGET_PRODUCT)
ifeq ($(TARGET_BUILD_TYPE),debug)
  name := $(name)_debug
endif
name := $(name)-apkcerts-$(FILE_NAME_TAG)
intermediates := \
	$(call intermediates-dir-for,PACKAGING,apkcerts)
APKCERTS_FILE := $(intermediates)/$(name).txt
# We don't need to really build all the modules.
# TODO: rebuild APKCERTS_FILE if any app change its cert.
$(APKCERTS_FILE):
	@echo APK certs list: $@
	@mkdir -p $(dir $@)
	@rm -f $@
	$(foreach p,$(sort $(PACKAGES)),\
	  $(if $(PACKAGES.$(p).EXTERNAL_KEY),\
	    $(call _apkcerts_write_line,$(p),"EXTERNAL","",$(PACKAGES.$(p).COMPRESSED),$@),\
	    $(call _apkcerts_write_line,$(p),$(PACKAGES.$(p).CERTIFICATE),$(PACKAGES.$(p).PRIVATE_KEY),$(PACKAGES.$(p).COMPRESSED),$@)))
	# In case value of PACKAGES is empty.
	$(hide) touch $@

.PHONY: apkcerts-list
apkcerts-list: $(APKCERTS_FILE)

ifneq (,$(TARGET_BUILD_APPS))
  $(call dist-for-goals, apps_only, $(APKCERTS_FILE):apkcerts.txt)
  $(call dist-for-goals, apps_only, $(SOONG_APEX_KEYS_FILE):apexkeys.txt)
endif


# -----------------------------------------------------------------
# build system stats
BUILD_SYSTEM_STATS := $(PRODUCT_OUT)/build_system_stats.txt
$(BUILD_SYSTEM_STATS):
	@rm -f $@
	@$(foreach s,$(STATS.MODULE_TYPE),echo "modules_type_make,$(s),$(words $(STATS.MODULE_TYPE.$(s)))" >>$@;)
	@$(foreach s,$(STATS.SOONG_MODULE_TYPE),echo "modules_type_soong,$(s),$(STATS.SOONG_MODULE_TYPE.$(s))" >>$@;)
$(call dist-for-goals,droidcore,$(BUILD_SYSTEM_STATS))

# -----------------------------------------------------------------
# build /product/etc/security/avb/system_other.avbpubkey if needed
ifdef BUILDING_SYSTEM_OTHER_IMAGE
ifeq ($(BOARD_AVB_ENABLE),true)
INSTALLED_PRODUCT_SYSTEM_OTHER_AVBKEY_TARGET := $(TARGET_OUT_PRODUCT_ETC)/security/avb/system_other.avbpubkey
ALL_DEFAULT_INSTALLED_MODULES += $(INSTALLED_PRODUCT_SYSTEM_OTHER_AVBKEY_TARGET)
endif # BOARD_AVB_ENABLE
endif # BUILDING_SYSTEM_OTHER_IMAGE

# -----------------------------------------------------------------
# Modules ready to be converted to Soong, ordered by how many
# modules depend on them.
SOONG_CONV := $(sort $(SOONG_CONV))
SOONG_CONV_DATA := $(call intermediates-dir-for,PACKAGING,soong_conversion)/soong_conv_data
$(SOONG_CONV_DATA):
	@rm -f $@
	@$(foreach s,$(SOONG_CONV),echo "$(s),$(SOONG_CONV.$(s).TYPE),$(sort $(SOONG_CONV.$(s).PROBLEMS)),$(sort $(filter-out $(SOONG_ALREADY_CONV),$(SOONG_CONV.$(s).DEPS)))" >>$@;)

SOONG_TO_CONVERT_SCRIPT := build/make/tools/soong_to_convert.py
SOONG_TO_CONVERT := $(PRODUCT_OUT)/soong_to_convert.txt
$(SOONG_TO_CONVERT): $(SOONG_CONV_DATA) $(SOONG_TO_CONVERT_SCRIPT)
	@rm -f $@
	$(hide) $(SOONG_TO_CONVERT_SCRIPT) $< >$@
$(call dist-for-goals,droidcore,$(SOONG_TO_CONVERT))

# -----------------------------------------------------------------
# Modules use -Wno-error, or added default -Wall -Werror
WALL_WERROR := $(PRODUCT_OUT)/wall_werror.txt
$(WALL_WERROR):
	@rm -f $@
	echo "# Modules using -Wno-error" >> $@
	for m in $(sort $(SOONG_MODULES_USING_WNO_ERROR) $(MODULES_USING_WNO_ERROR)); do echo $$m >> $@; done
	echo "# Modules added default -Wall" >> $@
	for m in $(sort $(SOONG_MODULES_ADDED_WALL) $(MODULES_ADDED_WALL)); do echo $$m >> $@; done

$(call dist-for-goals,droidcore,$(WALL_WERROR))

# -----------------------------------------------------------------
# Modules missing profile files
PGO_PROFILE_MISSING := $(PRODUCT_OUT)/pgo_profile_file_missing.txt
$(PGO_PROFILE_MISSING):
	@rm -f $@
	echo "# Modules missing PGO profile files" >> $@
	for m in $(SOONG_MODULES_MISSING_PGO_PROFILE_FILE); do echo $$m >> $@; done

$(call dist-for-goals,droidcore,$(PGO_PROFILE_MISSING))

# -----------------------------------------------------------------
# The dev key is used to sign this package, and as the key required
# for future OTA packages installed by this system.  Actual product
# deliverables will be re-signed by hand.  We expect this file to
# exist with the suffixes ".x509.pem" and ".pk8".
DEFAULT_KEY_CERT_PAIR := $(strip $(DEFAULT_SYSTEM_DEV_CERTIFICATE))


# Rules that need to be present for the all targets, even
# if they don't do anything.
.PHONY: systemimage
systemimage:

# -----------------------------------------------------------------

.PHONY: event-log-tags

# Produce an event logs tag file for everything we know about, in order
# to properly allocate numbers.  Then produce a file that's filtered
# for what's going to be installed.

all_event_log_tags_file := $(TARGET_OUT_COMMON_INTERMEDIATES)/all-event-log-tags.txt

event_log_tags_file := $(TARGET_OUT)/etc/event-log-tags

# Include tags from all packages that we know about
all_event_log_tags_src := \
    $(sort $(foreach m, $(ALL_MODULES), $(ALL_MODULES.$(m).EVENT_LOG_TAGS)))

# PDK builds will already have a full list of tags that needs to get merged
# in with the ones from source
pdk_fusion_log_tags_file := $(patsubst $(PRODUCT_OUT)/%,$(_pdk_fusion_intermediates)/%,$(filter $(event_log_tags_file),$(ALL_PDK_FUSION_FILES)))

$(all_event_log_tags_file): PRIVATE_SRC_FILES := $(all_event_log_tags_src) $(pdk_fusion_log_tags_file)
$(all_event_log_tags_file): $(all_event_log_tags_src) $(pdk_fusion_log_tags_file) $(MERGETAGS) build/make/tools/event_log_tags.py
	$(hide) mkdir -p $(dir $@)
	$(hide) $(MERGETAGS) -o $@ $(PRIVATE_SRC_FILES)

# Include tags from all packages included in this product, plus all
# tags that are part of the system (ie, not in a vendor/ or device/
# directory).
event_log_tags_src := \
    $(sort $(foreach m,\
      $(PRODUCT_PACKAGES) \
      $(call module-names-for-tag-list,user), \
      $(ALL_MODULES.$(m).EVENT_LOG_TAGS)) \
      $(filter-out vendor/% device/% out/%,$(all_event_log_tags_src)))

$(event_log_tags_file): PRIVATE_SRC_FILES := $(event_log_tags_src) $(pdk_fusion_log_tags_file)
$(event_log_tags_file): PRIVATE_MERGED_FILE := $(all_event_log_tags_file)
$(event_log_tags_file): $(event_log_tags_src) $(all_event_log_tags_file) $(pdk_fusion_log_tags_file) $(MERGETAGS) build/make/tools/event_log_tags.py
	$(hide) mkdir -p $(dir $@)
	$(hide) $(MERGETAGS) -o $@ -m $(PRIVATE_MERGED_FILE) $(PRIVATE_SRC_FILES)

event-log-tags: $(event_log_tags_file)

ALL_DEFAULT_INSTALLED_MODULES += $(event_log_tags_file)


# #################################################################
# Targets for boot/OS images
# #################################################################
ifneq ($(strip $(TARGET_NO_BOOTLOADER)),true)
  INSTALLED_BOOTLOADER_MODULE := $(PRODUCT_OUT)/bootloader
  ifeq ($(strip $(TARGET_BOOTLOADER_IS_2ND)),true)
    INSTALLED_2NDBOOTLOADER_TARGET := $(PRODUCT_OUT)/2ndbootloader
  else
    INSTALLED_2NDBOOTLOADER_TARGET :=
  endif
else
  INSTALLED_BOOTLOADER_MODULE :=
  INSTALLED_2NDBOOTLOADER_TARGET :=
endif # TARGET_NO_BOOTLOADER
ifneq ($(strip $(TARGET_NO_KERNEL)),true)
  INSTALLED_KERNEL_TARGET := $(PRODUCT_OUT)/kernel
else
  INSTALLED_KERNEL_TARGET :=
endif

# -----------------------------------------------------------------
# the root dir
INTERNAL_ROOT_FILES := $(filter $(TARGET_ROOT_OUT)/%, \
	$(ALL_GENERATED_SOURCES) \
	$(ALL_DEFAULT_INSTALLED_MODULES))

INSTALLED_FILES_FILE_ROOT := $(PRODUCT_OUT)/installed-files-root.txt
INSTALLED_FILES_JSON_ROOT := $(INSTALLED_FILES_FILE_ROOT:.txt=.json)
$(INSTALLED_FILES_FILE_ROOT): .KATI_IMPLICIT_OUTPUTS := $(INSTALLED_FILES_JSON_ROOT)
$(INSTALLED_FILES_FILE_ROOT) : $(INTERNAL_ROOT_FILES) $(FILESLIST)
	@echo Installed file list: $@
	@mkdir -p $(dir $@)
	@rm -f $@
	$(hide) $(FILESLIST) $(TARGET_ROOT_OUT) > $(@:.txt=.json)
	$(hide) build/make/tools/fileslist_util.py -c $(@:.txt=.json) > $@

$(call dist-for-goals, sdk win_sdk sdk_addon, $(INSTALLED_FILES_FILE_ROOT))

#------------------------------------------------------------------
# dtb
ifdef BOARD_INCLUDE_DTB_IN_BOOTIMG
INSTALLED_DTBIMAGE_TARGET := $(PRODUCT_OUT)/dtb.img
ifdef BOARD_PREBUILT_DTBIMAGE_DIR
$(INSTALLED_DTBIMAGE_TARGET) : $(sort $(wildcard $(BOARD_PREBUILT_DTBIMAGE_DIR)/*.dtb))
	cat $^ > $@
endif
endif

# -----------------------------------------------------------------
# the ramdisk
ifdef BUILDING_RAMDISK_IMAGE
BOOT_RAMDISK_COMPRESSOR := $(MINIGZIP)
RECOVERY_RAMDISK_COMPRESSOR := $(MINIGZIP)
LZMA := prebuilts/tools-lineage/${HOST_OS}-x86/bin/lzma
ifneq ($(LZMA_RAMDISK_TARGETS),)
  ifneq (,$(findstring boot,$(LZMA_RAMDISK_TARGETS)))
    BOOT_RAMDISK_COMPRESSOR := $(LZMA) -f -c
  endif
  ifneq (,$(findstring recovery,$(LZMA_RAMDISK_TARGETS)))
    RECOVERY_RAMDISK_COMPRESSOR := $(LZMA) -f -c
    TARGET_NOT_USE_GZIP_RECOVERY_RAMDISK := true
  endif
endif

INTERNAL_RAMDISK_FILES := $(filter $(TARGET_RAMDISK_OUT)/%, \
	$(ALL_GENERATED_SOURCES) \
	$(ALL_DEFAULT_INSTALLED_MODULES))

INSTALLED_FILES_FILE_RAMDISK := $(PRODUCT_OUT)/installed-files-ramdisk.txt
INSTALLED_FILES_JSON_RAMDISK := $(INSTALLED_FILES_FILE_RAMDISK:.txt=.json)
$(INSTALLED_FILES_FILE_RAMDISK): .KATI_IMPLICIT_OUTPUTS := $(INSTALLED_FILES_JSON_RAMDISK)
$(INSTALLED_FILES_FILE_RAMDISK) : $(INTERNAL_RAMDISK_FILES) $(FILESLIST)
	@echo Installed file list: $@
	@mkdir -p $(TARGET_RAMDISK_OUT)
	@mkdir -p $(dir $@)
	@rm -f $@
	$(hide) $(FILESLIST) $(TARGET_RAMDISK_OUT) > $(@:.txt=.json)
	$(hide) build/make/tools/fileslist_util.py -c $(@:.txt=.json) > $@

$(call dist-for-goals, sdk win_sdk sdk_addon, $(INSTALLED_FILES_FILE_RAMDISK))
BUILT_RAMDISK_TARGET := $(PRODUCT_OUT)/ramdisk.img

# We just build this directly to the install location.
INSTALLED_RAMDISK_TARGET := $(BUILT_RAMDISK_TARGET)
$(INSTALLED_RAMDISK_TARGET): $(MKBOOTFS) $(INTERNAL_RAMDISK_FILES) $(INSTALLED_FILES_FILE_RAMDISK) | $(MINIGZIP)
	$(call pretty,"Target ram disk: $@")
	$(hide) $(MKBOOTFS) -d $(TARGET_OUT) $(TARGET_RAMDISK_OUT) | $(BOOT_RAMDISK_COMPRESSOR) > $@

.PHONY: ramdisk-nodeps
ramdisk-nodeps: $(MKBOOTFS) | $(MINIGZIP)
	@echo "make $@: ignoring dependencies"
	$(hide) $(MKBOOTFS) -d $(TARGET_OUT) $(TARGET_RAMDISK_OUT) | $(BOOT_RAMDISK_COMPRESSOR) > $(INSTALLED_RAMDISK_TARGET)

endif # BUILDING_RAMDISK_IMAGE

# -----------------------------------------------------------------
# the boot image, which is a collection of other images.

# This is defined here since we may be building recovery as boot
# below and only want to define this once
BUILT_BOOTIMAGE_TARGET := $(PRODUCT_OUT)/boot.img

ifneq ($(strip $(TARGET_NO_KERNEL)),true)
INTERNAL_BOOTIMAGE_ARGS := \
	$(addprefix --second ,$(INSTALLED_2NDBOOTLOADER_TARGET)) \
	--kernel $(INSTALLED_KERNEL_TARGET)

ifdef BOARD_INCLUDE_DTB_IN_BOOTIMG
  INTERNAL_BOOTIMAGE_ARGS += --dtb $(INSTALLED_DTBIMAGE_TARGET)
endif

ifneq ($(BOARD_BUILD_SYSTEM_ROOT_IMAGE),true)
INTERNAL_BOOTIMAGE_ARGS += --ramdisk $(INSTALLED_RAMDISK_TARGET)
endif

INTERNAL_BOOTIMAGE_FILES := $(filter-out --%,$(INTERNAL_BOOTIMAGE_ARGS))

ifdef BOARD_KERNEL_BASE
  INTERNAL_BOOTIMAGE_ARGS += --base $(BOARD_KERNEL_BASE)
endif

ifdef BOARD_KERNEL_PAGESIZE
  INTERNAL_BOOTIMAGE_ARGS += --pagesize $(BOARD_KERNEL_PAGESIZE)
endif

ifeq ($(PRODUCT_SUPPORTS_VERITY),true)
ifeq ($(BOARD_BUILD_SYSTEM_ROOT_IMAGE),true)
VERITY_KEYID := veritykeyid=id:`openssl x509 -in $(PRODUCT_VERITY_SIGNING_KEY).x509.pem -text \
                | grep keyid | sed 's/://g' | tr -d '[:space:]' | tr '[:upper:]' '[:lower:]' | sed 's/keyid//g'`
endif
endif

INTERNAL_KERNEL_CMDLINE := $(strip $(INTERNAL_KERNEL_CMDLINE) buildvariant=$(TARGET_BUILD_VARIANT) $(VERITY_KEYID))
ifdef INTERNAL_KERNEL_CMDLINE
INTERNAL_BOOTIMAGE_ARGS += --cmdline "$(INTERNAL_KERNEL_CMDLINE)"
endif

INTERNAL_MKBOOTIMG_VERSION_ARGS := \
    --os_version $(PLATFORM_VERSION) \
    --os_patch_level $(PLATFORM_SECURITY_PATCH)

INSTALLED_DTIMAGE_TARGET := $(PRODUCT_OUT)/dt.img

ifeq ($(strip $(BOARD_KERNEL_SEPARATED_DT)),true)
  INTERNAL_BOOTIMAGE_ARGS += --dt $(INSTALLED_DTIMAGE_TARGET)
  BOOTIMAGE_EXTRA_DEPS    := $(INSTALLED_DTIMAGE_TARGET)
endif

# Define these only if we are building boot
ifdef BUILDING_BOOT_IMAGE
INSTALLED_BOOTIMAGE_TARGET := $(BUILT_BOOTIMAGE_TARGET)

ifeq ($(TARGET_BOOTIMAGE_USE_EXT2),true)
$(error TARGET_BOOTIMAGE_USE_EXT2 is not supported anymore)

else ifndef BOARD_CUSTOM_BOOTIMG_MK
ifeq (true,$(BOARD_AVB_ENABLE)) # TARGET_BOOTIMAGE_USE_EXT2 != true

$(INSTALLED_BOOTIMAGE_TARGET): $(MKBOOTIMG) $(AVBTOOL) $(INTERNAL_BOOTIMAGE_FILES) $(BOARD_AVB_BOOT_KEY_PATH)
	$(call pretty,"Target boot image: $@")
	$(hide) $(MKBOOTIMG) $(INTERNAL_BOOTIMAGE_ARGS) $(INTERNAL_MKBOOTIMG_VERSION_ARGS) $(BOARD_MKBOOTIMG_ARGS) --output $@
	$(hide) $(call assert-max-image-size,$@,$(call get-hash-image-max-size,$(BOARD_BOOTIMAGE_PARTITION_SIZE)))
	$(hide) $(AVBTOOL) add_hash_footer \
	  --image $@ \
	  --partition_size $(BOARD_BOOTIMAGE_PARTITION_SIZE) \
	  --partition_name boot $(INTERNAL_AVB_BOOT_SIGNING_ARGS) \
	  $(BOARD_AVB_BOOT_ADD_HASH_FOOTER_ARGS)

.PHONY: bootimage-nodeps
bootimage-nodeps: $(MKBOOTIMG) $(AVBTOOL) $(BOARD_AVB_BOOT_KEY_PATH)
	@echo "make $@: ignoring dependencies"
	$(hide) $(MKBOOTIMG) $(INTERNAL_BOOTIMAGE_ARGS) $(INTERNAL_MKBOOTIMG_VERSION_ARGS) $(BOARD_MKBOOTIMG_ARGS) --output $(INSTALLED_BOOTIMAGE_TARGET)
	$(hide) $(call assert-max-image-size,$(INSTALLED_BOOTIMAGE_TARGET),$(call get-hash-image-max-size,$(BOARD_BOOTIMAGE_PARTITION_SIZE)))
	$(hide) $(AVBTOOL) add_hash_footer \
	  --image $(INSTALLED_BOOTIMAGE_TARGET) \
	  --partition_size $(BOARD_BOOTIMAGE_PARTITION_SIZE) \
	  --partition_name boot $(INTERNAL_AVB_BOOT_SIGNING_ARGS) \
	  $(BOARD_AVB_BOOT_ADD_HASH_FOOTER_ARGS)

else ifeq (true,$(PRODUCT_SUPPORTS_BOOT_SIGNER)) # BOARD_AVB_ENABLE != true

$(INSTALLED_BOOTIMAGE_TARGET): $(MKBOOTIMG) $(INTERNAL_BOOTIMAGE_FILES) $(BOOT_SIGNER)
	$(call pretty,"Target boot image: $@")
	$(hide) $(MKBOOTIMG) $(INTERNAL_BOOTIMAGE_ARGS) $(INTERNAL_MKBOOTIMG_VERSION_ARGS) $(BOARD_MKBOOTIMG_ARGS) --output $@
	$(BOOT_SIGNER) /boot $@ $(PRODUCT_VERITY_SIGNING_KEY).pk8 $(PRODUCT_VERITY_SIGNING_KEY).x509.pem $@
	$(hide) $(call assert-max-image-size,$@,$(BOARD_BOOTIMAGE_PARTITION_SIZE))

.PHONY: bootimage-nodeps
bootimage-nodeps: $(MKBOOTIMG) $(BOOT_SIGNER)
	@echo "make $@: ignoring dependencies"
	$(hide) $(MKBOOTIMG) $(INTERNAL_BOOTIMAGE_ARGS) $(INTERNAL_MKBOOTIMG_VERSION_ARGS) $(BOARD_MKBOOTIMG_ARGS) --output $(INSTALLED_BOOTIMAGE_TARGET)
	$(BOOT_SIGNER) /boot $(INSTALLED_BOOTIMAGE_TARGET) $(PRODUCT_VERITY_SIGNING_KEY).pk8 $(PRODUCT_VERITY_SIGNING_KEY).x509.pem $(INSTALLED_BOOTIMAGE_TARGET)
	$(hide) $(call assert-max-image-size,$(INSTALLED_BOOTIMAGE_TARGET),$(BOARD_BOOTIMAGE_PARTITION_SIZE))

else ifeq (true,$(PRODUCT_SUPPORTS_VBOOT)) # PRODUCT_SUPPORTS_BOOT_SIGNER != true

$(INSTALLED_BOOTIMAGE_TARGET): $(MKBOOTIMG) $(INTERNAL_BOOTIMAGE_FILES) $(VBOOT_SIGNER) $(FUTILITY) $(BOOTIMAGE_EXTRA_DEPS)
	$(call pretty,"Target boot image: $@")
	$(hide) $(MKBOOTIMG) $(INTERNAL_BOOTIMAGE_ARGS) $(INTERNAL_MKBOOTIMG_VERSION_ARGS) $(BOARD_MKBOOTIMG_ARGS) --output $@.unsigned
	$(VBOOT_SIGNER) $(FUTILITY) $@.unsigned $(PRODUCT_VBOOT_SIGNING_KEY).vbpubk $(PRODUCT_VBOOT_SIGNING_KEY).vbprivk $(PRODUCT_VBOOT_SIGNING_SUBKEY).vbprivk $@.keyblock $@
	$(hide) $(call assert-max-image-size,$@,$(BOARD_BOOTIMAGE_PARTITION_SIZE))

.PHONY: bootimage-nodeps
bootimage-nodeps: $(MKBOOTIMG) $(VBOOT_SIGNER) $(FUTILITY)
	@echo "make $@: ignoring dependencies"
	$(hide) $(MKBOOTIMG) $(INTERNAL_BOOTIMAGE_ARGS) $(INTERNAL_MKBOOTIMG_VERSION_ARGS) $(BOARD_MKBOOTIMG_ARGS) --output $(INSTALLED_BOOTIMAGE_TARGET).unsigned
	$(VBOOT_SIGNER) $(FUTILITY) $(INSTALLED_BOOTIMAGE_TARGET).unsigned $(PRODUCT_VBOOT_SIGNING_KEY).vbpubk $(PRODUCT_VBOOT_SIGNING_KEY).vbprivk $(PRODUCT_VBOOT_SIGNING_SUBKEY).vbprivk $(INSTALLED_BOOTIMAGE_TARGET).keyblock $(INSTALLED_BOOTIMAGE_TARGET)
	$(hide) $(call assert-max-image-size,$(INSTALLED_BOOTIMAGE_TARGET),$(BOARD_BOOTIMAGE_PARTITION_SIZE))

else # PRODUCT_SUPPORTS_VBOOT != true

$(INSTALLED_BOOTIMAGE_TARGET): $(MKBOOTIMG) $(INTERNAL_BOOTIMAGE_FILES) $(BOOTIMAGE_EXTRA_DEPS)
	$(call pretty,"Target boot image: $@")
	$(hide) $(MKBOOTIMG) $(INTERNAL_BOOTIMAGE_ARGS) $(INTERNAL_MKBOOTIMG_VERSION_ARGS) $(BOARD_MKBOOTIMG_ARGS) --output $@
	$(hide) $(call assert-max-image-size,$@,$(BOARD_BOOTIMAGE_PARTITION_SIZE))

.PHONY: bootimage-nodeps
bootimage-nodeps: $(MKBOOTIMG)
	@echo "make $@: ignoring dependencies"
	$(hide) $(MKBOOTIMG) $(INTERNAL_BOOTIMAGE_ARGS) $(INTERNAL_MKBOOTIMG_VERSION_ARGS) $(BOARD_MKBOOTIMG_ARGS) --output $(INSTALLED_BOOTIMAGE_TARGET)
	$(hide) $(call assert-max-image-size,$(INSTALLED_BOOTIMAGE_TARGET),$(BOARD_BOOTIMAGE_PARTITION_SIZE))

endif # PRODUCT_SUPPORTS_VBOOT
endif # TARGET_BOOTIMAGE_USE_EXT2 / BOARD_CUSTOM_BOOTIMG_MK
endif # BUILDING_BOOT_IMAGE

else # TARGET_NO_KERNEL == "true"
ifdef BOARD_PREBUILT_BOOTIMAGE
ifneq ($(BOARD_BUILD_SYSTEM_ROOT_IMAGE),true)
# Remove when b/63676296 is resolved.
$(error Prebuilt bootimage is only supported for AB targets)
endif
$(eval $(call copy-one-file,$(BOARD_PREBUILT_BOOTIMAGE),$(INSTALLED_BOOTIMAGE_TARGET)))
else # BOARD_PREBUILT_BOOTIMAGE not defined
INSTALLED_BOOTIMAGE_TARGET :=
endif # BOARD_PREBUILT_BOOTIMAGE
endif # TARGET_NO_KERNEL

# -----------------------------------------------------------------
# NOTICE files
#
# We are required to publish the licenses for all code under BSD, GPL and
# Apache licenses (and possibly other more exotic ones as well). We err on the
# side of caution, so the licenses for other third-party code are included here
# too.
#
# This needs to be before the systemimage rules, because it adds to
# ALL_DEFAULT_INSTALLED_MODULES, which those use to pick which files
# go into the systemimage.

.PHONY: notice_files

# Create the rule to combine the files into text and html/xml forms
# $(1) - xml_excluded_vendor_product|xml_vendor|xml_product|html
# $(2) - Plain text output file
# $(3) - HTML/XML output file
# $(4) - File title
# $(5) - Directory to use.  Notice files are all $(4)/src.  Other
#		 directories in there will be used for scratch
# $(6) - Dependencies for the output files
#
# The algorithm here is that we go collect a hash for each of the notice
# files and write the names of the files that match that hash.  Then
# to generate the real files, we go print out all of the files and their
# hashes.
#
# These rules are fairly complex, so they depend on this makefile so if
# it changes, they'll run again.
#
# TODO: We could clean this up so that we just record the locations of the
# original notice files instead of making rules to copy them somwehere.
# Then we could traverse that without quite as much bash drama.
define combine-notice-files
$(2) $(3): PRIVATE_MESSAGE := $(4)
$(2) $(3): PRIVATE_DIR := $(5)
$(2) : $(3)
$(3) : $(6) $(BUILD_SYSTEM)/Makefile build/make/tools/generate-notice-files.py
	build/make/tools/generate-notice-files.py --text-output $(2) \
	    $(if $(filter $(1),xml_excluded_extra_partitions),-e vendor -e product -e product_services --xml-output, \
	      $(if $(filter $(1),xml_vendor),-i vendor --xml-output, \
	        $(if $(filter $(1),xml_product),-i product --xml-output, \
	          $(if $(filter $(1),xml_product_services),-i product_services --xml-output, \
	            --html-output)))) $(3) \
	    -t $$(PRIVATE_MESSAGE) -s $$(PRIVATE_DIR)/src
notice_files: $(2) $(3)
endef

# Notice file logic isn't relevant for TARGET_BUILD_APPS
ifndef TARGET_BUILD_APPS

# TODO These intermediate NOTICE.txt/NOTICE.html files should go into
# TARGET_OUT_NOTICE_FILES now that the notice files are gathered from
# the src subdirectory.
target_notice_file_txt := $(TARGET_OUT_INTERMEDIATES)/NOTICE.txt
tools_notice_file_txt := $(HOST_OUT_INTERMEDIATES)/NOTICE.txt
tools_notice_file_html := $(HOST_OUT_INTERMEDIATES)/NOTICE.html
kernel_notice_file := $(TARGET_OUT_NOTICE_FILES)/src/kernel.txt
winpthreads_notice_file := $(TARGET_OUT_NOTICE_FILES)/src/winpthreads.txt
pdk_fusion_notice_files := $(filter $(TARGET_OUT_NOTICE_FILES)/%, $(ALL_PDK_FUSION_FILES))

# TODO(b/69865032): Make PRODUCT_NOTICE_SPLIT the default behavior.
ifneq ($(PRODUCT_NOTICE_SPLIT),true)
target_notice_file_html := $(TARGET_OUT_INTERMEDIATES)/NOTICE.html
target_notice_file_html_gz := $(TARGET_OUT_INTERMEDIATES)/NOTICE.html.gz
installed_notice_html_or_xml_gz := $(TARGET_OUT)/etc/NOTICE.html.gz
$(eval $(call combine-notice-files, html, \
	        $(target_notice_file_txt), \
	        $(target_notice_file_html), \
	        "Notices for files contained in the filesystem images in this directory:", \
	        $(TARGET_OUT_NOTICE_FILES), \
	        $(ALL_DEFAULT_INSTALLED_MODULES) $(kernel_notice_file) $(pdk_fusion_notice_files)))
$(target_notice_file_html_gz): $(target_notice_file_html) | $(MINIGZIP)
	$(hide) $(MINIGZIP) -9 < $< > $@
$(installed_notice_html_or_xml_gz): $(target_notice_file_html_gz)
	$(copy-file-to-target)
else
target_notice_file_xml := $(TARGET_OUT_INTERMEDIATES)/NOTICE.xml
target_notice_file_xml_gz := $(TARGET_OUT_INTERMEDIATES)/NOTICE.xml.gz
installed_notice_html_or_xml_gz := $(TARGET_OUT)/etc/NOTICE.xml.gz

target_vendor_notice_file_txt := $(TARGET_OUT_INTERMEDIATES)/NOTICE_VENDOR.txt
target_vendor_notice_file_xml := $(TARGET_OUT_INTERMEDIATES)/NOTICE_VENDOR.xml
target_vendor_notice_file_xml_gz := $(TARGET_OUT_INTERMEDIATES)/NOTICE_VENDOR.xml.gz
installed_vendor_notice_xml_gz := $(TARGET_OUT_VENDOR)/etc/NOTICE.xml.gz

target_product_notice_file_txt := $(TARGET_OUT_INTERMEDIATES)/NOTICE_PRODUCT.txt
target_product_notice_file_xml := $(TARGET_OUT_INTERMEDIATES)/NOTICE_PRODUCT.xml
target_product_notice_file_xml_gz := $(TARGET_OUT_INTERMEDIATES)/NOTICE_PRODUCT.xml.gz
installed_product_notice_xml_gz := $(TARGET_OUT_PRODUCT)/etc/NOTICE.xml.gz

target_product_services_notice_file_txt := $(TARGET_OUT_INTERMEDIATES)/NOTICE_PRODUCT_SERVICES.txt
target_product_services_notice_file_xml := $(TARGET_OUT_INTERMEDIATES)/NOTICE_PRODUCT_SERVICES.xml
target_product_services_notice_file_xml_gz := $(TARGET_OUT_INTERMEDIATES)/NOTICE_PRODUCT_SERVICES.xml.gz
installed_product_services_notice_xml_gz := $(TARGET_OUT_PRODUCT_SERVICES)/etc/NOTICE.xml.gz

# Notice files are copied to TARGET_OUT_NOTICE_FILES as a side-effect of their module
# being built. A notice xml file must depend on all modules that could potentially
# install a license file relevant to it.
license_modules := $(ALL_DEFAULT_INSTALLED_MODULES) $(kernel_notice_file) $(pdk_fusion_notice_files)
# Phonys/fakes don't have notice files (though their deps might)
license_modules := $(filter-out $(TARGET_OUT_FAKE)/%,$(license_modules))
license_modules_vendor := $(filter $(TARGET_OUT_VENDOR)/%,$(license_modules))
license_modules_product := $(filter $(TARGET_OUT_PRODUCT)/%,$(license_modules))
license_modules_product_services := $(filter $(TARGET_OUT_PRODUCT_SERVICES)/%,$(license_modules))
license_modules_agg := $(license_modules_vendor) $(license_modules_product) $(license_modules_product_services)
license_modules_rest := $(filter-out $(license_modules_agg),$(license_modules))

$(eval $(call combine-notice-files, xml_excluded_extra_partitions, \
	        $(target_notice_file_txt), \
	        $(target_notice_file_xml), \
	        "Notices for files contained in the filesystem images in this directory:", \
	        $(TARGET_OUT_NOTICE_FILES), \
	        $(license_modules_rest)))
$(eval $(call combine-notice-files, xml_vendor, \
	        $(target_vendor_notice_file_txt), \
	        $(target_vendor_notice_file_xml), \
	        "Notices for files contained in the vendor filesystem image in this directory:", \
	        $(TARGET_OUT_NOTICE_FILES), \
	        $(license_modules_vendor)))
$(eval $(call combine-notice-files, xml_product, \
	        $(target_product_notice_file_txt), \
	        $(target_product_notice_file_xml), \
	        "Notices for files contained in the product filesystem image in this directory:", \
	        $(TARGET_OUT_NOTICE_FILES), \
	        $(license_modules_product)))
$(eval $(call combine-notice-files, xml_product_services, \
	        $(target_product_services_notice_file_txt), \
	        $(target_product_services_notice_file_xml), \
	        "Notices for files contained in the product_services filesystem image in this directory:", \
	        $(TARGET_OUT_NOTICE_FILES), \
	        $(license_modules_product_services)))

$(target_notice_file_xml_gz): $(target_notice_file_xml) | $(MINIGZIP)
	$(hide) $(MINIGZIP) -9 < $< > $@
$(target_vendor_notice_file_xml_gz): $(target_vendor_notice_file_xml) | $(MINIGZIP)
	$(hide) $(MINIGZIP) -9 < $< > $@
$(target_product_notice_file_xml_gz): $(target_product_notice_file_xml) | $(MINIGZIP)
	$(hide) $(MINIGZIP) -9 < $< > $@
$(target_product_services_notice_file_xml_gz): $(target_product_services_notice_file_xml) | $(MINIGZIP)
	$(hide) $(MINIGZIP) -9 < $< > $@
$(installed_notice_html_or_xml_gz): $(target_notice_file_xml_gz)
	$(copy-file-to-target)
$(installed_vendor_notice_xml_gz): $(target_vendor_notice_file_xml_gz)
	$(copy-file-to-target)
$(installed_product_notice_xml_gz): $(target_product_notice_file_xml_gz)
	$(copy-file-to-target)

# No notice file for product_services if its contents are merged into /product.
# The notices will be part of the /product notice file.
ifndef MERGE_PRODUCT_SERVICES_INTO_PRODUCT
$(installed_product_services_notice_xml_gz): $(target_product_services_notice_file_xml_gz)
	$(copy-file-to-target)
endif

ALL_DEFAULT_INSTALLED_MODULES += $(installed_notice_html_or_xml_gz)
ALL_DEFAULT_INSTALLED_MODULES += $(installed_vendor_notice_xml_gz)
ALL_DEFAULT_INSTALLED_MODULES += $(installed_product_notice_xml_gz)
ALL_DEFAULT_INSTALLED_MODULES += $(installed_product_services_notice_xml_gz)
endif # PRODUCT_NOTICE_SPLIT

ALL_DEFAULT_INSTALLED_MODULES += $(installed_notice_html_or_xml_gz)

$(eval $(call combine-notice-files, html, \
	        $(tools_notice_file_txt), \
	        $(tools_notice_file_html), \
	        "Notices for files contained in the tools directory:", \
	        $(HOST_OUT_NOTICE_FILES), \
	        $(ALL_DEFAULT_INSTALLED_MODULES) \
	        $(winpthreads_notice_file)))

endif  # TARGET_BUILD_APPS

# The kernel isn't really a module, so to get its module file in there, we
# make the target NOTICE files depend on this particular file too, which will
# then be in the right directory for the find in combine-notice-files to work.
$(kernel_notice_file): \
	    $(BUILD_SYSTEM)/LINUX_KERNEL_COPYING \
	    | $(ACP)
	@echo Copying: $@
	$(hide) mkdir -p $(dir $@)
	$(hide) $(ACP) $< $@

$(winpthreads_notice_file): \
	    $(BUILD_SYSTEM)/WINPTHREADS_COPYING \
	    | $(ACP)
	@echo Copying: $@
	$(hide) mkdir -p $(dir $@)
	$(hide) $(ACP) $< $@

# -----------------------------------------------------------------
# Build a keystore with the authorized keys in it, used to verify the
# authenticity of downloaded OTA packages.
#
# This rule adds to ALL_DEFAULT_INSTALLED_MODULES, so it needs to come
# before the rules that use that variable to build the image.
ALL_DEFAULT_INSTALLED_MODULES += $(TARGET_OUT_ETC)/security/otacerts.zip
$(TARGET_OUT_ETC)/security/otacerts.zip: PRIVATE_CERT := $(DEFAULT_KEY_CERT_PAIR).x509.pem
$(TARGET_OUT_ETC)/security/otacerts.zip: $(SOONG_ZIP)
$(TARGET_OUT_ETC)/security/otacerts.zip: $(DEFAULT_KEY_CERT_PAIR).x509.pem
	$(hide) rm -f $@
	$(hide) mkdir -p $(dir $@)
	$(hide) $(SOONG_ZIP) -o $@ -C $(dir $(PRIVATE_CERT)) -f $(PRIVATE_CERT)

# Carry the public key for update_engine if it's a non-IoT target that
# uses the AB updater. We use the same key as otacerts but in RSA public key
# format.
ifeq ($(AB_OTA_UPDATER),true)
ifneq ($(PRODUCT_IOT),true)
ALL_DEFAULT_INSTALLED_MODULES += $(TARGET_OUT_ETC)/update_engine/update-payload-key.pub.pem
$(TARGET_OUT_ETC)/update_engine/update-payload-key.pub.pem: $(DEFAULT_KEY_CERT_PAIR).x509.pem
	$(hide) rm -f $@
	$(hide) mkdir -p $(dir $@)
	$(hide) openssl x509 -pubkey -noout -in $< > $@

ALL_DEFAULT_INSTALLED_MODULES += \
    $(TARGET_RECOVERY_ROOT_OUT)/system/etc/update_engine/update-payload-key.pub.pem
$(TARGET_RECOVERY_ROOT_OUT)/system/etc/update_engine/update-payload-key.pub.pem: \
	    $(TARGET_OUT_ETC)/update_engine/update-payload-key.pub.pem
	$(hide) cp -f $< $@
endif
endif

.PHONY: otacerts
otacerts: $(TARGET_OUT_ETC)/security/otacerts.zip


# #################################################################
# Targets for user images
# #################################################################

INTERNAL_USERIMAGES_EXT_VARIANT :=
ifeq ($(TARGET_USERIMAGES_USE_EXT2),true)
INTERNAL_USERIMAGES_EXT_VARIANT := ext2
else
ifeq ($(TARGET_USERIMAGES_USE_EXT3),true)
INTERNAL_USERIMAGES_EXT_VARIANT := ext3
else
ifeq ($(TARGET_USERIMAGES_USE_EXT4),true)
INTERNAL_USERIMAGES_EXT_VARIANT := ext4
endif
endif
endif

# These options tell the recovery updater/installer how to mount the partitions writebale.
# <fstype>=<fstype_opts>[|<fstype_opts>]...
# fstype_opts := <opt>[,<opt>]...
#         opt := <name>[=<value>]
# The following worked on Nexus devices with Kernel 3.1, 3.4, 3.10
DEFAULT_TARGET_RECOVERY_FSTYPE_MOUNT_OPTIONS := ext4=max_batch_time=0,commit=1,data=ordered,barrier=1,errors=panic,nodelalloc

ifneq (true,$(TARGET_USERIMAGES_SPARSE_EXT_DISABLED))
  INTERNAL_USERIMAGES_SPARSE_EXT_FLAG := -s
endif

INTERNAL_USERIMAGES_DEPS := $(SIMG2IMG)
INTERNAL_USERIMAGES_DEPS += $(MKEXTUSERIMG) $(MAKE_EXT4FS) $(E2FSCK) $(TUNE2FS)
ifeq ($(TARGET_USERIMAGES_USE_F2FS),true)
INTERNAL_USERIMAGES_DEPS += $(MKF2FSUSERIMG) $(MAKE_F2FS)
endif

ifeq ($(BOARD_AVB_ENABLE),true)
INTERNAL_USERIMAGES_DEPS += $(AVBTOOL)
endif

ifneq (true,$(TARGET_USERIMAGES_SPARSE_SQUASHFS_DISABLED))
  INTERNAL_USERIMAGES_SPARSE_SQUASHFS_FLAG := -s
endif
ifneq ($(filter $(BOARD_PRODUCTIMAGE_FILE_SYSTEM_TYPE) $(BOARD_PRODUCT_SERVICESIMAGE_FILE_SYSTEM_TYPE) $(BOARD_ODMIMAGE_FILE_SYSTEM_TYPE) $(BOARD_VENDORIMAGE_FILE_SYSTEM_TYPE) $(BOARD_SYSTEMIMAGE_FILE_SYSTEM_TYPE),squashfs),)
INTERNAL_USERIMAGES_DEPS += $(MAKE_SQUASHFS) $(MKSQUASHFSUSERIMG) $(IMG2SIMG)
endif

INTERNAL_USERIMAGES_BINARY_PATHS := $(sort $(dir $(INTERNAL_USERIMAGES_DEPS)))

ifeq (true,$(PRODUCT_SUPPORTS_VERITY))
INTERNAL_USERIMAGES_DEPS += $(BUILD_VERITY_METADATA) $(BUILD_VERITY_TREE) $(APPEND2SIMG) $(VERITY_SIGNER)
ifeq (true,$(PRODUCT_SUPPORTS_VERITY_FEC))
INTERNAL_USERIMAGES_DEPS += $(FEC)
endif
endif

SELINUX_FC := $(call intermediates-dir-for,ETC,file_contexts.bin)/file_contexts.bin
INTERNAL_USERIMAGES_DEPS += $(SELINUX_FC)

INTERNAL_USERIMAGES_DEPS += $(BLK_ALLOC_TO_BASE_FS)

INTERNAL_USERIMAGES_DEPS += $(MKE2FS_CONF)

ifeq (true,$(PRODUCT_USE_DYNAMIC_PARTITIONS))

ifeq ($(PRODUCT_SUPPORTS_VERITY),true)
  $(error vboot 1.0 doesn't support logical partition)
endif

# TODO(b/80195851): Should not define BOARD_AVB_SYSTEM_KEY_PATH without
# BOARD_AVB_SYSTEM_DETACHED_VBMETA.

endif # PRODUCT_USE_DYNAMIC_PARTITIONS

# $(1): the path of the output dictionary file
# $(2): a subset of "system vendor cache userdata product product_services oem odm"
# $(3): additional "key=value" pairs to append to the dictionary file.
define generate-image-prop-dictionary
$(if $(filter $(2),system),\
    $(if $(BOARD_SYSTEMIMAGE_AS_SYSTEM),$(hide) echo "system_as_system=$(BOARD_SYSTEMIMAGE_AS_SYSTEM)" >> $(1))
    $(if $(BOARD_SYSTEMIMAGE_PARTITION_SIZE),$(hide) echo "system_size=$(BOARD_SYSTEMIMAGE_PARTITION_SIZE)" >> $(1))
    $(if $(INTERNAL_SYSTEM_OTHER_PARTITION_SIZE),$(hide) echo "system_other_size=$(INTERNAL_SYSTEM_OTHER_PARTITION_SIZE)" >> $(1))
    $(if $(BOARD_SYSTEMIMAGE_FILE_SYSTEM_TYPE),$(hide) echo "system_fs_type=$(BOARD_SYSTEMIMAGE_FILE_SYSTEM_TYPE)" >> $(1))
    $(if $(BOARD_SYSTEMIMAGE_EXTFS_INODE_COUNT),$(hide) echo "system_extfs_inode_count=$(BOARD_SYSTEMIMAGE_EXTFS_INODE_COUNT)" >> $(1))
    $(if $(BOARD_SYSTEMIMAGE_EXTFS_RSV_PCT),$(hide) echo "system_extfs_rsv_pct=$(BOARD_SYSTEMIMAGE_EXTFS_RSV_PCT)" >> $(1))
    $(if $(BOARD_SYSTEMIMAGE_JOURNAL_SIZE),$(hide) echo "system_journal_size=$(BOARD_SYSTEMIMAGE_JOURNAL_SIZE)" >> $(1))
    $(if $(BOARD_SYSTEMIMAGE_SQUASHFS_COMPRESSOR),$(hide) echo "system_squashfs_compressor=$(BOARD_SYSTEMIMAGE_SQUASHFS_COMPRESSOR)" >> $(1))
    $(if $(BOARD_SYSTEMIMAGE_SQUASHFS_COMPRESSOR_OPT),$(hide) echo "system_squashfs_compressor_opt=$(BOARD_SYSTEMIMAGE_SQUASHFS_COMPRESSOR_OPT)" >> $(1))
    $(if $(BOARD_SYSTEMIMAGE_SQUASHFS_BLOCK_SIZE),$(hide) echo "system_squashfs_block_size=$(BOARD_SYSTEMIMAGE_SQUASHFS_BLOCK_SIZE)" >> $(1))
    $(if $(BOARD_SYSTEMIMAGE_SQUASHFS_DISABLE_4K_ALIGN),$(hide) echo "system_squashfs_disable_4k_align=$(BOARD_SYSTEMIMAGE_SQUASHFS_DISABLE_4K_ALIGN)" >> $(1))
    $(if $(PRODUCT_SYSTEM_BASE_FS_PATH),$(hide) echo "system_base_fs_file=$(PRODUCT_SYSTEM_BASE_FS_PATH)" >> $(1))
    $(if $(PRODUCT_SYSTEM_HEADROOM),$(hide) echo "system_headroom=$(PRODUCT_SYSTEM_HEADROOM)" >> $(1))
    $(if $(BOARD_SYSTEMIMAGE_PARTITION_RESERVED_SIZE),$(hide) echo "system_reserved_size=$(BOARD_SYSTEMIMAGE_PARTITION_RESERVED_SIZE)" >> $(1))
)
$(if $(filter $(2),userdata),\
    $(if $(BOARD_USERDATAIMAGE_FILE_SYSTEM_TYPE),$(hide) echo "userdata_fs_type=$(BOARD_USERDATAIMAGE_FILE_SYSTEM_TYPE)" >> $(1))
    $(if $(BOARD_USERDATAIMAGE_PARTITION_SIZE),$(hide) echo "userdata_size=$(BOARD_USERDATAIMAGE_PARTITION_SIZE)" >> $(1))
)
$(if $(filter $(2),cache),\
    $(if $(BOARD_CACHEIMAGE_FILE_SYSTEM_TYPE),$(hide) echo "cache_fs_type=$(BOARD_CACHEIMAGE_FILE_SYSTEM_TYPE)" >> $(1))
    $(if $(BOARD_CACHEIMAGE_PARTITION_SIZE),$(hide) echo "cache_size=$(BOARD_CACHEIMAGE_PARTITION_SIZE)" >> $(1))
)
$(if $(filter $(2),vendor),\
    $(if $(BOARD_VENDORIMAGE_FILE_SYSTEM_TYPE),$(hide) echo "vendor_fs_type=$(BOARD_VENDORIMAGE_FILE_SYSTEM_TYPE)" >> $(1))
    $(if $(BOARD_VENDORIMAGE_EXTFS_INODE_COUNT),$(hide) echo "vendor_extfs_inode_count=$(BOARD_VENDORIMAGE_EXTFS_INODE_COUNT)" >> $(1))
    $(if $(BOARD_VENDORIMAGE_EXTFS_RSV_PCT),$(hide) echo "vendor_extfs_rsv_pct=$(BOARD_VENDORIMAGE_EXTFS_RSV_PCT)" >> $(1))
    $(if $(BOARD_VENDORIMAGE_PARTITION_SIZE),$(hide) echo "vendor_size=$(BOARD_VENDORIMAGE_PARTITION_SIZE)" >> $(1))
    $(if $(BOARD_VENDORIMAGE_JOURNAL_SIZE),$(hide) echo "vendor_journal_size=$(BOARD_VENDORIMAGE_JOURNAL_SIZE)" >> $(1))
    $(if $(BOARD_VENDORIMAGE_SQUASHFS_COMPRESSOR),$(hide) echo "vendor_squashfs_compressor=$(BOARD_VENDORIMAGE_SQUASHFS_COMPRESSOR)" >> $(1))
    $(if $(BOARD_VENDORIMAGE_SQUASHFS_COMPRESSOR_OPT),$(hide) echo "vendor_squashfs_compressor_opt=$(BOARD_VENDORIMAGE_SQUASHFS_COMPRESSOR_OPT)" >> $(1))
    $(if $(BOARD_VENDORIMAGE_SQUASHFS_BLOCK_SIZE),$(hide) echo "vendor_squashfs_block_size=$(BOARD_VENDORIMAGE_SQUASHFS_BLOCK_SIZE)" >> $(1))
    $(if $(BOARD_VENDORIMAGE_SQUASHFS_DISABLE_4K_ALIGN),$(hide) echo "vendor_squashfs_disable_4k_align=$(BOARD_VENDORIMAGE_SQUASHFS_DISABLE_4K_ALIGN)" >> $(1))
    $(if $(PRODUCT_VENDOR_BASE_FS_PATH),$(hide) echo "vendor_base_fs_file=$(PRODUCT_VENDOR_BASE_FS_PATH)" >> $(1))
    $(if $(BOARD_VENDORIMAGE_PARTITION_RESERVED_SIZE),$(hide) echo "vendor_reserved_size=$(BOARD_VENDORIMAGE_PARTITION_RESERVED_SIZE)" >> $(1))
)
$(if $(filter $(2),product),\
    $(if $(BOARD_PRODUCTIMAGE_FILE_SYSTEM_TYPE),$(hide) echo "product_fs_type=$(BOARD_PRODUCTIMAGE_FILE_SYSTEM_TYPE)" >> $(1))
    $(if $(BOARD_PRODUCTIMAGE_EXTFS_INODE_COUNT),$(hide) echo "product_extfs_inode_count=$(BOARD_PRODUCTIMAGE_EXTFS_INODE_COUNT)" >> $(1))
    $(if $(BOARD_PRODUCTIMAGE_EXTFS_RSV_PCT),$(hide) echo "product_extfs_rsv_pct=$(BOARD_PRODUCTIMAGE_EXTFS_RSV_PCT)" >> $(1))
    $(if $(BOARD_PRODUCTIMAGE_PARTITION_SIZE),$(hide) echo "product_size=$(BOARD_PRODUCTIMAGE_PARTITION_SIZE)" >> $(1))
    $(if $(BOARD_PRODUCTIMAGE_JOURNAL_SIZE),$(hide) echo "product_journal_size=$(BOARD_PRODUCTIMAGE_JOURNAL_SIZE)" >> $(1))
    $(if $(BOARD_PRODUCTIMAGE_SQUASHFS_COMPRESSOR),$(hide) echo "product_squashfs_compressor=$(BOARD_PRODUCTIMAGE_SQUASHFS_COMPRESSOR)" >> $(1))
    $(if $(BOARD_PRODUCTIMAGE_SQUASHFS_COMPRESSOR_OPT),$(hide) echo "product_squashfs_compressor_opt=$(BOARD_PRODUCTIMAGE_SQUASHFS_COMPRESSOR_OPT)" >> $(1))
    $(if $(BOARD_PRODUCTIMAGE_SQUASHFS_BLOCK_SIZE),$(hide) echo "product_squashfs_block_size=$(BOARD_PRODUCTIMAGE_SQUASHFS_BLOCK_SIZE)" >> $(1))
    $(if $(BOARD_PRODUCTIMAGE_SQUASHFS_DISABLE_4K_ALIGN),$(hide) echo "product_squashfs_disable_4k_align=$(BOARD_PRODUCTIMAGE_SQUASHFS_DISABLE_4K_ALIGN)" >> $(1))
    $(if $(PRODUCT_PRODUCT_BASE_FS_PATH),$(hide) echo "product_base_fs_file=$(PRODUCT_PRODUCT_BASE_FS_PATH)" >> $(1))
    $(if $(BOARD_PRODUCTIMAGE_PARTITION_RESERVED_SIZE),$(hide) echo "product_reserved_size=$(BOARD_PRODUCTIMAGE_PARTITION_RESERVED_SIZE)" >> $(1))
)
$(if $(filter $(2),product_services),\
    $(if $(BOARD_PRODUCT_SERVICESIMAGE_FILE_SYSTEM_TYPE),$(hide) echo "product_services_fs_type=$(BOARD_PRODUCT_SERVICESIMAGE_FILE_SYSTEM_TYPE)" >> $(1))
    $(if $(BOARD_PRODUCT_SERVICESIMAGE_EXTFS_INODE_COUNT),$(hide) echo "product_services_extfs_inode_count=$(BOARD_PRODUCT_SERVICESIMAGE_EXTFS_INODE_COUNT)" >> $(1))
    $(if $(BOARD_PRODUCT_SERVICESIMAGE_EXTFS_RSV_PCT),$(hide) echo "product_services_extfs_rsv_pct=$(BOARD_PRODUCT_SERVICESIMAGE_EXTFS_RSV_PCT)" >> $(1))
    $(if $(BOARD_PRODUCT_SERVICESIMAGE_PARTITION_SIZE),$(hide) echo "product_services_size=$(BOARD_PRODUCT_SERVICESIMAGE_PARTITION_SIZE)" >> $(1))
    $(if $(BOARD_PRODUCT_SERVICESIMAGE_JOURNAL_SIZE),$(hide) echo "product_services_journal_size=$(BOARD_PRODUCT_SERVICESIMAGE_JOURNAL_SIZE)" >> $(1))
    $(if $(BOARD_PRODUCT_SERVICESIMAGE_SQUASHFS_COMPRESSOR),$(hide) echo "product_services_squashfs_compressor=$(BOARD_PRODUCT_SERVICESIMAGE_SQUASHFS_COMPRESSOR)" >> $(1))
    $(if $(BOARD_PRODUCT_SERVICESIMAGE_SQUASHFS_COMPRESSOR_OPT),$(hide) echo "product_services_squashfs_compressor_opt=$(BOARD_PRODUCT_SERVICESIMAGE_SQUASHFS_COMPRESSOR_OPT)" >> $(1))
    $(if $(BOARD_PRODUCT_SERVICESIMAGE_SQUASHFS_BLOCK_SIZE),$(hide) echo "product_services_squashfs_block_size=$(BOARD_PRODUCT_SERVICESIMAGE_SQUASHFS_BLOCK_SIZE)" >> $(1))
    $(if $(BOARD_PRODUCT_SERVICESIMAGE_SQUASHFS_DISABLE_4K_ALIGN),$(hide) echo "product_services_squashfs_disable_4k_align=$(BOARD_PRODUCT_SERVICESIMAGE_SQUASHFS_DISABLE_4K_ALIGN)" >> $(1))
    $(if $(BOARD_PRODUCT_SERVICESIMAGE_PARTITION_RESERVED_SIZE),$(hide) echo "product_services_reserved_size=$(BOARD_PRODUCT_SERVICESIMAGE_PARTITION_RESERVED_SIZE)" >> $(1))
)
$(if $(filter $(2),odm),\
    $(if $(BOARD_ODMIMAGE_FILE_SYSTEM_TYPE),$(hide) echo "odm_fs_type=$(BOARD_ODMIMAGE_FILE_SYSTEM_TYPE)" >> $(1))
    $(if $(BOARD_ODMIMAGE_EXTFS_INODE_COUNT),$(hide) echo "odm_extfs_inode_count=$(BOARD_ODMIMAGE_EXTFS_INODE_COUNT)" >> $(1))
    $(if $(BOARD_ODMIMAGE_EXTFS_RSV_PCT),$(hide) echo "odm_extfs_rsv_pct=$(BOARD_ODMIMAGE_EXTFS_RSV_PCT)" >> $(1))
    $(if $(BOARD_ODMIMAGE_PARTITION_SIZE),$(hide) echo "odm_size=$(BOARD_ODMIMAGE_PARTITION_SIZE)" >> $(1))
    $(if $(BOARD_ODMIMAGE_JOURNAL_SIZE),$(hide) echo "odm_journal_size=$(BOARD_ODMIMAGE_JOURNAL_SIZE)" >> $(1))
    $(if $(BOARD_ODMIMAGE_SQUASHFS_COMPRESSOR),$(hide) echo "odm_squashfs_compressor=$(BOARD_ODMIMAGE_SQUASHFS_COMPRESSOR)" >> $(1))
    $(if $(BOARD_ODMIMAGE_SQUASHFS_COMPRESSOR_OPT),$(hide) echo "odm_squashfs_compressor_opt=$(BOARD_ODMIMAGE_SQUASHFS_COMPRESSOR_OPT)" >> $(1))
    $(if $(BOARD_ODMIMAGE_SQUASHFS_BLOCK_SIZE),$(hide) echo "odm_squashfs_block_size=$(BOARD_ODMIMAGE_SQUASHFS_BLOCK_SIZE)" >> $(1))
    $(if $(BOARD_ODMIMAGE_SQUASHFS_DISABLE_4K_ALIGN),$(hide) echo "odm_squashfs_disable_4k_align=$(BOARD_ODMIMAGE_SQUASHFS_DISABLE_4K_ALIGN)" >> $(1))
    $(if $(PRODUCT_ODM_BASE_FS_PATH),$(hide) echo "odm_base_fs_file=$(PRODUCT_ODM_BASE_FS_PATH)" >> $(1))
    $(if $(BOARD_ODMIMAGE_PARTITION_RESERVED_SIZE),$(hide) echo "odm_reserved_size=$(BOARD_ODMIMAGE_PARTITION_RESERVED_SIZE)" >> $(1))
)
$(if $(filter $(2),oem),\
    $(if $(BOARD_OEMIMAGE_PARTITION_SIZE),$(hide) echo "oem_size=$(BOARD_OEMIMAGE_PARTITION_SIZE)" >> $(1))
    $(if $(BOARD_OEMIMAGE_JOURNAL_SIZE),$(hide) echo "oem_journal_size=$(BOARD_OEMIMAGE_JOURNAL_SIZE)" >> $(1))
    $(if $(BOARD_OEMIMAGE_EXTFS_INODE_COUNT),$(hide) echo "oem_extfs_inode_count=$(BOARD_OEMIMAGE_EXTFS_INODE_COUNT)" >> $(1))
    $(if $(BOARD_OEMIMAGE_EXTFS_RSV_PCT),$(hide) echo "oem_extfs_rsv_pct=$(BOARD_OEMIMAGE_EXTFS_RSV_PCT)" >> $(1))
)
$(hide) echo "ext_mkuserimg=$(notdir $(MKEXTUSERIMG))" >> $(1)

$(if $(INTERNAL_USERIMAGES_EXT_VARIANT),$(hide) echo "fs_type=$(INTERNAL_USERIMAGES_EXT_VARIANT)" >> $(1))
$(if $(INTERNAL_USERIMAGES_SPARSE_EXT_FLAG),$(hide) echo "extfs_sparse_flag=$(INTERNAL_USERIMAGES_SPARSE_EXT_FLAG)" >> $(1))
$(if $(INTERNAL_USERIMAGES_SPARSE_SQUASHFS_FLAG),$(hide) echo "squashfs_sparse_flag=$(INTERNAL_USERIMAGES_SPARSE_SQUASHFS_FLAG)" >> $(1))
$(if $(BOARD_EXT4_SHARE_DUP_BLOCKS),$(hide) echo "ext4_share_dup_blocks=$(BOARD_EXT4_SHARE_DUP_BLOCKS)" >> $(1))
$(if $(BOARD_FLASH_LOGICAL_BLOCK_SIZE), $(hide) echo "flash_logical_block_size=$(BOARD_FLASH_LOGICAL_BLOCK_SIZE)" >> $(1))
$(if $(BOARD_FLASH_ERASE_BLOCK_SIZE), $(hide) echo "flash_erase_block_size=$(BOARD_FLASH_ERASE_BLOCK_SIZE)" >> $(1))
$(hide) echo "selinux_fc=$(SELINUX_FC)" >> $(1)
$(if $(PRODUCT_SUPPORTS_BOOT_SIGNER),$(hide) echo "boot_signer=$(PRODUCT_SUPPORTS_BOOT_SIGNER)" >> $(1))
$(if $(PRODUCT_SUPPORTS_VERITY),$(hide) echo "verity=$(PRODUCT_SUPPORTS_VERITY)" >> $(1))
$(if $(PRODUCT_SUPPORTS_VERITY),$(hide) echo "verity_key=$(PRODUCT_VERITY_SIGNING_KEY)" >> $(1))
$(if $(PRODUCT_SUPPORTS_VERITY),$(hide) echo "verity_signer_cmd=$(notdir $(VERITY_SIGNER))" >> $(1))
$(if $(PRODUCT_SUPPORTS_VERITY_FEC),$(hide) echo "verity_fec=$(PRODUCT_SUPPORTS_VERITY_FEC)" >> $(1))
$(if $(filter eng, $(TARGET_BUILD_VARIANT)),$(hide) echo "verity_disable=true" >> $(1))
$(if $(PRODUCT_SYSTEM_VERITY_PARTITION),$(hide) echo "system_verity_block_device=$(PRODUCT_SYSTEM_VERITY_PARTITION)" >> $(1))
$(if $(PRODUCT_VENDOR_VERITY_PARTITION),$(hide) echo "vendor_verity_block_device=$(PRODUCT_VENDOR_VERITY_PARTITION)" >> $(1))
$(if $(PRODUCT_PRODUCT_VERITY_PARTITION),$(hide) echo "product_verity_block_device=$(PRODUCT_PRODUCT_VERITY_PARTITION)" >> $(1))
$(if $(PRODUCT_PRODUCT_SERVICES_VERITY_PARTITION),$(hide) echo "product_services_verity_block_device=$(PRODUCT_PRODUCT_SERVICES_VERITY_PARTITION)" >> $(1))
$(if $(PRODUCT_SUPPORTS_VBOOT),$(hide) echo "vboot=$(PRODUCT_SUPPORTS_VBOOT)" >> $(1))
$(if $(PRODUCT_SUPPORTS_VBOOT),$(hide) echo "vboot_key=$(PRODUCT_VBOOT_SIGNING_KEY)" >> $(1))
$(if $(PRODUCT_SUPPORTS_VBOOT),$(hide) echo "vboot_subkey=$(PRODUCT_VBOOT_SIGNING_SUBKEY)" >> $(1))
$(if $(PRODUCT_SUPPORTS_VBOOT),$(hide) echo "futility=$(notdir $(FUTILITY))" >> $(1))
$(if $(PRODUCT_SUPPORTS_VBOOT),$(hide) echo "vboot_signer_cmd=$(VBOOT_SIGNER)" >> $(1))
$(if $(BOARD_AVB_ENABLE),$(hide) echo "avb_avbtool=$(notdir $(AVBTOOL))" >> $(1))
$(if $(BOARD_AVB_ENABLE),$(hide) echo "avb_system_hashtree_enable=$(BOARD_AVB_ENABLE)" >> $(1))
$(if $(BOARD_AVB_ENABLE),$(hide) echo "avb_system_add_hashtree_footer_args=$(BOARD_AVB_SYSTEM_ADD_HASHTREE_FOOTER_ARGS)" >> $(1))
$(if $(BOARD_AVB_ENABLE),\
    $(if $(BOARD_AVB_SYSTEM_KEY_PATH),\
        $(hide) echo "avb_system_key_path=$(BOARD_AVB_SYSTEM_KEY_PATH)" >> $(1)
        $(hide) echo "avb_system_algorithm=$(BOARD_AVB_SYSTEM_ALGORITHM)" >> $(1)
        $(hide) echo "avb_system_rollback_index_location=$(BOARD_AVB_SYSTEM_ROLLBACK_INDEX_LOCATION)" >> $(1)))
$(if $(BOARD_AVB_ENABLE),$(hide) echo "avb_system_other_hashtree_enable=$(BOARD_AVB_ENABLE)" >> $(1))
$(if $(BOARD_AVB_ENABLE),$(hide) echo "avb_system_other_add_hashtree_footer_args=$(BOARD_AVB_SYSTEM_OTHER_ADD_HASHTREE_FOOTER_ARGS)" >> $(1))
$(if $(BOARD_AVB_ENABLE),\
    $(if $(BOARD_AVB_SYSTEM_OTHER_KEY_PATH),\
        $(hide) echo "avb_system_other_key_path=$(BOARD_AVB_SYSTEM_OTHER_KEY_PATH)" >> $(1)
        $(hide) echo "avb_system_other_algorithm=$(BOARD_AVB_SYSTEM_OTHER_ALGORITHM)" >> $(1)))
$(if $(BOARD_AVB_ENABLE),$(hide) echo "avb_vendor_hashtree_enable=$(BOARD_AVB_ENABLE)" >> $(1))
$(if $(BOARD_AVB_ENABLE),$(hide) echo "avb_vendor_add_hashtree_footer_args=$(BOARD_AVB_VENDOR_ADD_HASHTREE_FOOTER_ARGS)" >> $(1))
$(if $(BOARD_AVB_ENABLE),\
    $(if $(BOARD_AVB_VENDOR_KEY_PATH),\
        $(hide) echo "avb_vendor_key_path=$(BOARD_AVB_VENDOR_KEY_PATH)" >> $(1)
        $(hide) echo "avb_vendor_algorithm=$(BOARD_AVB_VENDOR_ALGORITHM)" >> $(1)
        $(hide) echo "avb_vendor_rollback_index_location=$(BOARD_AVB_VENDOR_ROLLBACK_INDEX_LOCATION)" >> $(1)))
$(if $(BOARD_AVB_ENABLE),$(hide) echo "avb_product_hashtree_enable=$(BOARD_AVB_ENABLE)" >> $(1))
$(if $(BOARD_AVB_ENABLE),$(hide) echo "avb_product_add_hashtree_footer_args=$(BOARD_AVB_PRODUCT_ADD_HASHTREE_FOOTER_ARGS)" >> $(1))
$(if $(BOARD_AVB_ENABLE),\
    $(if $(BOARD_AVB_PRODUCT_KEY_PATH),\
        $(hide) echo "avb_product_key_path=$(BOARD_AVB_PRODUCT_KEY_PATH)" >> $(1)
        $(hide) echo "avb_product_algorithm=$(BOARD_AVB_PRODUCT_ALGORITHM)" >> $(1)
        $(hide) echo "avb_product_rollback_index_location=$(BOARD_AVB_PRODUCT_ROLLBACK_INDEX_LOCATION)" >> $(1)))
$(if $(BOARD_AVB_ENABLE),$(hide) echo "avb_product_services_hashtree_enable=$(BOARD_AVB_ENABLE)" >> $(1))
$(if $(BOARD_AVB_ENABLE),\
    $(hide) echo "avb_product_services_add_hashtree_footer_args=$(BOARD_AVB_PRODUCT_SERVICES_ADD_HASHTREE_FOOTER_ARGS)" >> $(1))
$(if $(BOARD_AVB_ENABLE),\
    $(if $(BOARD_AVB_PRODUCT_SERVICES_KEY_PATH),\
        $(hide) echo "avb_product_services_key_path=$(BOARD_AVB_PRODUCT_SERVICES_KEY_PATH)" >> $(1)
        $(hide) echo "avb_product_services_algorithm=$(BOARD_AVB_PRODUCT_SERVICES_ALGORITHM)" >> $(1)
        $(hide) echo "avb_product_services_rollback_index_location=$(BOARD_AVB_PRODUCT_SERVICES_ROLLBACK_INDEX_LOCATION)" >> $(1)))
$(if $(BOARD_AVB_ENABLE),$(hide) echo "avb_odm_hashtree_enable=$(BOARD_AVB_ENABLE)" >> $(1))
$(if $(BOARD_AVB_ENABLE),$(hide) echo "avb_odm_add_hashtree_footer_args=$(BOARD_AVB_ODM_ADD_HASHTREE_FOOTER_ARGS)" >> $(1))
$(if $(BOARD_AVB_ENABLE),\
    $(if $(BOARD_AVB_ODM_KEY_PATH),\
        $(hide) echo "avb_odm_key_path=$(BOARD_AVB_ODM_KEY_PATH)" >> $(1)
        $(hide) echo "avb_odm_algorithm=$(BOARD_AVB_ODM_ALGORITHM)" >> $(1)
        $(hide) echo "avb_odm_rollback_index_location=$(BOARD_AVB_ODM_ROLLBACK_INDEX_LOCATION)" >> $(1)))
$(if $(filter true,$(BOARD_USES_RECOVERY_AS_BOOT)),\
    $(hide) echo "recovery_as_boot=true" >> $(1))
$(if $(filter true,$(BOARD_BUILD_SYSTEM_ROOT_IMAGE)),\
    $(hide) echo "system_root_image=true" >> $(1))
$(hide) echo "root_dir=$(TARGET_ROOT_OUT)" >> $(1)
$(if $(PRODUCT_USE_DYNAMIC_PARTITION_SIZE),$(hide) echo "use_dynamic_partition_size=true" >> $(1))
$(if $(3),$(hide) $(foreach kv,$(3),echo "$(kv)" >> $(1);))
endef

# $(1): the path of the output dictionary file
# $(2): additional "key=value" pairs to append to the dictionary file.
define generate-userimage-prop-dictionary
$(call generate-image-prop-dictionary,$(1),system vendor cache userdata product product_services oem odm,$(2))
endef

# $(1): the path of the input dictionary file, where each line has the format key=value
# $(2): the key to look up
define read-image-prop-dictionary
$$(grep '$(2)=' $(1) | cut -f2- -d'=')
endef

# $(1): modules list
# $(2): output dir
# $(3): mount point
# $(4): staging dir
# Depmod requires a well-formed kernel version so 0.0 is used as a placeholder.
define build-image-kernel-modules
    rm -rf $(2)/lib/modules
    mkdir -p $(2)/lib/modules
    cp $(1) $(2)/lib/modules/
    rm -rf $(4)
    mkdir -p $(4)/lib/modules/0.0/$(3)lib/modules
    cp $(1) $(4)/lib/modules/0.0/$(3)lib/modules
    $(DEPMOD) -b $(4) 0.0
    sed -e 's/\(.*modules.*\):/\/\1:/g' -e 's/ \([^ ]*modules[^ ]*\)/ \/\1/g' $(4)/lib/modules/0.0/modules.dep > $(2)/lib/modules/modules.dep
    cp $(4)/lib/modules/0.0/modules.alias $(2)/lib/modules
endef

# -----------------------------------------------------------------
# Recovery image

# Recovery image exists if we are building recovery, or building recovery as boot.
ifdef BUILDING_RECOVERY_IMAGE

INTERNAL_RECOVERYIMAGE_FILES := $(filter $(TARGET_RECOVERY_OUT)/%, \
    $(ALL_DEFAULT_INSTALLED_MODULES))

INSTALLED_FILES_FILE_RECOVERY := $(PRODUCT_OUT)/installed-files-recovery.txt
INSTALLED_FILES_JSON_RECOVERY := $(INSTALLED_FILES_FILE_RECOVERY:.txt=.json)

# TODO(b/30414428): Can't depend on INTERNAL_RECOVERYIMAGE_FILES alone like other
# INSTALLED_FILES_FILE_* rules. Because currently there're cp/rsync/rm commands in
# build-recoveryimage-target, which would touch the files under TARGET_RECOVERY_OUT and race with
# the call to FILELIST.
ifeq ($(BOARD_USES_RECOVERY_AS_BOOT),true)
INSTALLED_BOOTIMAGE_TARGET := $(BUILT_BOOTIMAGE_TARGET)
$(INSTALLED_FILES_FILE_RECOVERY): $(INSTALLED_BOOTIMAGE_TARGET)
else
$(INSTALLED_FILES_FILE_RECOVERY): $(INSTALLED_RECOVERYIMAGE_TARGET)
endif

$(INSTALLED_FILES_FILE_RECOVERY): .KATI_IMPLICIT_OUTPUTS := $(INSTALLED_FILES_JSON_RECOVERY)
$(INSTALLED_FILES_FILE_RECOVERY): $(INTERNAL_RECOVERYIMAGE_FILES) $(FILESLIST)
	@echo Installed file list: $@
	@mkdir -p $(dir $@)
	@rm -f $@
	$(hide) $(FILESLIST) $(TARGET_RECOVERY_ROOT_OUT) > $(@:.txt=.json)
	$(hide) build/make/tools/fileslist_util.py -c $(@:.txt=.json) > $@

recovery_initrc := $(call include-path-for, recovery)/etc/init.rc
recovery_sepolicy := \
    $(TARGET_RECOVERY_ROOT_OUT)/sepolicy \
    $(TARGET_RECOVERY_ROOT_OUT)/plat_file_contexts \
    $(TARGET_RECOVERY_ROOT_OUT)/vendor_file_contexts \
    $(TARGET_RECOVERY_ROOT_OUT)/plat_property_contexts \
    $(TARGET_RECOVERY_ROOT_OUT)/vendor_property_contexts \
    $(TARGET_RECOVERY_ROOT_OUT)/odm_file_contexts \
    $(TARGET_RECOVERY_ROOT_OUT)/odm_property_contexts \
    $(TARGET_RECOVERY_ROOT_OUT)/product_file_contexts \
    $(TARGET_RECOVERY_ROOT_OUT)/product_property_contexts

# Passed into rsync from non-recovery root to recovery root, to avoid overwriting recovery-specific
# SELinux files
IGNORE_RECOVERY_SEPOLICY := $(patsubst $(TARGET_RECOVERY_OUT)/%,--exclude=/%,$(recovery_sepolicy))

recovery_kernel := $(INSTALLED_KERNEL_TARGET) # same as a non-recovery system
recovery_ramdisk := $(PRODUCT_OUT)/ramdisk-recovery.img
recovery_uncompressed_ramdisk := $(PRODUCT_OUT)/ramdisk-recovery.cpio
recovery_resources_common := $(call include-path-for, recovery)/res

ifneq (,$(TARGET_RECOVERY_DENSITY))
recovery_density := $(filter %dpi,$(TARGET_RECOVERY_DENSITY))
else
# Set recovery_density to a density bucket based on TARGET_SCREEN_DENSITY, PRODUCT_AAPT_PREF_CONFIG,
# or mdpi, in order of preference. We support both specific buckets (e.g. xdpi) and numbers,
# which get remapped to a bucket.
recovery_density := $(or $(TARGET_SCREEN_DENSITY),$(PRODUCT_AAPT_PREF_CONFIG),mdpi)
ifeq (,$(filter xxxhdpi xxhdpi xhdpi hdpi mdpi,$(recovery_density)))
recovery_density_value := $(patsubst %dpi,%,$(recovery_density))
# We roughly use the medium point between the primary densities to split buckets.
# ------160------240------320----------480------------640------
#       mdpi     hdpi    xhdpi        xxhdpi        xxxhdpi
recovery_density := $(strip \
  $(or $(if $(filter $(shell echo $$(($(recovery_density_value) >= 560))),1),xxxhdpi),\
       $(if $(filter $(shell echo $$(($(recovery_density_value) >= 400))),1),xxhdpi),\
       $(if $(filter $(shell echo $$(($(recovery_density_value) >= 280))),1),xhdpi),\
       $(if $(filter $(shell echo $$(($(recovery_density_value) >= 200))),1),hdpi,mdpi)))
endif
endif

ifneq (,$(wildcard $(recovery_resources_common)-$(recovery_density)))
recovery_resources_common := $(recovery_resources_common)-$(recovery_density)
else
recovery_resources_common := $(recovery_resources_common)-xhdpi
endif

# Select the 18x32 font on high-density devices (xhdpi and up); and the 12x22 font on other devices.
# Note that the font selected here can be overridden for a particular device by putting a font.png
# in its private recovery resources.
ifneq (,$(filter xxxhdpi xxhdpi xhdpi,$(recovery_density)))
recovery_font := $(call include-path-for, recovery)/fonts/18x32.png
else
recovery_font := $(call include-path-for, recovery)/fonts/12x22.png
endif


# We will only generate the recovery background text images if the variable
# TARGET_RECOVERY_UI_SCREEN_WIDTH is defined. For devices with xxxhdpi and xxhdpi, we set the
# variable to the commonly used values here, if it hasn't been intialized elsewhere. While for
# devices with lower density, they must have TARGET_RECOVERY_UI_SCREEN_WIDTH defined in their
# BoardConfig in order to use this feature.
ifeq ($(recovery_density),xxxhdpi)
TARGET_RECOVERY_UI_SCREEN_WIDTH ?= 1440
else ifeq ($(recovery_density),xxhdpi)
TARGET_RECOVERY_UI_SCREEN_WIDTH ?= 1080
endif

ifneq ($(TARGET_RECOVERY_UI_SCREEN_WIDTH),)
# Subtracts the margin width and menu indent from the screen width; it's safe to be conservative.
ifeq ($(TARGET_RECOVERY_UI_MARGIN_WIDTH),)
  recovery_image_width := $$(($(TARGET_RECOVERY_UI_SCREEN_WIDTH) - 10))
else
  recovery_image_width := $$(($(TARGET_RECOVERY_UI_SCREEN_WIDTH) - $(TARGET_RECOVERY_UI_MARGIN_WIDTH) - 10))
endif


RECOVERY_INSTALLING_TEXT_FILE := $(call intermediates-dir-for,PACKAGING,recovery_text_res)/installing_text.png
RECOVERY_INSTALLING_SECURITY_TEXT_FILE := $(dir $(RECOVERY_INSTALLING_TEXT_FILE))/installing_security_text.png
RECOVERY_ERASING_TEXT_FILE := $(dir $(RECOVERY_INSTALLING_TEXT_FILE))/erasing_text.png
RECOVERY_ERROR_TEXT_FILE := $(dir $(RECOVERY_INSTALLING_TEXT_FILE))/error_text.png
RECOVERY_NO_COMMAND_TEXT_FILE := $(dir $(RECOVERY_INSTALLING_TEXT_FILE))/no_command_text.png

RECOVERY_CANCEL_WIPE_DATA_TEXT_FILE := $(dir $(RECOVERY_INSTALLING_TEXT_FILE))/cancel_wipe_data_text.png
RECOVERY_FACTORY_DATA_RESET_TEXT_FILE := $(dir $(RECOVERY_INSTALLING_TEXT_FILE))/factory_data_reset_text.png
RECOVERY_TRY_AGAIN_TEXT_FILE := $(dir $(RECOVERY_INSTALLING_TEXT_FILE))/try_again_text.png
RECOVERY_WIPE_DATA_CONFIRMATION_TEXT_FILE := $(dir $(RECOVERY_INSTALLING_TEXT_FILE))/wipe_data_confirmation_text.png
RECOVERY_WIPE_DATA_MENU_HEADER_TEXT_FILE := $(dir $(RECOVERY_INSTALLING_TEXT_FILE))/wipe_data_menu_header_text.png

generated_recovery_text_files := \
  $(RECOVERY_INSTALLING_TEXT_FILE) \
  $(RECOVERY_INSTALLING_SECURITY_TEXT_FILE) \
  $(RECOVERY_ERASING_TEXT_FILE) \
  $(RECOVERY_ERROR_TEXT_FILE) \
  $(RECOVERY_NO_COMMAND_TEXT_FILE) \
  $(RECOVERY_CANCEL_WIPE_DATA_TEXT_FILE) \
  $(RECOVERY_FACTORY_DATA_RESET_TEXT_FILE) \
  $(RECOVERY_TRY_AGAIN_TEXT_FILE) \
  $(RECOVERY_WIPE_DATA_CONFIRMATION_TEXT_FILE) \
  $(RECOVERY_WIPE_DATA_MENU_HEADER_TEXT_FILE)

resource_dir := $(call include-path-for, recovery)/tools/recovery_l10n/res/
image_generator_jar := $(HOST_OUT_JAVA_LIBRARIES)/RecoveryImageGenerator.jar
zopflipng := $(HOST_OUT_EXECUTABLES)/zopflipng
$(RECOVERY_INSTALLING_TEXT_FILE): PRIVATE_SOURCE_FONTS := $(recovery_noto-fonts_dep) $(recovery_roboto-fonts_dep)
$(RECOVERY_INSTALLING_TEXT_FILE): PRIVATE_RECOVERY_FONT_FILES_DIR := $(call intermediates-dir-for,PACKAGING,recovery_font_files)
$(RECOVERY_INSTALLING_TEXT_FILE): PRIVATE_RESOURCE_DIR := $(resource_dir)
$(RECOVERY_INSTALLING_TEXT_FILE): PRIVATE_IMAGE_GENERATOR_JAR := $(image_generator_jar)
$(RECOVERY_INSTALLING_TEXT_FILE): PRIVATE_ZOPFLIPNG := $(zopflipng)
$(RECOVERY_INSTALLING_TEXT_FILE): PRIVATE_RECOVERY_IMAGE_WIDTH := $(recovery_image_width)
$(RECOVERY_INSTALLING_TEXT_FILE): PRIVATE_RECOVERY_BACKGROUND_TEXT_LIST := \
  recovery_installing \
  recovery_installing_security \
  recovery_erasing \
  recovery_error \
  recovery_no_command
$(RECOVERY_INSTALLING_TEXT_FILE): PRIVATE_RECOVERY_WIPE_DATA_TEXT_LIST := \
  recovery_cancel_wipe_data \
  recovery_factory_data_reset \
  recovery_try_again \
  recovery_wipe_data_menu_header \
  recovery_wipe_data_confirmation
$(RECOVERY_INSTALLING_TEXT_FILE): .KATI_IMPLICIT_OUTPUTS := $(filter-out $(RECOVERY_INSTALLING_TEXT_FILE),$(generated_recovery_text_files))
$(RECOVERY_INSTALLING_TEXT_FILE): $(image_generator_jar) $(resource_dir) $(recovery_noto-fonts_dep) $(recovery_roboto-fonts_dep) $(zopflipng)
	# Prepares the font directory.
	@rm -rf $(PRIVATE_RECOVERY_FONT_FILES_DIR)
	@mkdir -p $(PRIVATE_RECOVERY_FONT_FILES_DIR)
	$(foreach filename,$(PRIVATE_SOURCE_FONTS), cp $(filename) $(PRIVATE_RECOVERY_FONT_FILES_DIR) &&) true
	@rm -rf $(dir $@)
	@mkdir -p $(dir $@)
	$(foreach text_name,$(PRIVATE_RECOVERY_BACKGROUND_TEXT_LIST) $(PRIVATE_RECOVERY_WIPE_DATA_TEXT_LIST), \
	  $(eval output_file := $(dir $@)/$(patsubst recovery_%,%_text.png,$(text_name))) \
	  $(eval center_alignment := $(if $(filter $(text_name),$(PRIVATE_RECOVERY_BACKGROUND_TEXT_LIST)), --center_alignment)) \
	  java -jar $(PRIVATE_IMAGE_GENERATOR_JAR) \
	    --image_width $(PRIVATE_RECOVERY_IMAGE_WIDTH) \
	    --text_name $(text_name) \
	    --font_dir $(PRIVATE_RECOVERY_FONT_FILES_DIR) \
	    --resource_dir $(PRIVATE_RESOURCE_DIR) \
	    --output_file $(output_file) $(center_alignment) && \
	  $(PRIVATE_ZOPFLIPNG) -y --iterations=1 --filters=0 $(output_file) $(output_file) > /dev/null &&) true
else
RECOVERY_INSTALLING_TEXT_FILE :=
RECOVERY_INSTALLING_SECURITY_TEXT_FILE :=
RECOVERY_ERASING_TEXT_FILE :=
RECOVERY_ERROR_TEXT_FILE :=
RECOVERY_NO_COMMAND_TEXT_FILE :=
RECOVERY_CANCEL_WIPE_DATA_TEXT_FILE :=
RECOVERY_FACTORY_DATA_RESET_TEXT_FILE :=
RECOVERY_TRY_AGAIN_TEXT_FILE :=
RECOVERY_WIPE_DATA_CONFIRMATION_TEXT_FILE :=
RECOVERY_WIPE_DATA_MENU_HEADER_TEXT_FILE :=
endif # TARGET_RECOVERY_UI_SCREEN_WIDTH

ifneq ($(TARGET_RECOVERY_DEVICE_DIRS),)
recovery_root_private := $(strip \
  $(foreach d,$(TARGET_RECOVERY_DEVICE_DIRS), $(wildcard $(d)/recovery/root)))
else
recovery_root_private := $(strip $(wildcard $(TARGET_DEVICE_DIR)/recovery/root))
endif
ifneq ($(recovery_root_private),)
recovery_root_deps := $(shell find $(recovery_root_private) -type f)
endif

ifndef TARGET_PRIVATE_RES_DIRS
TARGET_PRIVATE_RES_DIRS := $(wildcard $(TARGET_DEVICE_DIR)/recovery/res)
endif
recovery_resource_deps := $(shell find $(recovery_resources_common) \
  $(TARGET_PRIVATE_RES_DIRS) -type f)
recovery_resource_deps += $(generated_recovery_text_files)


ifdef TARGET_RECOVERY_FSTAB
recovery_fstab := $(TARGET_RECOVERY_FSTAB)
else
recovery_fstab := $(strip $(wildcard $(TARGET_DEVICE_DIR)/recovery.fstab))
endif
ifdef TARGET_RECOVERY_WIPE
recovery_wipe := $(TARGET_RECOVERY_WIPE)
else
recovery_wipe :=
endif

# Traditionally with non-A/B OTA we have:
#   boot.img + recovery-from-boot.p + recovery-resource.dat = recovery.img.
# recovery-resource.dat is needed only if we carry an imgdiff patch of the boot and recovery images
# and invoke install-recovery.sh on the first boot post an OTA update.
#
# We no longer need that if one of the following conditions holds:
#   a) We carry a full copy of the recovery image - no patching needed
#      (BOARD_USES_FULL_RECOVERY_IMAGE = true);
#   b) We build a single image that contains boot and recovery both - no recovery image to install
#      (BOARD_USES_RECOVERY_AS_BOOT = true);
#   c) We mount the system image as / and therefore do not have a ramdisk in boot.img
#      (BOARD_BUILD_SYSTEM_ROOT_IMAGE = true).
#   d) We include the recovery DTBO image within recovery - not needing the resource file as we
#      do bsdiff because boot and recovery will contain different number of entries
#      (BOARD_INCLUDE_RECOVERY_DTBO = true).
#   e) We include the recovery ACPIO image within recovery - not needing the resource file as we
#      do bsdiff because boot and recovery will contain different number of entries
#      (BOARD_INCLUDE_RECOVERY_ACPIO = true).

ifeq (,$(filter true, $(BOARD_USES_FULL_RECOVERY_IMAGE) $(BOARD_USES_RECOVERY_AS_BOOT) \
  $(BOARD_BUILD_SYSTEM_ROOT_IMAGE) $(BOARD_INCLUDE_RECOVERY_DTBO) $(BOARD_INCLUDE_RECOVERY_ACPIO) \
  $(TARGET_NOT_USE_GZIP_RECOVERY_RAMDISK)))
# Named '.dat' so we don't attempt to use imgdiff for patching it.
RECOVERY_RESOURCE_ZIP := $(TARGET_OUT)/etc/recovery-resource.dat
else
RECOVERY_RESOURCE_ZIP :=
endif

INSTALLED_RECOVERY_BUILD_PROP_TARGET := $(TARGET_RECOVERY_ROOT_OUT)/prop.default

$(INSTALLED_RECOVERY_BUILD_PROP_TARGET): PRIVATE_RECOVERY_UI_PROPERTIES := \
    TARGET_RECOVERY_UI_ANIMATION_FPS:animation_fps \
    TARGET_RECOVERY_UI_MARGIN_HEIGHT:margin_height \
    TARGET_RECOVERY_UI_MARGIN_WIDTH:margin_width \
    TARGET_RECOVERY_UI_MENU_UNUSABLE_ROWS:menu_unusable_rows \
    TARGET_RECOVERY_UI_PROGRESS_BAR_BASELINE:progress_bar_baseline \
    TARGET_RECOVERY_UI_TOUCH_LOW_THRESHOLD:touch_low_threshold \
    TARGET_RECOVERY_UI_TOUCH_HIGH_THRESHOLD:touch_high_threshold \
    TARGET_RECOVERY_UI_VR_STEREO_OFFSET:vr_stereo_offset

# Parses the given list of build variables and writes their values as build properties if defined.
# For example, if a target defines `TARGET_RECOVERY_UI_MARGIN_HEIGHT := 100`,
# `ro.recovery.ui.margin_height=100` will be appended to the given output file.
# $(1): Map from the build variable names to property names
# $(2): Output file
define append-recovery-ui-properties
echo "#" >> $(2)
echo "# RECOVERY UI BUILD PROPERTIES" >> $(2)
echo "#" >> $(2)
$(foreach prop,$(1), \
    $(eval _varname := $(call word-colon,1,$(prop))) \
    $(eval _propname := $(call word-colon,2,$(prop))) \
    $(eval _value := $($(_varname))) \
    $(if $(_value), \
        echo ro.recovery.ui.$(_propname)=$(_value) >> $(2) &&)) true
endef

$(INSTALLED_RECOVERY_BUILD_PROP_TARGET): \
	    $(INSTALLED_DEFAULT_PROP_TARGET) \
	    $(INSTALLED_VENDOR_DEFAULT_PROP_TARGET) \
	    $(intermediate_system_build_prop) \
	    $(INSTALLED_VENDOR_BUILD_PROP_TARGET) \
	    $(INSTALLED_ODM_BUILD_PROP_TARGET) \
	    $(INSTALLED_PRODUCT_BUILD_PROP_TARGET) \
	    $(INSTALLED_PRODUCT_SERVICES_BUILD_PROP_TARGET)
	@echo "Target recovery buildinfo: $@"
	$(hide) mkdir -p $(dir $@)
	$(hide) rm -f $@
	$(hide) cat $(INSTALLED_DEFAULT_PROP_TARGET) > $@
	$(hide) cat $(INSTALLED_VENDOR_DEFAULT_PROP_TARGET) >> $@
	$(hide) cat $(intermediate_system_build_prop) >> $@
	$(hide) cat $(INSTALLED_VENDOR_BUILD_PROP_TARGET) >> $@
	$(hide) cat $(INSTALLED_ODM_BUILD_PROP_TARGET) >> $@
	$(hide) cat $(INSTALLED_PRODUCT_BUILD_PROP_TARGET) >> $@
	$(hide) cat $(INSTALLED_PRODUCT_SERVICES_BUILD_PROP_TARGET) >> $@
	$(call append-recovery-ui-properties,$(PRIVATE_RECOVERY_UI_PROPERTIES),$@)

INTERNAL_RECOVERYIMAGE_ARGS := \
	$(addprefix --second ,$(INSTALLED_2NDBOOTLOADER_TARGET)) \
	--kernel $(recovery_kernel) \
	--ramdisk $(recovery_ramdisk)

# Assumes this has already been stripped
ifdef INTERNAL_KERNEL_CMDLINE
  INTERNAL_RECOVERYIMAGE_ARGS += --cmdline "$(INTERNAL_KERNEL_CMDLINE)"
endif
ifdef BOARD_KERNEL_BASE
  INTERNAL_RECOVERYIMAGE_ARGS += --base $(BOARD_KERNEL_BASE)
endif
ifdef BOARD_KERNEL_PAGESIZE
  INTERNAL_RECOVERYIMAGE_ARGS += --pagesize $(BOARD_KERNEL_PAGESIZE)
endif
ifdef BOARD_INCLUDE_RECOVERY_DTBO
ifdef BOARD_PREBUILT_RECOVERY_DTBOIMAGE
  INTERNAL_RECOVERYIMAGE_ARGS += --recovery_dtbo $(BOARD_PREBUILT_RECOVERY_DTBOIMAGE)
else
  INTERNAL_RECOVERYIMAGE_ARGS += --recovery_dtbo $(BOARD_PREBUILT_DTBOIMAGE)
endif
endif
ifdef BOARD_INCLUDE_RECOVERY_ACPIO
  INTERNAL_RECOVERYIMAGE_ARGS += --recovery_acpio $(BOARD_RECOVERY_ACPIO)
endif
ifdef BOARD_INCLUDE_DTB_IN_BOOTIMG
  INTERNAL_RECOVERYIMAGE_ARGS += --dtb $(INSTALLED_DTBIMAGE_TARGET)
endif

ifeq ($(strip $(BOARD_KERNEL_SEPARATED_DT)),true)
  INTERNAL_RECOVERYIMAGE_ARGS += --dt $(INSTALLED_DTIMAGE_TARGET)
  RECOVERYIMAGE_EXTRA_DEPS    := $(INSTALLED_DTIMAGE_TARGET)
endif

# Keys authorized to sign OTA packages this build will accept.  The
# build always uses dev-keys for this; release packaging tools will
# substitute other keys for this one.
OTA_PUBLIC_KEYS := $(DEFAULT_SYSTEM_DEV_CERTIFICATE).x509.pem

# Generate a file containing the keys that will be read by the
# recovery binary.
RECOVERY_INSTALL_OTA_KEYS := \
	$(call intermediates-dir-for,PACKAGING,ota_keys)/otacerts.zip
$(RECOVERY_INSTALL_OTA_KEYS): PRIVATE_OTA_PUBLIC_KEYS := $(OTA_PUBLIC_KEYS)
$(RECOVERY_INSTALL_OTA_KEYS): extra_keys := $(patsubst %,%.x509.pem,$(PRODUCT_EXTRA_RECOVERY_KEYS))
$(RECOVERY_INSTALL_OTA_KEYS): $(SOONG_ZIP) $(OTA_PUBLIC_KEYS) $(extra_keys)
	$(hide) rm -f $@
	$(hide) mkdir -p $(dir $@)
	$(hide) $(SOONG_ZIP) -o $@ $(foreach key_file, $(PRIVATE_OTA_PUBLIC_KEYS) $(extra_keys), -C $(dir $(key_file)) -f $(key_file))

RECOVERYIMAGE_ID_FILE := $(PRODUCT_OUT)/recovery.id

define build-recoveryramdisk
  $(hide) mkdir -p $(TARGET_RECOVERY_OUT)
  $(hide) mkdir -p $(TARGET_RECOVERY_ROOT_OUT)/sdcard $(TARGET_RECOVERY_ROOT_OUT)/tmp
  # Copying baseline ramdisk...
  # Use rsync because "cp -Rf" fails to overwrite broken symlinks on Mac.
  $(hide) rsync -a --exclude=sdcard --exclude=vendor $(IGNORE_RECOVERY_SEPOLICY) $(IGNORE_CACHE_LINK) $(TARGET_ROOT_OUT) $(TARGET_RECOVERY_OUT)
  # Modifying ramdisk contents...
  $(if $(filter true,$(BOARD_BUILD_SYSTEM_ROOT_IMAGE)),, \
    $(hide) ln -sf /system/bin/init $(TARGET_RECOVERY_ROOT_OUT)/init)
  $(if $(BOARD_RECOVERY_KERNEL_MODULES), \
    $(call build-image-kernel-modules,$(BOARD_RECOVERY_KERNEL_MODULES),$(TARGET_RECOVERY_ROOT_OUT),,$(call intermediates-dir-for,PACKAGING,depmod_recovery)))
  # Removes $(TARGET_RECOVERY_ROOT_OUT)/init*.rc EXCEPT init.recovery*.rc.
  $(hide) find $(TARGET_RECOVERY_ROOT_OUT) -maxdepth 1 -name 'init*.rc' -type f -not -name "init.recovery.*.rc" | xargs rm -f
  $(hide) cp -f $(recovery_initrc) $(TARGET_RECOVERY_ROOT_OUT)/
  $(hide) cp $(TARGET_ROOT_OUT)/init.recovery.*.rc $(TARGET_RECOVERY_ROOT_OUT)/ 2> /dev/null || true # Ignore error when the src file doesn't exist.
  $(hide) mkdir -p $(TARGET_RECOVERY_ROOT_OUT)/res
  $(hide) rm -rf $(TARGET_RECOVERY_ROOT_OUT)/res/*
  $(hide) cp -rf $(recovery_resources_common)/* $(TARGET_RECOVERY_ROOT_OUT)/res
  $(hide) $(foreach recovery_text_file,$(generated_recovery_text_files), \
    cp -rf $(recovery_text_file) $(TARGET_RECOVERY_ROOT_OUT)/res/images/ &&) true
  $(hide) cp -f $(recovery_font) $(TARGET_RECOVERY_ROOT_OUT)/res/images/font.png
  $(hide) $(foreach item,$(recovery_root_private), \
    cp -rf $(item) $(TARGET_RECOVERY_OUT)/;)
  $(hide) $(foreach item,$(TARGET_PRIVATE_RES_DIRS), \
    cp -rf $(item) $(TARGET_RECOVERY_ROOT_OUT)/$(newline);)
  $(hide) $(foreach item,$(recovery_fstab), \
    cp -f $(item) $(TARGET_RECOVERY_ROOT_OUT)/system/etc/recovery.fstab;)
  $(if $(strip $(recovery_wipe)), \
    $(hide) cp -f $(recovery_wipe) $(TARGET_RECOVERY_ROOT_OUT)/system/etc/recovery.wipe)
  $(hide) mkdir -p $(TARGET_RECOVERY_ROOT_OUT)/system/etc/security
  $(hide) cp $(RECOVERY_INSTALL_OTA_KEYS) $(TARGET_RECOVERY_ROOT_OUT)/system/etc/security/otacerts.zip
  # Never allow persist.sys.usb.config to be set to none in recovery
  $(hide) sed -i 's/persist.sys.usb.config=none/persist.sys.usb.config=adb/g' $(TARGET_RECOVERY_ROOT_OUT)/prop.default
  $(hide) ln -sf prop.default $(TARGET_RECOVERY_ROOT_OUT)/default.prop
  $(BOARD_RECOVERY_IMAGE_PREPARE)
endef

RECOVERYIMAGE_ID_FILE := $(PRODUCT_OUT)/recovery.id
# $(1): output file
define build-recoveryimage-target
  $(if $(filter true,$(PRODUCT_SUPPORTS_VBOOT)), \
    $(hide) $(MKBOOTIMG) $(INTERNAL_RECOVERYIMAGE_ARGS) $(INTERNAL_MKBOOTIMG_VERSION_ARGS) $(BOARD_MKBOOTIMG_ARGS) --output $(1).unsigned, \
    $(hide) $(MKBOOTIMG) $(INTERNAL_RECOVERYIMAGE_ARGS) $(INTERNAL_MKBOOTIMG_VERSION_ARGS) $(BOARD_MKBOOTIMG_ARGS) --output $(1) --id > $(RECOVERYIMAGE_ID_FILE))
  $(if $(filter true,$(PRODUCT_SUPPORTS_BOOT_SIGNER)),\
    $(if $(filter true,$(BOARD_USES_RECOVERY_AS_BOOT)),\
      $(BOOT_SIGNER) /boot $(1) $(PRODUCT_VERITY_SIGNING_KEY).pk8 $(PRODUCT_VERITY_SIGNING_KEY).x509.pem $(1),\
      $(BOOT_SIGNER) /recovery $(1) $(PRODUCT_VERITY_SIGNING_KEY).pk8 $(PRODUCT_VERITY_SIGNING_KEY).x509.pem $(1)\
    )\
  )
  $(if $(filter true,$(PRODUCT_SUPPORTS_VBOOT)), \
    $(VBOOT_SIGNER) $(FUTILITY) $(1).unsigned $(PRODUCT_VBOOT_SIGNING_KEY).vbpubk $(PRODUCT_VBOOT_SIGNING_KEY).vbprivk $(PRODUCT_VBOOT_SIGNING_SUBKEY).vbprivk $(1).keyblock $(1))
  $(if $(filter true,$(BOARD_USES_RECOVERY_AS_BOOT)), \
    $(hide) $(call assert-max-image-size,$(1),$(call get-hash-image-max-size,$(BOARD_BOOTIMAGE_PARTITION_SIZE))), \
    $(hide) $(call assert-max-image-size,$(1),$(call get-hash-image-max-size,$(BOARD_RECOVERYIMAGE_PARTITION_SIZE))))
  $(if $(filter true,$(BOARD_AVB_ENABLE)), \
    $(if $(filter true,$(BOARD_USES_RECOVERY_AS_BOOT)), \
      $(hide) $(AVBTOOL) add_hash_footer --image $(1) --partition_size $(BOARD_BOOTIMAGE_PARTITION_SIZE) --partition_name boot $(INTERNAL_AVB_BOOT_SIGNING_ARGS) $(BOARD_AVB_BOOT_ADD_HASH_FOOTER_ARGS),\
      $(hide) $(AVBTOOL) add_hash_footer --image $(1) --partition_size $(BOARD_RECOVERYIMAGE_PARTITION_SIZE) --partition_name recovery $(INTERNAL_AVB_RECOVERY_SIGNING_ARGS) $(BOARD_AVB_RECOVERY_ADD_HASH_FOOTER_ARGS)))
endef

ifeq ($(BOARD_USES_RECOVERY_AS_BOOT),true)
ifeq (true,$(PRODUCT_SUPPORTS_BOOT_SIGNER))
$(INSTALLED_BOOTIMAGE_TARGET) : $(BOOT_SIGNER)
endif
ifeq (true,$(PRODUCT_SUPPORTS_VBOOT))
$(INSTALLED_BOOTIMAGE_TARGET) : $(VBOOT_SIGNER)
endif
ifeq (true,$(BOARD_AVB_ENABLE))
$(INSTALLED_BOOTIMAGE_TARGET) : $(AVBTOOL) $(BOARD_AVB_BOOT_KEY_PATH)
endif
ifdef BOARD_INCLUDE_RECOVERY_DTBO
ifdef BOARD_PREBUILT_RECOVERY_DTBOIMAGE
$(INSTALLED_BOOTIMAGE_TARGET): $(BOARD_PREBUILT_RECOVERY_DTBOIMAGE)
else
$(INSTALLED_BOOTIMAGE_TARGET): $(BOARD_PREBUILT_DTBOIMAGE)
endif
endif
ifdef BOARD_INCLUDE_RECOVERY_ACPIO
$(INSTALLED_BOOTIMAGE_TARGET): $(BOARD_RECOVERY_ACPIO)
endif
ifdef BOARD_INCLUDE_DTB_IN_BOOTIMG
$(INSTALLED_BOOTIMAGE_TARGET): $(INSTALLED_DTBIMAGE_TARGET)
endif

$(INSTALLED_BOOTIMAGE_TARGET): $(MKBOOTFS) $(MKBOOTIMG) $(MINIGZIP) \
	    $(INTERNAL_ROOT_FILES) \
	    $(INSTALLED_RAMDISK_TARGET) \
	    $(INTERNAL_RECOVERYIMAGE_FILES) \
	    $(recovery_initrc) $(recovery_sepolicy) $(recovery_kernel) \
	    $(INSTALLED_2NDBOOTLOADER_TARGET) \
	    $(INSTALLED_RECOVERY_BUILD_PROP_TARGET) \
	    $(recovery_resource_deps) $(recovery_root_deps) \
	    $(recovery_fstab) \
	    $(RECOVERY_INSTALL_OTA_KEYS) \
	    $(BOARD_RECOVERY_KERNEL_MODULES) \
	    $(DEPMOD)
	$(call pretty,"Target boot image from recovery: $@")
	$(call build-recoveryramdisk)
	$(hide) $(MKBOOTFS) -d $(TARGET_OUT) $(TARGET_RECOVERY_ROOT_OUT) | $(RECOVERY_RAMDISK_COMPRESSOR) > $(recovery_ramdisk)
	$(call build-recoveryimage-target, $@)
endif # BOARD_USES_RECOVERY_AS_BOOT

ifdef BOARD_INCLUDE_RECOVERY_DTBO
ifdef BOARD_PREBUILT_RECOVERY_DTBOIMAGE
$(INSTALLED_RECOVERYIMAGE_TARGET): $(BOARD_PREBUILT_RECOVERY_DTBOIMAGE)
else
$(INSTALLED_RECOVERYIMAGE_TARGET): $(BOARD_PREBUILT_DTBOIMAGE)
endif
endif
ifdef BOARD_INCLUDE_RECOVERY_ACPIO
$(INSTALLED_RECOVERYIMAGE_TARGET): $(BOARD_RECOVERY_ACPIO)
endif
ifdef BOARD_INCLUDE_DTB_IN_BOOTIMG
$(INSTALLED_RECOVERYIMAGE_TARGET): $(INSTALLED_DTBIMAGE_TARGET)
endif

$(recovery_uncompressed_ramdisk): $(MKBOOTFS) $(ADBD) \
	    $(INTERNAL_ROOT_FILES) \
	    $(INSTALLED_RAMDISK_TARGET) \
	    $(INSTALLED_BOOTIMAGE_TARGET) \
	    $(INTERNAL_RECOVERYIMAGE_FILES) \
	    $(recovery_initrc) $(recovery_sepolicy) \
	    $(INSTALLED_2NDBOOTLOADER_TARGET) \
	    $(INSTALLED_RECOVERY_BUILD_PROP_TARGET) \
	    $(recovery_resource_deps) $(recovery_root_deps) \
	    $(recovery_fstab) \
	    $(RECOVERY_INSTALL_OTA_KEYS) \
	    $(BOARD_RECOVERY_KERNEL_MODULES) \
	    $(DEPMOD)
	$(call build-recoveryramdisk)
	@echo ----- Making uncompressed recovery ramdisk ------
	$(hide) $(MKBOOTFS) $(TARGET_RECOVERY_ROOT_OUT) > $@

$(recovery_ramdisk): $(MINIGZIP) \
	$(recovery_uncompressed_ramdisk)
	@echo ----- Making compressed recovery ramdisk ------
	$(hide) $(RECOVERY_RAMDISK_COMPRESSOR) < $(recovery_uncompressed_ramdisk) > $@

ifndef BOARD_CUSTOM_BOOTIMG_MK
$(INSTALLED_RECOVERYIMAGE_TARGET): $(MKBOOTIMG) $(recovery_ramdisk) $(recovery_kernel) \
	$(RECOVERYIMAGE_EXTRA_DEPS)
	@echo ----- Making recovery image ------
	$(call build-recoveryimage-target, $@)
endif # BOARD_CUSTOM_BOOTIMG_MK

ifdef RECOVERY_RESOURCE_ZIP
$(RECOVERY_RESOURCE_ZIP): $(INSTALLED_RECOVERYIMAGE_TARGET) | $(ZIPTIME)
	$(hide) mkdir -p $(dir $@)
	$(hide) find $(TARGET_RECOVERY_ROOT_OUT)/res -type f | sort | zip -0qrjX $@ -@
	$(remove-timestamps-from-package)
endif

.PHONY: recoveryimage-nodeps
recoveryimage-nodeps:
	@echo "make $@: ignoring dependencies"
	$(call build-recoveryramdisk)
	$(hide) $(MKBOOTFS) -d $(TARGET_OUT) $(TARGET_RECOVERY_ROOT_OUT) | $(RECOVERY_RAMDISK_COMPRESSOR) > $(recovery_ramdisk)
	$(call build-recoveryimage-target, $(INSTALLED_RECOVERYIMAGE_TARGET))

else # BUILDING_RECOVERY_IMAGE
RECOVERY_RESOURCE_ZIP :=
endif # BUILDING_RECOVERY_IMAGE

.PHONY: recoveryimage
recoveryimage: $(INSTALLED_RECOVERYIMAGE_TARGET) $(RECOVERY_RESOURCE_ZIP)

ifneq ($(BOARD_NAND_PAGE_SIZE),)
$(error MTD device is no longer supported and thus BOARD_NAND_PAGE_SIZE is deprecated.)
endif

ifneq ($(BOARD_NAND_SPARE_SIZE),)
$(error MTD device is no longer supported and thus BOARD_NAND_SPARE_SIZE is deprecated.)
endif

ifdef BOARD_CUSTOM_BOOTIMG_MK
include $(BOARD_CUSTOM_BOOTIMG_MK)
endif


# -----------------------------------------------------------------
# the debug ramdisk, which is the original ramdisk plus additional
# files: force_debuggable, adb_debug.prop and userdebug sepolicy.
# When /force_debuggable is present, /init will load userdebug sepolicy
# and property files to allow adb root, if the device is unlocked.

ifdef BUILDING_RAMDISK_IMAGE
BUILT_DEBUG_RAMDISK_TARGET := $(PRODUCT_OUT)/ramdisk-debug.img
INSTALLED_DEBUG_RAMDISK_TARGET := $(BUILT_DEBUG_RAMDISK_TARGET)

INTERNAL_DEBUG_RAMDISK_FILES := $(filter $(TARGET_DEBUG_RAMDISK_OUT)/%, \
    $(ALL_GENERATED_SOURCES) \
    $(ALL_DEFAULT_INSTALLED_MODULES))

# Note: TARGET_DEBUG_RAMDISK_OUT will be $(PRODUCT_OUT)/debug_ramdisk/first_stage_ramdisk,
# if BOARD_USES_RECOVERY_AS_BOOT is true. Otherwise, it will be $(PRODUCT_OUT)/debug_ramdisk.
# But the root dir of the ramdisk to build is always $(PRODUCT_OUT)/debug_ramdisk.
my_debug_ramdisk_root_dir := $(PRODUCT_OUT)/debug_ramdisk

INSTALLED_FILES_FILE_DEBUG_RAMDISK := $(PRODUCT_OUT)/installed-files-ramdisk-debug.txt
INSTALLED_FILES_JSON_DEBUG_RAMDISK := $(INSTALLED_FILES_FILE_DEBUG_RAMDISK:.txt=.json)
$(INSTALLED_FILES_FILE_DEBUG_RAMDISK): .KATI_IMPLICIT_OUTPUTS := $(INSTALLED_FILES_JSON_DEBUG_RAMDISK)
$(INSTALLED_FILES_FILE_DEBUG_RAMDISK): DEBUG_RAMDISK_ROOT_DIR := $(my_debug_ramdisk_root_dir)

# Cannot just depend on INTERNAL_DEBUG_RAMDISK_FILES like other INSTALLED_FILES_FILE_* rules.
# Because ramdisk-debug.img will rsync from either ramdisk.img or ramdisk-recovery.img.
# Need to depend on the built ramdisk-debug.img, to get a complete list of the installed files.
$(INSTALLED_FILES_FILE_DEBUG_RAMDISK) : $(INSTALLED_DEBUG_RAMDISK_TARGET)
$(INSTALLED_FILES_FILE_DEBUG_RAMDISK) : $(INTERNAL_DEBUG_RAMDISK_FILES) $(FILESLIST)
	echo Installed file list: $@
	mkdir -p $(dir $@)
	rm -f $@
	$(FILESLIST) $(DEBUG_RAMDISK_ROOT_DIR) > $(@:.txt=.json)
	build/make/tools/fileslist_util.py -c $(@:.txt=.json) > $@

# ramdisk-debug.img will rsync the content from either ramdisk.img or ramdisk-recovery.img,
# depending on whether BOARD_USES_RECOVERY_AS_BOOT is set or not.
ifeq ($(BOARD_USES_RECOVERY_AS_BOOT),true)
my_debug_ramdisk_sync_dir := $(TARGET_RECOVERY_ROOT_OUT)
else
my_debug_ramdisk_sync_dir := $(TARGET_RAMDISK_OUT)
endif # BOARD_USES_RECOVERY_AS_BOOT

$(INSTALLED_DEBUG_RAMDISK_TARGET): DEBUG_RAMDISK_SYNC_DIR := $(my_debug_ramdisk_sync_dir)
$(INSTALLED_DEBUG_RAMDISK_TARGET): DEBUG_RAMDISK_ROOT_DIR := $(my_debug_ramdisk_root_dir)

ifeq ($(BOARD_USES_RECOVERY_AS_BOOT),true)
# ramdisk-recovery.img isn't a make target, need to depend on boot.img if it's for recovery.
$(INSTALLED_DEBUG_RAMDISK_TARGET): $(INSTALLED_BOOTIMAGE_TARGET)
else
# Depends on ramdisk.img, note that some target has ramdisk.img but no boot.img, e.g., emulator.
$(INSTALLED_DEBUG_RAMDISK_TARGET): $(INSTALLED_RAMDISK_TARGET)
endif # BOARD_USES_RECOVERY_AS_BOOT
$(INSTALLED_DEBUG_RAMDISK_TARGET): $(MKBOOTFS) $(INTERNAL_DEBUG_RAMDISK_FILES) | $(MINIGZIP)
	$(call pretty,"Target debug ram disk: $@")
	mkdir -p $(TARGET_DEBUG_RAMDISK_OUT)
	touch $(TARGET_DEBUG_RAMDISK_OUT)/force_debuggable
	rsync -a $(DEBUG_RAMDISK_SYNC_DIR)/ $(DEBUG_RAMDISK_ROOT_DIR)
	$(MKBOOTFS) -d $(TARGET_OUT) $(DEBUG_RAMDISK_ROOT_DIR) | $(BOOT_RAMDISK_COMPRESSOR) > $@

.PHONY: ramdisk_debug-nodeps
ramdisk_debug-nodeps: DEBUG_RAMDISK_SYNC_DIR := $(my_debug_ramdisk_sync_dir)
ramdisk_debug-nodeps: DEBUG_RAMDISK_ROOT_DIR := $(my_debug_ramdisk_root_dir)
ramdisk_debug-nodeps: $(MKBOOTFS) | $(MINIGZIP)
	echo "make $@: ignoring dependencies"
	mkdir -p $(TARGET_DEBUG_RAMDISK_OUT)
	touch $(TARGET_DEBUG_RAMDISK_OUT)/force_debuggable
	rsync -a $(DEBUG_RAMDISK_SYNC_DIR)/ $(DEBUG_RAMDISK_ROOT_DIR)
	$(MKBOOTFS) -d $(TARGET_OUT) $(DEBUG_RAMDISK_ROOT_DIR) | $(BOOT_RAMDISK_COMPRESSOR) > $(INSTALLED_DEBUG_RAMDISK_TARGET)

my_debug_ramdisk_sync_dir :=
my_debug_ramdisk_root_dir :=

endif # BUILDING_RAMDISK_IMAGE

# -----------------------------------------------------------------
# the boot-debug.img, which is the kernel plus ramdisk-debug.img
#
# Note: it's intentional to skip signing for boot-debug.img, because it
# can only be used if the device is unlocked with verification error.
ifneq ($(strip $(TARGET_NO_KERNEL)),true)

INSTALLED_DEBUG_BOOTIMAGE_TARGET := $(PRODUCT_OUT)/boot-debug.img

# Replace ramdisk.img in $(MKBOOTIMG) ARGS with ramdisk-debug.img to build boot-debug.img
ifeq ($(BOARD_USES_RECOVERY_AS_BOOT),true)
INTERNAL_DEBUG_BOOTIMAGE_ARGS := $(subst $(recovery_ramdisk),$(INSTALLED_DEBUG_RAMDISK_TARGET), $(INTERNAL_RECOVERYIMAGE_ARGS))
else
INTERNAL_DEBUG_BOOTIMAGE_ARGS := $(subst $(INSTALLED_RAMDISK_TARGET),$(INSTALLED_DEBUG_RAMDISK_TARGET), $(INTERNAL_BOOTIMAGE_ARGS))
endif

# If boot.img is chained but boot-debug.img is not signed, libavb in bootloader
# will fail to find valid AVB metadata from the end of /boot, thus stop booting.
# Using a test key to sign boot-debug.img to continue booting with the mismatched
# public key, if the device is unlocked.
ifneq ($(BOARD_AVB_BOOT_KEY_PATH),)
BOARD_AVB_DEBUG_BOOT_KEY_PATH := external/avb/test/data/testkey_rsa2048.pem
$(INSTALLED_DEBUG_BOOTIMAGE_TARGET): PRIVATE_AVB_DEBUG_BOOT_SIGNING_ARGS := \
  --algorithm SHA256_RSA2048 --key $(BOARD_AVB_DEBUG_BOOT_KEY_PATH)
$(INSTALLED_DEBUG_BOOTIMAGE_TARGET): $(AVBTOOL) $(BOARD_AVB_DEBUG_BOOT_KEY_PATH)
endif

# Depends on original boot.img and ramdisk-debug.img, to build the new boot-debug.img
$(INSTALLED_DEBUG_BOOTIMAGE_TARGET): $(MKBOOTIMG) $(INSTALLED_BOOTIMAGE_TARGET) $(INSTALLED_DEBUG_RAMDISK_TARGET)
	$(call pretty,"Target boot debug image: $@")
	$(MKBOOTIMG) $(INTERNAL_DEBUG_BOOTIMAGE_ARGS) $(INTERNAL_MKBOOTIMG_VERSION_ARGS) $(BOARD_MKBOOTIMG_ARGS) --output $@
	$(if $(BOARD_AVB_BOOT_KEY_PATH),\
	  $(call assert-max-image-size,$@,$(call get-hash-image-max-size,$(BOARD_BOOTIMAGE_PARTITION_SIZE))); \
	  $(AVBTOOL) add_hash_footer \
	    --image $@ \
	    --partition_size $(BOARD_BOOTIMAGE_PARTITION_SIZE) \
	    --partition_name boot $(PRIVATE_AVB_DEBUG_BOOT_SIGNING_ARGS), \
	  $(call assert-max-image-size,$@,$(BOARD_BOOTIMAGE_PARTITION_SIZE)))

.PHONY: bootimage_debug-nodeps
bootimage_debug-nodeps: $(MKBOOTIMG)
	echo "make $@: ignoring dependencies"
	$(MKBOOTIMG) $(INTERNAL_DEBUG_BOOTIMAGE_ARGS) $(INTERNAL_MKBOOTIMG_VERSION_ARGS) $(BOARD_MKBOOTIMG_ARGS) --output $(INSTALLED_DEBUG_BOOTIMAGE_TARGET)
	$(if $(BOARD_AVB_BOOT_KEY_PATH),\
	  $(call assert-max-image-size,$(INSTALLED_DEBUG_BOOTIMAGE_TARGET),$(call get-hash-image-max-size,$(BOARD_BOOTIMAGE_PARTITION_SIZE))); \
	  $(AVBTOOL) add_hash_footer \
	    --image $(INSTALLED_DEBUG_BOOTIMAGE_TARGET) \
	    --partition_size $(BOARD_BOOTIMAGE_PARTITION_SIZE) \
	    --partition_name boot $(PRIVATE_AVB_DEBUG_BOOT_SIGNING_ARGS), \
	  $(call assert-max-image-size,$(INSTALLED_DEBUG_BOOTIMAGE_TARGET),$(BOARD_BOOTIMAGE_PARTITION_SIZE)))

endif # TARGET_NO_KERNEL

# -----------------------------------------------------------------
# system image
#
# Remove overridden packages from $(ALL_PDK_FUSION_FILES)
PDK_FUSION_SYSIMG_FILES := \
    $(filter-out $(foreach p,$(overridden_packages),$(p) %/$(p).apk), \
        $(ALL_PDK_FUSION_FILES))

INTERNAL_SYSTEMIMAGE_FILES := $(sort $(filter $(TARGET_OUT)/%, \
    $(ALL_GENERATED_SOURCES) \
    $(ALL_DEFAULT_INSTALLED_MODULES) \
    $(PDK_FUSION_SYSIMG_FILES) \
    $(RECOVERY_RESOURCE_ZIP)) \
    $(PDK_FUSION_SYMLINK_STAMP))

FULL_SYSTEMIMAGE_DEPS := $(INTERNAL_SYSTEMIMAGE_FILES) $(INTERNAL_USERIMAGES_DEPS)

# ASAN libraries in the system image - add dependency.
ASAN_IN_SYSTEM_INSTALLED := $(TARGET_OUT)/asan.tar.bz2
ifneq (,$(filter address, $(SANITIZE_TARGET)))
  ifeq (true,$(SANITIZE_TARGET_SYSTEM))
    FULL_SYSTEMIMAGE_DEPS += $(ASAN_IN_SYSTEM_INSTALLED)
  endif
endif

FULL_SYSTEMIMAGE_DEPS += $(INTERNAL_ROOT_FILES) $(INSTALLED_FILES_FILE_ROOT)

# -----------------------------------------------------------------
ifdef BUILDING_SYSTEM_IMAGE

# installed file list
# Depending on anything that $(BUILT_SYSTEMIMAGE) depends on.
# We put installed-files.txt ahead of image itself in the dependency graph
# so that we can get the size stat even if the build fails due to too large
# system image.
INSTALLED_FILES_FILE := $(PRODUCT_OUT)/installed-files.txt
INSTALLED_FILES_JSON := $(INSTALLED_FILES_FILE:.txt=.json)
$(INSTALLED_FILES_FILE): .KATI_IMPLICIT_OUTPUTS := $(INSTALLED_FILES_JSON)
$(INSTALLED_FILES_FILE): $(FULL_SYSTEMIMAGE_DEPS) $(FILESLIST)
	@echo Installed file list: $@
	@mkdir -p $(dir $@)
	@rm -f $@
	$(hide) $(FILESLIST) $(TARGET_OUT) > $(@:.txt=.json)
	$(hide) build/make/tools/fileslist_util.py -c $(@:.txt=.json) > $@

.PHONY: installed-file-list
installed-file-list: $(INSTALLED_FILES_FILE)

$(call dist-for-goals, sdk win_sdk sdk_addon, $(INSTALLED_FILES_FILE))

systemimage_intermediates := \
    $(call intermediates-dir-for,PACKAGING,systemimage)
BUILT_SYSTEMIMAGE := $(systemimage_intermediates)/system.img

# Create symlink /system/vendor to /vendor if necessary.
ifdef BOARD_USES_VENDORIMAGE
define create-system-vendor-symlink
$(hide) if [ -d $(TARGET_OUT)/vendor ] && [ ! -h $(TARGET_OUT)/vendor ]; then \
  echo 'Non-symlink $(TARGET_OUT)/vendor detected!' 1>&2; \
  echo 'You cannot install files to $(TARGET_OUT)/vendor while building a separate vendor.img!' 1>&2; \
  exit 1; \
fi
$(hide) ln -sf /vendor $(TARGET_OUT)/vendor
endef
else
define create-system-vendor-symlink
endef
endif

# Create symlink /system/product to /product if necessary.
ifdef BOARD_USES_PRODUCTIMAGE
define create-system-product-symlink
$(hide) if [ -d $(TARGET_OUT)/product ] && [ ! -h $(TARGET_OUT)/product ]; then \
  echo 'Non-symlink $(TARGET_OUT)/product detected!' 1>&2; \
  echo 'You cannot install files to $(TARGET_OUT)/product while building a separate product.img!' 1>&2; \
  exit 1; \
fi
$(hide) ln -sf /product $(TARGET_OUT)/product
endef
else
define create-system-product-symlink
endef
endif

# Create symlink /system/product_services to /product_services if necessary.
ifdef BOARD_USES_PRODUCT_SERVICESIMAGE
define create-system-product_services-symlink
$(hide) if [ -d $(TARGET_OUT)/product_services ] && [ ! -h $(TARGET_OUT)/product_services ]; then \
  echo 'Non-symlink $(TARGET_OUT)/product_services detected!' 1>&2; \
  echo 'You cannot install files to $(TARGET_OUT)/product_services while building a separate product_services.img!' 1>&2; \
  exit 1; \
fi
$(hide) ln -sf /product_services $(TARGET_OUT)/product_services
endef
else
define create-system-product_services-symlink
endef
endif

# $(1): output file
define build-systemimage-target
  @echo "Target system fs image: $(1)"
  $(call create-system-vendor-symlink)
  $(call create-system-product-symlink)
  $(call create-system-product_services-symlink)
  $(call check-apex-libs-absence-on-disk)
  @mkdir -p $(dir $(1)) $(systemimage_intermediates) && rm -rf $(systemimage_intermediates)/system_image_info.txt
  $(call generate-image-prop-dictionary, $(systemimage_intermediates)/system_image_info.txt,system, \
      skip_fsck=true)
  $(hide) PATH=$(foreach p,$(INTERNAL_USERIMAGES_BINARY_PATHS),$(p):)$$PATH \
      build/make/tools/releasetools/build_image.py \
      $(TARGET_OUT) $(systemimage_intermediates)/system_image_info.txt $(1) $(TARGET_OUT) \
      || ( mkdir -p $${DIST_DIR}; cp $(INSTALLED_FILES_FILE) $${DIST_DIR}/installed-files-rescued.txt; \
           exit 1 )
endef

$(BUILT_SYSTEMIMAGE): $(FULL_SYSTEMIMAGE_DEPS) $(INSTALLED_FILES_FILE) $(BUILD_IMAGE_SRCS)
	$(call build-systemimage-target,$@)

INSTALLED_SYSTEMIMAGE_TARGET := $(PRODUCT_OUT)/system.img
SYSTEMIMAGE_SOURCE_DIR := $(TARGET_OUT)

# INSTALLED_SYSTEMIMAGE_TARGET used to be named INSTALLED_SYSTEMIMAGE. Create an alias for backward
# compatibility, in case device-specific Makefiles still refer to the old name.
INSTALLED_SYSTEMIMAGE := $(INSTALLED_SYSTEMIMAGE_TARGET)

# The system partition needs room for the recovery image as well.  We
# now store the recovery image as a binary patch using the boot image
# as the source (since they are very similar).  Generate the patch so
# we can see how big it's going to be, and include that in the system
# image size check calculation.
ifneq ($(INSTALLED_BOOTIMAGE_TARGET),)
ifneq ($(INSTALLED_RECOVERYIMAGE_TARGET),)
ifneq ($(BOARD_USES_FULL_RECOVERY_IMAGE),true)
ifneq (,$(filter true, $(BOARD_BUILD_SYSTEM_ROOT_IMAGE) $(BOARD_INCLUDE_RECOVERY_DTBO) $(BOARD_INCLUDE_RECOVERY_ACPIO)))
diff_tool := $(HOST_OUT_EXECUTABLES)/bsdiff
else
diff_tool := $(HOST_OUT_EXECUTABLES)/imgdiff
endif
ifeq ($(TARGET_NOT_USE_GZIP_RECOVERY_RAMDISK),true)
diff_tool := $(HOST_OUT_EXECUTABLES)/bsdiff
endif
intermediates := $(call intermediates-dir-for,PACKAGING,recovery_patch)
RECOVERY_FROM_BOOT_PATCH := $(intermediates)/recovery_from_boot.p
$(RECOVERY_FROM_BOOT_PATCH): PRIVATE_DIFF_TOOL := $(diff_tool)
$(RECOVERY_FROM_BOOT_PATCH): \
	    $(INSTALLED_RECOVERYIMAGE_TARGET) \
	    $(INSTALLED_BOOTIMAGE_TARGET) \
	    $(diff_tool)
	@echo "Construct recovery from boot"
	mkdir -p $(dir $@)
	$(PRIVATE_DIFF_TOOL) $(INSTALLED_BOOTIMAGE_TARGET) $(INSTALLED_RECOVERYIMAGE_TARGET) $@
else # $(BOARD_USES_FULL_RECOVERY_IMAGE) == true
RECOVERY_FROM_BOOT_PATCH := $(INSTALLED_RECOVERYIMAGE_TARGET)
endif # BOARD_USES_FULL_RECOVERY_IMAGE
endif # INSTALLED_RECOVERYIMAGE_TARGET
endif # INSTALLED_BOOTIMAGE_TARGET

$(INSTALLED_SYSTEMIMAGE_TARGET): $(BUILT_SYSTEMIMAGE) $(RECOVERY_FROM_BOOT_PATCH)
	@echo "Install system fs image: $@"
	$(copy-file-to-target)
	$(hide) $(call assert-max-image-size,$@ $(RECOVERY_FROM_BOOT_PATCH),$(BOARD_SYSTEMIMAGE_PARTITION_SIZE))

systemimage: $(INSTALLED_SYSTEMIMAGE_TARGET)

.PHONY: systemimage-nodeps snod
systemimage-nodeps snod: $(filter-out systemimage-nodeps snod,$(MAKECMDGOALS)) \
	            | $(INTERNAL_USERIMAGES_DEPS)
	@echo "make $@: ignoring dependencies"
	$(call build-systemimage-target,$(INSTALLED_SYSTEMIMAGE_TARGET))
	$(hide) $(call assert-max-image-size,$(INSTALLED_SYSTEMIMAGE_TARGET),$(BOARD_SYSTEMIMAGE_PARTITION_SIZE))

ifneq (,$(filter systemimage-nodeps snod, $(MAKECMDGOALS)))
ifeq (true,$(WITH_DEXPREOPT))
$(warning Warning: with dexpreopt enabled, you may need a full rebuild.)
endif
endif

endif # BUILDING_SYSTEM_IMAGE

# Create symlink /vendor/odm to /odm if necessary.
ifdef BOARD_USES_ODMIMAGE
define create-vendor-odm-symlink
$(hide) if [ -d $(TARGET_OUT_VENDOR)/odm ] && [ ! -h $(TARGET_OUT_VENDOR)/odm ]; then \
  echo 'Non-symlink $(TARGET_OUT_VENDOR)/odm detected!' 1>&2; \
  echo 'You cannot install files to $(TARGET_OUT_VENDOR)/odm while building a separate odm.img!' 1>&2; \
  exit 1; \
fi
$(hide) ln -sf /odm $(TARGET_OUT_VENDOR)/odm
endef
else
define create-vendor-odm-symlink
endef
endif

.PHONY: sync syncsys
sync syncsys: $(INTERNAL_SYSTEMIMAGE_FILES)

# -----------------------------------------------------------------
## platform.zip: system, plus other files to be used in PDK fusion build,
## in a zip file
##
## PDK_PLATFORM_ZIP_PRODUCT_BINARIES is used to store specified files to platform.zip.
## The variable will be typically set from BoardConfig.mk.
## Files under out dir will be rejected to prevent possible conflicts with other rules.
ifneq (,$(BUILD_PLATFORM_ZIP))
pdk_odex_javalibs := $(strip $(foreach m,$(DEXPREOPT.MODULES.JAVA_LIBRARIES),\
  $(if $(filter $(DEXPREOPT.$(m).INSTALLED_STRIPPED),$(ALL_DEFAULT_INSTALLED_MODULES)),$(m))))
pdk_odex_apps := $(strip $(foreach m,$(DEXPREOPT.MODULES.APPS),\
  $(if $(filter $(DEXPREOPT.$(m).INSTALLED_STRIPPED),$(ALL_DEFAULT_INSTALLED_MODULES)),$(m))))
pdk_classes_dex := $(strip \
  $(foreach m,$(pdk_odex_javalibs),$(call intermediates-dir-for,JAVA_LIBRARIES,$(m),,COMMON)/javalib.jar) \
  $(foreach m,$(pdk_odex_apps),$(call intermediates-dir-for,APPS,$(m))/package.dex.apk))

pdk_odex_config_mk := $(PRODUCT_OUT)/pdk_dexpreopt_config.mk
$(pdk_odex_config_mk): PRIVATE_JAVA_LIBRARIES := $(pdk_odex_javalibs)
$(pdk_odex_config_mk): PRIVATE_APPS := $(pdk_odex_apps)
$(pdk_odex_config_mk) :
	@echo "PDK odex config makefile: $@"
	$(hide) mkdir -p $(dir $@)
	$(hide) echo "# Auto-generated. Do not modify." > $@
	$(hide) echo "PDK.DEXPREOPT.JAVA_LIBRARIES:=$(PRIVATE_JAVA_LIBRARIES)" >> $@
	$(hide) echo "PDK.DEXPREOPT.APPS:=$(PRIVATE_APPS)" >> $@
	$(foreach m,$(PRIVATE_JAVA_LIBRARIES),\
	  $(hide) echo "PDK.DEXPREOPT.$(m).SRC:=$(patsubst $(OUT_DIR)/%,%,$(call intermediates-dir-for,JAVA_LIBRARIES,$(m),,COMMON)/javalib.jar)" >> $@$(newline)\
	  $(hide) echo "PDK.DEXPREOPT.$(m).DEX_PREOPT:=$(DEXPREOPT.$(m).DEX_PREOPT)" >> $@$(newline)\
	  $(hide) echo "PDK.DEXPREOPT.$(m).MULTILIB:=$(DEXPREOPT.$(m).MULTILIB)" >> $@$(newline)\
	  $(hide) echo "PDK.DEXPREOPT.$(m).DEX_PREOPT_FLAGS:=$(DEXPREOPT.$(m).DEX_PREOPT_FLAGS)" >> $@$(newline)\
	  )
	$(foreach m,$(PRIVATE_APPS),\
	  $(hide) echo "PDK.DEXPREOPT.$(m).SRC:=$(patsubst $(OUT_DIR)/%,%,$(call intermediates-dir-for,APPS,$(m))/package.dex.apk)" >> $@$(newline)\
	  $(hide) echo "PDK.DEXPREOPT.$(m).DEX_PREOPT:=$(DEXPREOPT.$(m).DEX_PREOPT)" >> $@$(newline)\
	  $(hide) echo "PDK.DEXPREOPT.$(m).MULTILIB:=$(DEXPREOPT.$(m).MULTILIB)" >> $@$(newline)\
	  $(hide) echo "PDK.DEXPREOPT.$(m).DEX_PREOPT_FLAGS:=$(DEXPREOPT.$(m).DEX_PREOPT_FLAGS)" >> $@$(newline)\
	  $(hide) echo "PDK.DEXPREOPT.$(m).PRIVILEGED_MODULE:=$(DEXPREOPT.$(m).PRIVILEGED_MODULE)" >> $@$(newline)\
	  $(hide) echo "PDK.DEXPREOPT.$(m).VENDOR_MODULE:=$(DEXPREOPT.$(m).VENDOR_MODULE)" >> $@$(newline)\
	  $(hide) echo "PDK.DEXPREOPT.$(m).TARGET_ARCH:=$(DEXPREOPT.$(m).TARGET_ARCH)" >> $@$(newline)\
	  $(hide) echo "PDK.DEXPREOPT.$(m).STRIPPED_SRC:=$(patsubst $(PRODUCT_OUT)/%,%,$(DEXPREOPT.$(m).INSTALLED_STRIPPED))" >> $@$(newline)\
	  )

PDK_PLATFORM_ZIP_PRODUCT_BINARIES := $(filter-out $(OUT_DIR)/%,$(PDK_PLATFORM_ZIP_PRODUCT_BINARIES))
INSTALLED_PLATFORM_ZIP := $(PRODUCT_OUT)/platform.zip

$(INSTALLED_PLATFORM_ZIP): PRIVATE_DEX_FILES := $(pdk_classes_dex)
$(INSTALLED_PLATFORM_ZIP): PRIVATE_ODEX_CONFIG := $(pdk_odex_config_mk)
$(INSTALLED_PLATFORM_ZIP) : $(SOONG_ZIP)
# dependencies for the other partitions are defined below after their file lists
# are known
$(INSTALLED_PLATFORM_ZIP) : $(INTERNAL_SYSTEMIMAGE_FILES) $(pdk_classes_dex) $(pdk_odex_config_mk) $(API_FINGERPRINT)
	$(call pretty,"Platform zip package: $(INSTALLED_PLATFORM_ZIP)")
	rm -f $@ $@.lst
	echo "-C $(PRODUCT_OUT)" >> $@.lst
	echo "-D $(TARGET_OUT)" >> $@.lst
	echo "-D $(TARGET_OUT_NOTICE_FILES)" >> $@.lst
	echo "$(addprefix -f $(TARGET_OUT_UNSTRIPPED)/,$(PDK_SYMBOL_FILES_LIST))" >> $@.lst
ifdef BUILDING_VENDOR_IMAGE
	echo "-D $(TARGET_OUT_VENDOR)" >> $@.lst
endif
ifdef BUILDING_PRODUCT_IMAGE
	echo "-D $(TARGET_OUT_PRODUCT)" >> $@.lst
endif
ifdef BUILDING_PRODUCT_SERVICES_IMAGE
	echo "-D $(TARGET_OUT_PRODUCT_SERVICES)" >> $@.lst
endif
ifdef BUILDING_ODM_IMAGE
	echo "-D $(TARGET_OUT_ODM)" >> $@.lst
endif
ifneq ($(PDK_PLATFORM_JAVA_ZIP_CONTENTS),)
	echo "-C $(OUT_DIR)" >> $@.lst
	for f in $(filter-out $(PRIVATE_DEX_FILES),$(addprefix -f $(OUT_DIR)/,$(PDK_PLATFORM_JAVA_ZIP_CONTENTS))); do \
	  if [ -e $$f ]; then \
	    echo "-f $$f"; \
	  fi \
	done >> $@.lst
endif
ifneq ($(PDK_PLATFORM_ZIP_PRODUCT_BINARIES),)
        echo "-C . $(addprefix -f ,$(PDK_PLATFORM_ZIP_PRODUCT_BINARIES))" >> $@.lst
endif
	@# Add dex-preopt files and config.
	$(if $(PRIVATE_DEX_FILES),\
	  echo "-C $(OUT_DIR) $(addprefix -f ,$(PRIVATE_DEX_FILES))") >> $@.lst
	echo "-C $(dir $(API_FINGERPRINT)) -f $(API_FINGERPRINT)" >> $@.lst
	touch $(PRODUCT_OUT)/pdk.mk
	echo "-C $(PRODUCT_OUT) -f $(PRIVATE_ODEX_CONFIG) -f $(PRODUCT_OUT)/pdk.mk" >> $@.lst
	$(SOONG_ZIP) --ignore_missing_files -o $@ @$@.lst

.PHONY: platform
platform: $(INSTALLED_PLATFORM_ZIP)

.PHONY: platform-java
platform-java: platform

# Dist the platform.zip
ifneq (,$(filter platform platform-java, $(MAKECMDGOALS)))
$(call dist-for-goals, platform platform-java, $(INSTALLED_PLATFORM_ZIP))
endif

endif # BUILD_PLATFORM_ZIP

# -----------------------------------------------------------------
# data partition image
INTERNAL_USERDATAIMAGE_FILES := \
    $(filter $(TARGET_OUT_DATA)/%,$(ALL_DEFAULT_INSTALLED_MODULES))

ifdef BUILDING_USERDATA_IMAGE
userdataimage_intermediates := \
    $(call intermediates-dir-for,PACKAGING,userdata)
BUILT_USERDATAIMAGE_TARGET := $(PRODUCT_OUT)/userdata.img

define build-userdataimage-target
  $(call pretty,"Target userdata fs image: $(INSTALLED_USERDATAIMAGE_TARGET)")
  @mkdir -p $(TARGET_OUT_DATA)
  @mkdir -p $(userdataimage_intermediates) && rm -rf $(userdataimage_intermediates)/userdata_image_info.txt
  $(call generate-image-prop-dictionary, $(userdataimage_intermediates)/userdata_image_info.txt,userdata,skip_fsck=true)
  $(hide) PATH=$(foreach p,$(INTERNAL_USERIMAGES_BINARY_PATHS),$(p):)$$PATH \
      build/make/tools/releasetools/build_image.py \
      $(TARGET_OUT_DATA) $(userdataimage_intermediates)/userdata_image_info.txt $(INSTALLED_USERDATAIMAGE_TARGET) $(TARGET_OUT)
  $(hide) $(call assert-max-image-size,$(INSTALLED_USERDATAIMAGE_TARGET),$(BOARD_USERDATAIMAGE_PARTITION_SIZE))
endef

# We just build this directly to the install location.
INSTALLED_USERDATAIMAGE_TARGET := $(BUILT_USERDATAIMAGE_TARGET)
INSTALLED_USERDATAIMAGE_TARGET_DEPS := \
    $(INTERNAL_USERIMAGES_DEPS) \
    $(INTERNAL_USERDATAIMAGE_FILES) \
    $(BUILD_IMAGE_SRCS)
$(INSTALLED_USERDATAIMAGE_TARGET): $(INSTALLED_USERDATAIMAGE_TARGET_DEPS)
	$(build-userdataimage-target)

.PHONY: userdataimage-nodeps
userdataimage-nodeps: | $(INTERNAL_USERIMAGES_DEPS)
	$(build-userdataimage-target)

endif # BUILDING_USERDATA_IMAGE

# ASAN libraries in the system image - build rule.
ASAN_OUT_DIRS_FOR_SYSTEM_INSTALL := $(sort $(patsubst $(PRODUCT_OUT)/%,%,\
  $(TARGET_OUT_SHARED_LIBRARIES) \
  $(2ND_TARGET_OUT_SHARED_LIBRARIES) \
  $(TARGET_OUT_VENDOR_SHARED_LIBRARIES) \
  $(TARGET_OUT_VENDOR_OVERLAY_SHARED_LIBRARIES) \
  $(2ND_TARGET_OUT_VENDOR_SHARED_LIBRARIES)))
# Extra options: Enforce the system user for the files to avoid having to change ownership.
ASAN_SYSTEM_INSTALL_OPTIONS := --owner=1000 --group=1000
# Note: experimentally, it seems not worth it to try to get "best" compression. We don't save
#       enough space.
$(ASAN_IN_SYSTEM_INSTALLED): $(INSTALLED_USERDATAIMAGE_TARGET_DEPS)
	tar cfj $(ASAN_IN_SYSTEM_INSTALLED) $(ASAN_SYSTEM_INSTALL_OPTIONS) -C $(TARGET_OUT_DATA)/.. $(ASAN_OUT_DIRS_FOR_SYSTEM_INSTALL) >/dev/null

# -----------------------------------------------------------------
# partition table image
ifdef BOARD_BPT_INPUT_FILES

BUILT_BPTIMAGE_TARGET := $(PRODUCT_OUT)/partition-table.img
BUILT_BPTJSON_TARGET := $(PRODUCT_OUT)/partition-table.bpt

INTERNAL_BVBTOOL_MAKE_TABLE_ARGS := \
	--output_gpt $(BUILT_BPTIMAGE_TARGET) \
	--output_json $(BUILT_BPTJSON_TARGET) \
	$(foreach file, $(BOARD_BPT_INPUT_FILES), --input $(file))

ifdef BOARD_BPT_DISK_SIZE
INTERNAL_BVBTOOL_MAKE_TABLE_ARGS += --disk_size $(BOARD_BPT_DISK_SIZE)
endif

define build-bptimage-target
  $(call pretty,"Target partition table image: $(INSTALLED_BPTIMAGE_TARGET)")
  $(hide) $(BPTTOOL) make_table $(INTERNAL_BVBTOOL_MAKE_TABLE_ARGS) $(BOARD_BPT_MAKE_TABLE_ARGS)
endef

INSTALLED_BPTIMAGE_TARGET := $(BUILT_BPTIMAGE_TARGET)
$(BUILT_BPTJSON_TARGET): $(INSTALLED_BPTIMAGE_TARGET)
	$(hide) touch -c $(BUILT_BPTJSON_TARGET)

$(INSTALLED_BPTIMAGE_TARGET): $(BPTTOOL) $(BOARD_BPT_INPUT_FILES)
	$(build-bptimage-target)

.PHONY: bptimage-nodeps
bptimage-nodeps:
	$(build-bptimage-target)

endif # BOARD_BPT_INPUT_FILES

# -----------------------------------------------------------------
# cache partition image
ifdef BUILDING_CACHE_IMAGE
INTERNAL_CACHEIMAGE_FILES := \
    $(filter $(TARGET_OUT_CACHE)/%,$(ALL_DEFAULT_INSTALLED_MODULES))

cacheimage_intermediates := \
    $(call intermediates-dir-for,PACKAGING,cache)
BUILT_CACHEIMAGE_TARGET := $(PRODUCT_OUT)/cache.img

define build-cacheimage-target
  $(call pretty,"Target cache fs image: $(INSTALLED_CACHEIMAGE_TARGET)")
  @mkdir -p $(TARGET_OUT_CACHE)
  @mkdir -p $(cacheimage_intermediates) && rm -rf $(cacheimage_intermediates)/cache_image_info.txt
  $(call generate-image-prop-dictionary, $(cacheimage_intermediates)/cache_image_info.txt,cache,skip_fsck=true)
  $(hide) PATH=$(foreach p,$(INTERNAL_USERIMAGES_BINARY_PATHS),$(p):)$$PATH \
      build/make/tools/releasetools/build_image.py \
      $(TARGET_OUT_CACHE) $(cacheimage_intermediates)/cache_image_info.txt $(INSTALLED_CACHEIMAGE_TARGET) $(TARGET_OUT)
  $(hide) $(call assert-max-image-size,$(INSTALLED_CACHEIMAGE_TARGET),$(BOARD_CACHEIMAGE_PARTITION_SIZE))
endef

# We just build this directly to the install location.
INSTALLED_CACHEIMAGE_TARGET := $(BUILT_CACHEIMAGE_TARGET)
$(INSTALLED_CACHEIMAGE_TARGET): $(INTERNAL_USERIMAGES_DEPS) $(INTERNAL_CACHEIMAGE_FILES) $(BUILD_IMAGE_SRCS)
	$(build-cacheimage-target)

.PHONY: cacheimage-nodeps
cacheimage-nodeps: | $(INTERNAL_USERIMAGES_DEPS)
	$(build-cacheimage-target)

else # BUILDING_CACHE_IMAGE
# we need to ignore the broken cache link when doing the rsync
IGNORE_CACHE_LINK := --exclude=cache
endif # BUILDING_CACHE_IMAGE

# -----------------------------------------------------------------
# system_other partition image
ifdef BUILDING_SYSTEM_OTHER_IMAGE
ifeq ($(BOARD_USES_SYSTEM_OTHER_ODEX),true)
# Marker file to identify that odex files are installed
INSTALLED_SYSTEM_OTHER_ODEX_MARKER := $(TARGET_OUT_SYSTEM_OTHER)/system-other-odex-marker
ALL_DEFAULT_INSTALLED_MODULES += $(INSTALLED_SYSTEM_OTHER_ODEX_MARKER)
$(INSTALLED_SYSTEM_OTHER_ODEX_MARKER):
	$(hide) touch $@
endif

INTERNAL_SYSTEMOTHERIMAGE_FILES := \
    $(filter $(TARGET_OUT_SYSTEM_OTHER)/%,\
      $(ALL_DEFAULT_INSTALLED_MODULES)\
      $(ALL_PDK_FUSION_FILES)) \
    $(PDK_FUSION_SYMLINK_STAMP)

# system_other dex files are installed as a side-effect of installing system image files
INTERNAL_SYSTEMOTHERIMAGE_FILES += $(INTERNAL_SYSTEMIMAGE_FILES)

INSTALLED_FILES_FILE_SYSTEMOTHER := $(PRODUCT_OUT)/installed-files-system-other.txt
INSTALLED_FILES_JSON_SYSTEMOTHER := $(INSTALLED_FILES_FILE_SYSTEMOTHER:.txt=.json)
$(INSTALLED_FILES_FILE_SYSTEMOTHER): .KATI_IMPLICIT_OUTPUTS := $(INSTALLED_FILES_JSON_SYSTEMOTHER)
$(INSTALLED_FILES_FILE_SYSTEMOTHER) : $(INTERNAL_SYSTEMOTHERIMAGE_FILES) $(FILESLIST)
	@echo Installed file list: $@
	@mkdir -p $(dir $@)
	@rm -f $@
	$(hide) $(FILESLIST) $(TARGET_OUT_SYSTEM_OTHER) > $(@:.txt=.json)
	$(hide) build/make/tools/fileslist_util.py -c $(@:.txt=.json) > $@

# Determines partition size for system_other.img.
ifeq ($(PRODUCT_RETROFIT_DYNAMIC_PARTITIONS),true)
ifneq ($(filter system,$(BOARD_SUPER_PARTITION_BLOCK_DEVICES)),)
INTERNAL_SYSTEM_OTHER_PARTITION_SIZE := $(BOARD_SUPER_PARTITION_SYSTEM_DEVICE_SIZE)
endif
endif

ifndef INTERNAL_SYSTEM_OTHER_PARTITION_SIZE
INTERNAL_SYSTEM_OTHER_PARTITION_SIZE:= $(BOARD_SYSTEMIMAGE_PARTITION_SIZE)
endif

systemotherimage_intermediates := \
    $(call intermediates-dir-for,PACKAGING,system_other)
BUILT_SYSTEMOTHERIMAGE_TARGET := $(PRODUCT_OUT)/system_other.img

# Note that we assert the size is SYSTEMIMAGE_PARTITION_SIZE since this is the 'b' system image.
define build-systemotherimage-target
  $(call pretty,"Target system_other fs image: $(INSTALLED_SYSTEMOTHERIMAGE_TARGET)")
  @mkdir -p $(TARGET_OUT_SYSTEM_OTHER)
  @mkdir -p $(systemotherimage_intermediates) && rm -rf $(systemotherimage_intermediates)/system_other_image_info.txt
  $(call generate-image-prop-dictionary, $(systemotherimage_intermediates)/system_other_image_info.txt,system,skip_fsck=true)
  $(hide) PATH=$(foreach p,$(INTERNAL_USERIMAGES_BINARY_PATHS),$(p):)$$PATH \
      build/make/tools/releasetools/build_image.py \
      $(TARGET_OUT_SYSTEM_OTHER) $(systemotherimage_intermediates)/system_other_image_info.txt $(INSTALLED_SYSTEMOTHERIMAGE_TARGET) $(TARGET_OUT)
  $(hide) $(call assert-max-image-size,$(INSTALLED_SYSTEMOTHERIMAGE_TARGET),$(BOARD_SYSTEMIMAGE_PARTITION_SIZE))
endef

# We just build this directly to the install location.
INSTALLED_SYSTEMOTHERIMAGE_TARGET := $(BUILT_SYSTEMOTHERIMAGE_TARGET)
ifneq (true,$(SANITIZE_LITE))
# Only create system_other when not building the second stage of a SANITIZE_LITE build.
$(INSTALLED_SYSTEMOTHERIMAGE_TARGET): $(INTERNAL_USERIMAGES_DEPS) $(INTERNAL_SYSTEMOTHERIMAGE_FILES) $(INSTALLED_FILES_FILE_SYSTEMOTHER)
	$(build-systemotherimage-target)
endif

.PHONY: systemotherimage-nodeps
systemotherimage-nodeps: | $(INTERNAL_USERIMAGES_DEPS)
	$(build-systemotherimage-target)

endif # BOARD_USES_SYSTEM_OTHER


# -----------------------------------------------------------------
# vendor partition image
ifdef BUILDING_VENDOR_IMAGE
INTERNAL_VENDORIMAGE_FILES := \
    $(filter $(TARGET_OUT_VENDOR)/%,\
      $(ALL_DEFAULT_INSTALLED_MODULES)\
      $(ALL_PDK_FUSION_FILES)) \
    $(PDK_FUSION_SYMLINK_STAMP)

# Final Vendor VINTF manifest including fragments. This is not assembled
# on the device because it depends on everything in a given device
# image which defines a vintf_fragment.
ifdef BUILT_VENDOR_MANIFEST
BUILT_ASSEMBLED_VENDOR_MANIFEST := $(PRODUCT_OUT)/verified_assembled_vendor_manifest.xml
ifeq (true,$(PRODUCT_ENFORCE_VINTF_MANIFEST))
ifneq ($(strip $(DEVICE_FRAMEWORK_COMPATIBILITY_MATRIX_FILE) $(DEVICE_PRODUCT_COMPATIBILITY_MATRIX_FILE)),)
$(BUILT_ASSEMBLED_VENDOR_MANIFEST): PRIVATE_SYSTEM_ASSEMBLE_VINTF_ENV_VARS := VINTF_ENFORCE_NO_UNUSED_HALS=true
endif # DEVICE_FRAMEWORK_COMPATIBILITY_MATRIX_FILE or DEVICE_PRODUCT_COMPATIBILITY_MATRIX_FILE
endif # PRODUCT_ENFORCE_VINTF_MANIFEST
$(BUILT_ASSEMBLED_VENDOR_MANIFEST): $(HOST_OUT_EXECUTABLES)/assemble_vintf
$(BUILT_ASSEMBLED_VENDOR_MANIFEST): $(BUILT_SYSTEM_MATRIX)
$(BUILT_ASSEMBLED_VENDOR_MANIFEST): $(BUILT_VENDOR_MANIFEST)
$(BUILT_ASSEMBLED_VENDOR_MANIFEST): $(INTERNAL_VENDORIMAGE_FILES)

$(BUILT_ASSEMBLED_VENDOR_MANIFEST): PRIVATE_FLAGS :=

# -- Kernel version and configurations.
ifeq ($(PRODUCT_OTA_ENFORCE_VINTF_KERNEL_REQUIREMENTS),true)

# BOARD_KERNEL_CONFIG_FILE and BOARD_KERNEL_VERSION can be used to override the values extracted
# from INSTALLED_KERNEL_TARGET.
ifdef BOARD_KERNEL_CONFIG_FILE
ifdef BOARD_KERNEL_VERSION
$(BUILT_ASSEMBLED_VENDOR_MANIFEST): $(BOARD_KERNEL_CONFIG_FILE)
$(BUILT_ASSEMBLED_VENDOR_MANIFEST): PRIVATE_FLAGS += --kernel $(BOARD_KERNEL_VERSION):$(BOARD_KERNEL_CONFIG_FILE)
my_board_extracted_kernel := true
endif # BOARD_KERNEL_VERSION
endif # BOARD_KERNEL_CONFIG_FILE

ifneq ($(my_board_extracted_kernel),true)
ifndef INSTALLED_KERNEL_TARGET
$(warning No INSTALLED_KERNEL_TARGET is defined when PRODUCT_OTA_ENFORCE_VINTF_KERNEL_REQUIREMENTS \
    is true. Information about the updated kernel cannot be built into OTA update package. \
    You can fix this by: (1) setting TARGET_NO_KERNEL to false and installing the built kernel \
    to $(PRODUCT_OUT)/kernel, so that kernel information will be extracted from the built kernel; \
    or (2) extracting kernel configuration and defining BOARD_KERNEL_CONFIG_FILE and \
    BOARD_KERNEL_VERSION manually; or (3) unsetting PRODUCT_OTA_ENFORCE_VINTF_KERNEL_REQUIREMENTS \
    manually.)
else
intermediates := $(call intermediates-dir-for,ETC,$(notdir $(BUILT_ASSEMBLED_VENDOR_MANIFEST)))

# Tools for decompression that is not in PATH.
# Check $(EXTRACT_KERNEL) for decompression algorithms supported by the script.
# Algorithms that are in the script but not in this list will be found in PATH.
my_decompress_tools := \
    lz4:$(HOST_OUT_EXECUTABLES)/lz4 \

my_kernel_configs := $(intermediates)/kernel_configs.txt
my_kernel_version := $(intermediates)/kernel_version.txt
$(my_kernel_configs): .KATI_IMPLICIT_OUTPUTS := $(my_kernel_version)
$(my_kernel_configs): PRIVATE_KERNEL_VERSION_FILE := $(my_kernel_version)
$(my_kernel_configs): PRIVATE_DECOMPRESS_TOOLS := $(my_decompress_tools)
$(my_kernel_configs): $(foreach pair,$(my_decompress_tools),$(call word-colon,2,$(pair)))
$(my_kernel_configs): $(EXTRACT_KERNEL) $(INSTALLED_KERNEL_TARGET)
	$< --tools $(PRIVATE_DECOMPRESS_TOOLS) --input $(INSTALLED_KERNEL_TARGET) \
	  --output-configs $@ \
	  --output-version $(PRIVATE_KERNEL_VERSION_FILE)

$(BUILT_ASSEMBLED_VENDOR_MANIFEST): $(my_kernel_configs) $(my_kernel_version)
$(BUILT_ASSEMBLED_VENDOR_MANIFEST): PRIVATE_FLAGS += --kernel $$(cat $(my_kernel_version)):$(my_kernel_configs)

intermediates :=
my_kernel_configs :=
my_kernel_version :=
my_decompress_tools :=

endif # my_board_extracted_kernel
my_board_extracted_kernel :=

endif # INSTALLED_KERNEL_TARGET
endif # PRODUCT_OTA_ENFORCE_VINTF_KERNEL_REQUIREMENTS

$(BUILT_ASSEMBLED_VENDOR_MANIFEST):
	@echo "Verifying vendor VINTF manifest."
	PRODUCT_ENFORCE_VINTF_MANIFEST=$(PRODUCT_ENFORCE_VINTF_MANIFEST) \
	$(PRIVATE_SYSTEM_ASSEMBLE_VINTF_ENV_VARS) \
	$(HOST_OUT_EXECUTABLES)/assemble_vintf \
	    $(PRIVATE_FLAGS) \
	    -c $(BUILT_SYSTEM_MATRIX) \
	    -i $(BUILT_VENDOR_MANIFEST) \
	    $$([ -d $(TARGET_OUT_VENDOR)/etc/vintf/manifest ] && \
	        find $(TARGET_OUT_VENDOR)/etc/vintf/manifest -type f -name "*.xml" | \
	        sed "s/^/-i /" | tr '\n' ' ') -o $@
endif # BUILT_VENDOR_MANIFEST

# platform.zip depends on $(INTERNAL_VENDORIMAGE_FILES).
$(INSTALLED_PLATFORM_ZIP) : $(INTERNAL_VENDORIMAGE_FILES)

INSTALLED_FILES_FILE_VENDOR := $(PRODUCT_OUT)/installed-files-vendor.txt
INSTALLED_FILES_JSON_VENDOR := $(INSTALLED_FILES_FILE_VENDOR:.txt=.json)
$(INSTALLED_FILES_FILE_VENDOR): .KATI_IMPLICIT_OUTPUTS := $(INSTALLED_FILES_JSON_VENDOR)
$(INSTALLED_FILES_FILE_VENDOR) : $(INTERNAL_VENDORIMAGE_FILES) $(FILESLIST)
	@echo Installed file list: $@
	@mkdir -p $(dir $@)
	@rm -f $@
	$(hide) $(FILESLIST) $(TARGET_OUT_VENDOR) > $(@:.txt=.json)
	$(hide) build/make/tools/fileslist_util.py -c $(@:.txt=.json) > $@

vendorimage_intermediates := \
    $(call intermediates-dir-for,PACKAGING,vendor)
BUILT_VENDORIMAGE_TARGET := $(PRODUCT_OUT)/vendor.img
define build-vendorimage-target
  $(call pretty,"Target vendor fs image: $(INSTALLED_VENDORIMAGE_TARGET)")
  @mkdir -p $(TARGET_OUT_VENDOR)
  $(call create-vendor-odm-symlink)
  @mkdir -p $(vendorimage_intermediates) && rm -rf $(vendorimage_intermediates)/vendor_image_info.txt
  $(call generate-image-prop-dictionary, $(vendorimage_intermediates)/vendor_image_info.txt,vendor,skip_fsck=true)
  $(if $(BOARD_VENDOR_KERNEL_MODULES), \
    $(call build-image-kernel-modules,$(BOARD_VENDOR_KERNEL_MODULES),$(TARGET_OUT_VENDOR),vendor/,$(call intermediates-dir-for,PACKAGING,depmod_vendor)))
  $(hide) PATH=$(foreach p,$(INTERNAL_USERIMAGES_BINARY_PATHS),$(p):)$$PATH \
      build/make/tools/releasetools/build_image.py \
      $(TARGET_OUT_VENDOR) $(vendorimage_intermediates)/vendor_image_info.txt $(INSTALLED_VENDORIMAGE_TARGET) $(TARGET_OUT)
  $(hide) $(call assert-max-image-size,$(INSTALLED_VENDORIMAGE_TARGET),$(BOARD_VENDORIMAGE_PARTITION_SIZE))
endef

# We just build this directly to the install location.
INSTALLED_VENDORIMAGE_TARGET := $(BUILT_VENDORIMAGE_TARGET)
ifdef BUILT_VENDOR_MANIFEST
$(INSTALLED_VENDORIMAGE_TARGET): $(BUILT_ASSEMBLED_VENDOR_MANIFEST)
endif
$(INSTALLED_VENDORIMAGE_TARGET): $(INTERNAL_USERIMAGES_DEPS) $(INTERNAL_VENDORIMAGE_FILES) $(INSTALLED_FILES_FILE_VENDOR) $(BUILD_IMAGE_SRCS) $(DEPMOD) $(BOARD_VENDOR_KERNEL_MODULES)
	$(build-vendorimage-target)

.PHONY: vendorimage-nodeps vnod
vendorimage-nodeps vnod: | $(INTERNAL_USERIMAGES_DEPS) $(DEPMOD)
	$(build-vendorimage-target)

sync: $(INTERNAL_VENDORIMAGE_FILES)

else ifdef BOARD_PREBUILT_VENDORIMAGE
INSTALLED_VENDORIMAGE_TARGET := $(PRODUCT_OUT)/vendor.img
$(eval $(call copy-one-file,$(BOARD_PREBUILT_VENDORIMAGE),$(INSTALLED_VENDORIMAGE_TARGET)))
endif

# -----------------------------------------------------------------
# product partition image
ifdef BUILDING_PRODUCT_IMAGE
INTERNAL_PRODUCTIMAGE_FILES := \
    $(filter $(TARGET_OUT_PRODUCT)/%,\
      $(ALL_DEFAULT_INSTALLED_MODULES)\
      $(ALL_PDK_FUSION_FILES)) \
    $(PDK_FUSION_SYMLINK_STAMP)

# platform.zip depends on $(INTERNAL_PRODUCTIMAGE_FILES).
$(INSTALLED_PLATFORM_ZIP) : $(INTERNAL_PRODUCTIMAGE_FILES)

INSTALLED_FILES_FILE_PRODUCT := $(PRODUCT_OUT)/installed-files-product.txt
INSTALLED_FILES_JSON_PRODUCT := $(INSTALLED_FILES_FILE_PRODUCT:.txt=.json)
$(INSTALLED_FILES_FILE_PRODUCT): .KATI_IMPLICIT_OUTPUTS := $(INSTALLED_FILES_JSON_PRODUCT)
$(INSTALLED_FILES_FILE_PRODUCT) : $(INTERNAL_PRODUCTIMAGE_FILES) $(FILESLIST)
	@echo Installed file list: $@
	@mkdir -p $(dir $@)
	@rm -f $@
	$(hide) $(FILESLIST) $(TARGET_OUT_PRODUCT) > $(@:.txt=.json)
	$(hide) build/tools/fileslist_util.py -c $(@:.txt=.json) > $@

productimage_intermediates := \
    $(call intermediates-dir-for,PACKAGING,product)
BUILT_PRODUCTIMAGE_TARGET := $(PRODUCT_OUT)/product.img
define build-productimage-target
  $(call pretty,"Target product fs image: $(INSTALLED_PRODUCTIMAGE_TARGET)")
  @mkdir -p $(TARGET_OUT_PRODUCT)
  @mkdir -p $(productimage_intermediates) && rm -rf $(productimage_intermediates)/product_image_info.txt
  $(call generate-image-prop-dictionary, $(productimage_intermediates)/product_image_info.txt,product,skip_fsck=true)
  $(hide) PATH=$(foreach p,$(INTERNAL_USERIMAGES_BINARY_PATHS),$(p):)$$PATH \
      ./build/tools/releasetools/build_image.py \
      $(TARGET_OUT_PRODUCT) $(productimage_intermediates)/product_image_info.txt $(INSTALLED_PRODUCTIMAGE_TARGET) $(TARGET_OUT)
  $(hide) $(call assert-max-image-size,$(INSTALLED_PRODUCTIMAGE_TARGET),$(BOARD_PRODUCTIMAGE_PARTITION_SIZE))
endef

# We just build this directly to the install location.
INSTALLED_PRODUCTIMAGE_TARGET := $(BUILT_PRODUCTIMAGE_TARGET)
$(INSTALLED_PRODUCTIMAGE_TARGET): $(INTERNAL_USERIMAGES_DEPS) $(INTERNAL_PRODUCTIMAGE_FILES) $(INSTALLED_FILES_FILE_PRODUCT) $(BUILD_IMAGE_SRCS)
	$(build-productimage-target)

.PHONY: productimage-nodeps pnod
productimage-nodeps pnod: | $(INTERNAL_USERIMAGES_DEPS)
	$(build-productimage-target)

sync: $(INTERNAL_PRODUCTIMAGE_FILES)

else ifdef BOARD_PREBUILT_PRODUCTIMAGE
INSTALLED_PRODUCTIMAGE_TARGET := $(PRODUCT_OUT)/product.img
$(eval $(call copy-one-file,$(BOARD_PREBUILT_PRODUCTIMAGE),$(INSTALLED_PRODUCTIMAGE_TARGET)))
endif

# -----------------------------------------------------------------
# Final Framework VINTF manifest including fragments. This is not assembled
# on the device because it depends on everything in a given device
# image which defines a vintf_fragment.

ifdef BUILDING_SYSTEM_IMAGE

BUILT_ASSEMBLED_FRAMEWORK_MANIFEST := $(PRODUCT_OUT)/verified_assembled_framework_manifest.xml
$(BUILT_ASSEMBLED_FRAMEWORK_MANIFEST): $(HOST_OUT_EXECUTABLES)/assemble_vintf \
                                       $(BUILT_VENDOR_MATRIX) \
                                       $(BUILT_SYSTEM_MANIFEST) \
                                       $(FULL_SYSTEMIMAGE_DEPS) \
                                       $(BUILT_PRODUCT_MANIFEST) \
                                       $(BUILT_PRODUCTIMAGE_TARGET)
	@echo "Verifying framework VINTF manifest."
	PRODUCT_ENFORCE_VINTF_MANIFEST=$(PRODUCT_ENFORCE_VINTF_MANIFEST) \
	$(HOST_OUT_EXECUTABLES)/assemble_vintf \
	    -o $@ \
	    -c $(BUILT_VENDOR_MATRIX) \
	    -i $(BUILT_SYSTEM_MANIFEST) \
	    $(addprefix -i ,\
	      $(filter $(TARGET_OUT)/etc/vintf/manifest/%.xml,$(FULL_SYSTEMIMAGE_DEPS)) \
	      $(BUILT_PRODUCT_MANIFEST) \
	      $(filter $(TARGET_OUT_PRODUCT)/etc/vintf/manifest/%.xml,$(INTERNAL_PRODUCTIMAGE_FILES)))

droidcore: $(BUILT_ASSEMBLED_FRAMEWORK_MANIFEST)

endif # BUILDING_SYSTEM_IMAGE

# -----------------------------------------------------------------
# product_services partition image
ifdef BUILDING_PRODUCT_SERVICES_IMAGE
INTERNAL_PRODUCT_SERVICESIMAGE_FILES := \
    $(filter $(TARGET_OUT_PRODUCT_SERVICES)/%,\
      $(ALL_DEFAULT_INSTALLED_MODULES)\
      $(ALL_PDK_FUSION_FILES)) \
    $(PDK_FUSION_SYMLINK_STAMP)

# platform.zip depends on $(INTERNAL_PRODUCT_SERVICESIMAGE_FILES).
$(INSTALLED_PLATFORM_ZIP) : $(INTERNAL_PRODUCT_SERVICESIMAGE_FILES)

INSTALLED_FILES_FILE_PRODUCT_SERVICES := $(PRODUCT_OUT)/installed-files-product_services.txt
INSTALLED_FILES_JSON_PRODUCT_SERVICES := $(INSTALLED_FILES_FILE_PRODUCT_SERVICES:.txt=.json)
$(INSTALLED_FILES_FILE_PRODUCT_SERVICES): .KATI_IMPLICIT_OUTPUTS := $(INSTALLED_FILES_JSON_PRODUCT_SERVICES)
$(INSTALLED_FILES_FILE_PRODUCT_SERVICES) : $(INTERNAL_PRODUCT_SERVICESIMAGE_FILES) $(FILESLIST)
	@echo Installed file list: $@
	@mkdir -p $(dir $@)
	@rm -f $@
	$(hide) $(FILESLIST) $(TARGET_OUT_PRODUCT_SERVICES) > $(@:.txt=.json)
	$(hide) build/tools/fileslist_util.py -c $(@:.txt=.json) > $@

product_servicesimage_intermediates := \
    $(call intermediates-dir-for,PACKAGING,product_services)
BUILT_PRODUCT_SERVICESIMAGE_TARGET := $(PRODUCT_OUT)/product_services.img
define build-product_servicesimage-target
  $(call pretty,"Target product_services fs image: $(INSTALLED_PRODUCT_SERVICESIMAGE_TARGET)")
  @mkdir -p $(TARGET_OUT_PRODUCT_SERVICES)
  @mkdir -p $(product_servicesimage_intermediates) && rm -rf $(product_servicesimage_intermediates)/product_services_image_info.txt
  $(call generate-image-prop-dictionary, $(product_servicesimage_intermediates)/product_services_image_info.txt,product_services, skip_fsck=true)
  $(hide) PATH=$(foreach p,$(INTERNAL_USERIMAGES_BINARY_PATHS),$(p):)$$PATH \
      ./build/tools/releasetools/build_image.py \
      $(TARGET_OUT_PRODUCT_SERVICES) $(product_servicesimage_intermediates)/product_services_image_info.txt $(INSTALLED_PRODUCT_SERVICESIMAGE_TARGET) $(TARGET_OUT)
  $(hide) $(call assert-max-image-size,$(INSTALLED_PRODUCT_SERVICESIMAGE_TARGET),$(BOARD_PRODUCT_SERVICESIMAGE_PARTITION_SIZE))
endef

# We just build this directly to the install location.
INSTALLED_PRODUCT_SERVICESIMAGE_TARGET := $(BUILT_PRODUCT_SERVICESIMAGE_TARGET)
$(INSTALLED_PRODUCT_SERVICESIMAGE_TARGET): $(INTERNAL_USERIMAGES_DEPS) $(INTERNAL_PRODUCT_SERVICESIMAGE_FILES) $(INSTALLED_FILES_FILE_PRODUCT_SERVICES) $(BUILD_IMAGE_SRCS)
	$(build-product_servicesimage-target)

.PHONY: productservicesimage-nodeps psnod
productservicesimage-nodeps psnod: | $(INTERNAL_USERIMAGES_DEPS)
	$(build-product_servicesimage-target)

sync: $(INTERNAL_PRODUCT_SERVICESIMAGE_FILES)

else ifdef BOARD_PREBUILT_PRODUCT_SERVICESIMAGE
INSTALLED_PRODUCT_SERVICESIMAGE_TARGET := $(PRODUCT_OUT)/product_services.img
$(eval $(call copy-one-file,$(BOARD_PREBUILT_PRODUCT_SERVICESIMAGE),$(INSTALLED_PRODUCT_SERVICESIMAGE_TARGET)))
endif

# -----------------------------------------------------------------
# odm partition image
ifdef BUILDING_ODM_IMAGE
INTERNAL_ODMIMAGE_FILES := \
    $(filter $(TARGET_OUT_ODM)/%,\
      $(ALL_DEFAULT_INSTALLED_MODULES)\
      $(ALL_PDK_FUSION_FILES)) \
    $(PDK_FUSION_SYMLINK_STAMP)
# platform.zip depends on $(INTERNAL_ODMIMAGE_FILES).
$(INSTALLED_PLATFORM_ZIP) : $(INTERNAL_ODMIMAGE_FILES)

INSTALLED_FILES_FILE_ODM := $(PRODUCT_OUT)/installed-files-odm.txt
INSTALLED_FILES_JSON_ODM := $(INSTALLED_FILES_FILE_ODM:.txt=.json)
$(INSTALLED_FILES_FILE_ODM): .KATI_IMPLICIT_OUTPUTS := $(INSTALLED_FILES_JSON_ODM)
$(INSTALLED_FILES_FILE_ODM) : $(INTERNAL_ODMIMAGE_FILES) $(FILESLIST)
	@echo Installed file list: $@
	@mkdir -p $(dir $@)
	@rm -f $@
	$(hide) $(FILESLIST) $(TARGET_OUT_ODM) > $(@:.txt=.json)
	$(hide) build/tools/fileslist_util.py -c $(@:.txt=.json) > $@

odmimage_intermediates := \
    $(call intermediates-dir-for,PACKAGING,odm)
BUILT_ODMIMAGE_TARGET := $(PRODUCT_OUT)/odm.img
define build-odmimage-target
  $(call pretty,"Target odm fs image: $(INSTALLED_ODMIMAGE_TARGET)")
  @mkdir -p $(TARGET_OUT_ODM)
  @mkdir -p $(odmimage_intermediates) && rm -rf $(odmimage_intermediates)/odm_image_info.txt
  $(call generate-userimage-prop-dictionary, $(odmimage_intermediates)/odm_image_info.txt, skip_fsck=true)
  $(if $(BOARD_ODM_KERNEL_MODULES), \
    $(call build-image-kernel-modules,$(BOARD_ODM_KERNEL_MODULES),$(TARGET_OUT_ODM),odm/,$(call intermediates-dir-for,PACKAGING,depmod_odm)))
  $(hide) PATH=$(foreach p,$(INTERNAL_USERIMAGES_BINARY_PATHS),$(p):)$$PATH \
      ./build/tools/releasetools/build_image.py \
      $(TARGET_OUT_ODM) $(odmimage_intermediates)/odm_image_info.txt $(INSTALLED_ODMIMAGE_TARGET) $(TARGET_OUT)
  $(hide) $(call assert-max-image-size,$(INSTALLED_ODMIMAGE_TARGET),$(BOARD_ODMIMAGE_PARTITION_SIZE))
endef

# We just build this directly to the install location.
INSTALLED_ODMIMAGE_TARGET := $(BUILT_ODMIMAGE_TARGET)
$(INSTALLED_ODMIMAGE_TARGET): $(INTERNAL_USERIMAGES_DEPS) $(INTERNAL_ODMIMAGE_FILES) $(INSTALLED_FILES_FILE_ODM) $(BUILD_IMAGE_SRCS) $(DEPMOD) $(BOARD_ODM_KERNEL_MODULES)
	$(build-odmimage-target)

.PHONY: odmimage-nodeps onod
odmimage-nodeps onod: | $(INTERNAL_USERIMAGES_DEPS) $(DEPMOD)
	$(build-odmimage-target)

sync: $(INTERNAL_ODMIMAGE_FILES)

else ifdef BOARD_PREBUILT_ODMIMAGE
INSTALLED_ODMIMAGE_TARGET := $(PRODUCT_OUT)/odm.img
$(eval $(call copy-one-file,$(BOARD_PREBUILT_ODMIMAGE),$(INSTALLED_ODMIMAGE_TARGET)))
endif

# -----------------------------------------------------------------
# dtbo image
ifdef BOARD_PREBUILT_DTBOIMAGE
INSTALLED_DTBOIMAGE_TARGET := $(PRODUCT_OUT)/dtbo.img

ifeq ($(BOARD_AVB_ENABLE),true)
$(INSTALLED_DTBOIMAGE_TARGET): $(BOARD_PREBUILT_DTBOIMAGE) $(AVBTOOL) $(BOARD_AVB_DTBO_KEY_PATH)
	cp $(BOARD_PREBUILT_DTBOIMAGE) $@
	$(AVBTOOL) add_hash_footer \
	    --image $@ \
	    --partition_size $(BOARD_DTBOIMG_PARTITION_SIZE) \
	    --partition_name dtbo $(INTERNAL_AVB_DTBO_SIGNING_ARGS) \
	    $(BOARD_AVB_DTBO_ADD_HASH_FOOTER_ARGS)
else
$(INSTALLED_DTBOIMAGE_TARGET): $(BOARD_PREBUILT_DTBOIMAGE)
	cp $(BOARD_PREBUILT_DTBOIMAGE) $@
endif

endif # BOARD_PREBUILT_DTBOIMAGE

# Returns a list of image targets corresponding to the given list of partitions. For example, it
# returns "$(INSTALLED_PRODUCTIMAGE_TARGET)" for "product", or "$(INSTALLED_SYSTEMIMAGE_TARGET)
# $(INSTALLED_VENDORIMAGE_TARGET)" for "system vendor".
# (1): list of partitions like "system", "vendor" or "system product product_services".
define images-for-partitions
$(strip $(foreach item,$(1),$(INSTALLED_$(call to-upper,$(item))IMAGE_TARGET)))
endef

# -----------------------------------------------------------------
# vbmeta image
ifeq ($(BOARD_AVB_ENABLE),true)

BUILT_VBMETAIMAGE_TARGET := $(PRODUCT_OUT)/vbmeta.img
AVB_CHAIN_KEY_DIR := $(TARGET_OUT_INTERMEDIATES)/avb_chain_keys

ifdef BOARD_AVB_KEY_PATH
$(if $(BOARD_AVB_ALGORITHM),,$(error BOARD_AVB_ALGORITHM is not defined))
else
# If key path isn't specified, use the 4096-bit test key.
BOARD_AVB_ALGORITHM := SHA256_RSA4096
BOARD_AVB_KEY_PATH := external/avb/test/data/testkey_rsa4096.pem
endif

# AVB signing for system_other.img.
ifdef BUILDING_SYSTEM_OTHER_IMAGE
ifdef BOARD_AVB_SYSTEM_OTHER_KEY_PATH
$(if $(BOARD_AVB_SYSTEM_OTHER_ALGORITHM),,$(error BOARD_AVB_SYSTEM_OTHER_ALGORITHM is not defined))
else
# If key path isn't specified, use the same key as BOARD_AVB_KEY_PATH.
BOARD_AVB_SYSTEM_OTHER_KEY_PATH := $(BOARD_AVB_KEY_PATH)
BOARD_AVB_SYSTEM_OTHER_ALGORITHM := $(BOARD_AVB_ALGORITHM)
endif

$(INSTALLED_PRODUCT_SYSTEM_OTHER_AVBKEY_TARGET): $(AVBTOOL) $(BOARD_AVB_SYSTEM_OTHER_KEY_PATH)
	@echo Extracting system_other avb key: $@
	@rm -f $@
	@mkdir -p $(dir $@)
	$(AVBTOOL) extract_public_key --key $(BOARD_AVB_SYSTEM_OTHER_KEY_PATH) --output $@

ifndef BOARD_AVB_SYSTEM_OTHER_ROLLBACK_INDEX
BOARD_AVB_SYSTEM_OTHER_ROLLBACK_INDEX := $(PLATFORM_SECURITY_PATCH_TIMESTAMP)
endif

BOARD_AVB_SYSTEM_OTHER_ADD_HASHTREE_FOOTER_ARGS += --rollback_index $(BOARD_AVB_SYSTEM_OTHER_ROLLBACK_INDEX)
endif # end of AVB for BUILDING_SYSTEM_OTHER_IMAGE

INTERNAL_AVB_PARTITIONS_IN_CHAINED_VBMETA_IMAGES := \
    $(BOARD_AVB_VBMETA_SYSTEM) \
    $(BOARD_AVB_VBMETA_VENDOR)

# Not allowing the same partition to appear in multiple groups.
ifneq ($(words $(sort $(INTERNAL_AVB_PARTITIONS_IN_CHAINED_VBMETA_IMAGES))),$(words $(INTERNAL_AVB_PARTITIONS_IN_CHAINED_VBMETA_IMAGES)))
  $(error BOARD_AVB_VBMETA_SYSTEM and BOARD_AVB_VBMETA_VENDOR cannot have duplicates)
endif

# Appends os version and security patch level as a AVB property descriptor

BOARD_AVB_SYSTEM_ADD_HASHTREE_FOOTER_ARGS += \
    --prop com.android.build.system.os_version:$(PLATFORM_VERSION) \
    --prop com.android.build.system.security_patch:$(PLATFORM_SECURITY_PATCH)

BOARD_AVB_PRODUCT_ADD_HASHTREE_FOOTER_ARGS += \
    --prop com.android.build.product.os_version:$(PLATFORM_VERSION) \
    --prop com.android.build.product.security_patch:$(PLATFORM_SECURITY_PATCH)

BOARD_AVB_PRODUCT_SERVICES_ADD_HASHTREE_FOOTER_ARGS += \
    --prop com.android.build.product_services.os_version:$(PLATFORM_VERSION) \
    --prop com.android.build.product_services.security_patch:$(PLATFORM_SECURITY_PATCH)

BOARD_AVB_BOOT_ADD_HASH_FOOTER_ARGS += \
    --prop com.android.build.boot.os_version:$(PLATFORM_VERSION)

BOARD_AVB_VENDOR_ADD_HASHTREE_FOOTER_ARGS += \
    --prop com.android.build.vendor.os_version:$(PLATFORM_VERSION)

BOARD_AVB_ODM_ADD_HASHTREE_FOOTER_ARGS += \
    --prop com.android.build.odm.os_version:$(PLATFORM_VERSION)

# The following vendor- and odm-specific images needs explicit SPL set per board.
ifdef BOOT_SECURITY_PATCH
BOARD_AVB_BOOT_ADD_HASH_FOOTER_ARGS += \
    --prop com.android.build.boot.security_patch:$(BOOT_SECURITY_PATCH)
endif

ifdef VENDOR_SECURITY_PATCH
BOARD_AVB_VENDOR_ADD_HASHTREE_FOOTER_ARGS += \
    --prop com.android.build.vendor.security_patch:$(VENDOR_SECURITY_PATCH)
endif

ifdef ODM_SECURITY_PATCH
BOARD_AVB_ODM_ADD_HASHTREE_FOOTER_ARGS += \
    --prop com.android.build.odm.security_patch:$(ODM_SECURITY_PATCH)
endif

# Appends security patch level as a AVB property descriptor

BOARD_AVB_SYSTEM_ADD_HASHTREE_FOOTER_ARGS += \
    --prop com.android.build.system.security_patch:$(PLATFORM_SECURITY_PATCH)

BOARD_AVB_PRODUCT_ADD_HASHTREE_FOOTER_ARGS += \
    --prop com.android.build.product.security_patch:$(PLATFORM_SECURITY_PATCH)

BOARD_AVB_PRODUCT_SERVICES_ADD_HASHTREE_FOOTER_ARGS += \
    --prop com.android.build.product_services.security_patch:$(PLATFORM_SECURITY_PATCH)

# The following vendor- and odm-specific images needs explicitly set per board.
ifdef BOOT_SECURITY_PATCH
BOARD_AVB_BOOT_ADD_HASH_FOOTER_ARGS += \
    --prop com.android.build.boot.security_patch:$(BOOT_SECURITY_PATCH)
endif

ifdef VENDOR_SECURITY_PATCH
BOARD_AVB_VENDOR_ADD_HASHTREE_FOOTER_ARGS += \
    --prop com.android.build.vendor.security_patch:$(VENDOR_SECURITY_PATCH)
endif

ifdef ODM_SECURITY_PATCH
BOARD_AVB_ODM_ADD_HASHTREE_FOOTER_ARGS += \
    --prop com.android.build.odm.security_patch:$(ODM_SECURITY_PATCH)
endif

BOOT_FOOTER_ARGS := BOARD_AVB_BOOT_ADD_HASH_FOOTER_ARGS
DTBO_FOOTER_ARGS := BOARD_AVB_DTBO_ADD_HASH_FOOTER_ARGS
SYSTEM_FOOTER_ARGS := BOARD_AVB_SYSTEM_ADD_HASHTREE_FOOTER_ARGS
VENDOR_FOOTER_ARGS := BOARD_AVB_VENDOR_ADD_HASHTREE_FOOTER_ARGS
RECOVERY_FOOTER_ARGS := BOARD_AVB_RECOVERY_ADD_HASH_FOOTER_ARGS
PRODUCT_FOOTER_ARGS := BOARD_AVB_PRODUCT_ADD_HASHTREE_FOOTER_ARGS
PRODUCT_SERVICES_FOOTER_ARGS := BOARD_AVB_PRODUCT_SERVICES_ADD_HASHTREE_FOOTER_ARGS
ODM_FOOTER_ARGS := BOARD_AVB_ODM_ADD_HASHTREE_FOOTER_ARGS

# Helper function that checks and sets required build variables for an AVB chained partition.
# $(1): the partition to enable AVB chain, e.g., boot or system or vbmeta_system.
define _check-and-set-avb-chain-args
$(eval part := $(1))
$(eval PART=$(call to-upper,$(part)))

$(eval _key_path := BOARD_AVB_$(PART)_KEY_PATH)
$(eval _signing_algorithm := BOARD_AVB_$(PART)_ALGORITHM)
$(eval _rollback_index := BOARD_AVB_$(PART)_ROLLBACK_INDEX)
$(eval _rollback_index_location := BOARD_AVB_$(PART)_ROLLBACK_INDEX_LOCATION)
$(if $($(_key_path)),,$(error $(_key_path) is not defined))
$(if $($(_signing_algorithm)),,$(error $(_signing_algorithm) is not defined))
$(if $($(_rollback_index)),,$(error $(_rollback_index) is not defined))
$(if $($(_rollback_index_location)),,$(error $(_rollback_index_location) is not defined))

# Set INTERNAL_AVB_(PART)_SIGNING_ARGS
$(eval _signing_args := INTERNAL_AVB_$(PART)_SIGNING_ARGS)
$(eval $(_signing_args) := \
    --algorithm $($(_signing_algorithm)) --key $($(_key_path)))

$(eval INTERNAL_AVB_MAKE_VBMETA_IMAGE_ARGS += \
    --chain_partition $(part):$($(_rollback_index_location)):$(AVB_CHAIN_KEY_DIR)/$(part).avbpubkey)

# Set rollback_index via footer args for non-chained vbmeta image. Chained vbmeta image will pick up
# the index via a separate flag (e.g. BOARD_AVB_VBMETA_SYSTEM_ROLLBACK_INDEX).
$(if $(filter $(part),$(part:vbmeta_%=%)),\
    $(eval _footer_args := $(PART)_FOOTER_ARGS) \
    $(eval $($(_footer_args)) += --rollback_index $($(_rollback_index))))
endef

# Checks and sets the required build variables for an AVB partition. The partition will be
# configured as a chained partition, if BOARD_AVB_<partition>_KEY_PATH is defined. Otherwise the
# image descriptor will be included into vbmeta.img, unless it has been already added to any chained
# VBMeta image.
# $(1): Partition name, e.g. boot or system.
define check-and-set-avb-args
$(eval _in_chained_vbmeta := $(filter $(1),$(INTERNAL_AVB_PARTITIONS_IN_CHAINED_VBMETA_IMAGES)))
$(if $(BOARD_AVB_$(call to-upper,$(1))_KEY_PATH),\
    $(if $(_in_chained_vbmeta),\
        $(error Chaining partition "$(1)" in chained VBMeta image is not supported)) \
    $(call _check-and-set-avb-chain-args,$(1)),\
    $(if $(_in_chained_vbmeta),,\
        $(eval INTERNAL_AVB_MAKE_VBMETA_IMAGE_ARGS += \
            --include_descriptors_from_image $(call images-for-partitions,$(1)))))
endef

ifdef INSTALLED_BOOTIMAGE_TARGET
$(eval $(call check-and-set-avb-args,boot))
endif

$(eval $(call check-and-set-avb-args,system))

ifdef INSTALLED_VENDORIMAGE_TARGET
$(eval $(call check-and-set-avb-args,vendor))
endif

ifdef INSTALLED_PRODUCTIMAGE_TARGET
$(eval $(call check-and-set-avb-args,product))
endif

ifdef INSTALLED_PRODUCT_SERVICESIMAGE_TARGET
$(eval $(call check-and-set-avb-args,product_services))
endif

ifdef INSTALLED_ODMIMAGE_TARGET
$(eval $(call check-and-set-avb-args,odm))
endif

ifdef INSTALLED_DTBOIMAGE_TARGET
$(eval $(call check-and-set-avb-args,dtbo))
endif

ifdef INSTALLED_RECOVERYIMAGE_TARGET
$(eval $(call check-and-set-avb-args,recovery))
endif

# Not using INSTALLED_VBMETA_SYSTEMIMAGE_TARGET as it won't be set yet.
ifdef BOARD_AVB_VBMETA_SYSTEM
$(eval $(call check-and-set-avb-args,vbmeta_system))
endif

ifdef BOARD_AVB_VBMETA_VENDOR
$(eval $(call check-and-set-avb-args,vbmeta_vendor))
endif

# Add kernel cmdline descriptor for kernel to mount system.img as root with
# dm-verity. This works when system.img is either chained or not-chained:
# - chained: The --setup_as_rootfs_from_kernel option will add dm-verity kernel
#   cmdline descriptor to system.img
# - not-chained: The --include_descriptors_from_image option for make_vbmeta_image
#   will include the kernel cmdline descriptor from system.img into vbmeta.img
ifeq ($(BOARD_BUILD_SYSTEM_ROOT_IMAGE),true)
ifeq ($(filter system, $(BOARD_SUPER_PARTITION_PARTITION_LIST)),)
BOARD_AVB_SYSTEM_ADD_HASHTREE_FOOTER_ARGS += --setup_as_rootfs_from_kernel
endif
endif

BOARD_AVB_MAKE_VBMETA_IMAGE_ARGS += --padding_size 4096
BOARD_AVB_MAKE_VBMETA_SYSTEM_IMAGE_ARGS += --padding_size 4096
BOARD_AVB_MAKE_VBMETA_VENDOR_IMAGE_ARGS += --padding_size 4096

ifeq (eng,$(filter eng, $(TARGET_BUILD_VARIANT)))
# We only need the flag in top-level vbmeta.img.
BOARD_AVB_MAKE_VBMETA_IMAGE_ARGS += --set_hashtree_disabled_flag
endif

ifdef BOARD_AVB_ROLLBACK_INDEX
BOARD_AVB_MAKE_VBMETA_IMAGE_ARGS += --rollback_index $(BOARD_AVB_ROLLBACK_INDEX)
endif

ifdef BOARD_AVB_VBMETA_SYSTEM_ROLLBACK_INDEX
BOARD_AVB_MAKE_VBMETA_SYSTEM_IMAGE_ARGS += \
    --rollback_index $(BOARD_AVB_VBMETA_SYSTEM_ROLLBACK_INDEX)
endif

ifdef BOARD_AVB_VBMETA_VENDOR_ROLLBACK_INDEX
BOARD_AVB_MAKE_VBMETA_VENDOR_IMAGE_ARGS += \
    --rollback_index $(BOARD_AVB_VBMETA_VENDOR_ROLLBACK_INDEX)
endif

# $(1): the directory to extract public keys to
define extract-avb-chain-public-keys
  $(if $(BOARD_AVB_BOOT_KEY_PATH),\
    $(hide) $(AVBTOOL) extract_public_key --key $(BOARD_AVB_BOOT_KEY_PATH) \
      --output $(1)/boot.avbpubkey)
  $(if $(BOARD_AVB_SYSTEM_KEY_PATH),\
    $(hide) $(AVBTOOL) extract_public_key --key $(BOARD_AVB_SYSTEM_KEY_PATH) \
      --output $(1)/system.avbpubkey)
  $(if $(BOARD_AVB_VENDOR_KEY_PATH),\
    $(hide) $(AVBTOOL) extract_public_key --key $(BOARD_AVB_VENDOR_KEY_PATH) \
      --output $(1)/vendor.avbpubkey)
  $(if $(BOARD_AVB_PRODUCT_KEY_PATH),\
    $(hide) $(AVBTOOL) extract_public_key --key $(BOARD_AVB_PRODUCT_KEY_PATH) \
      --output $(1)/product.avbpubkey)
  $(if $(BOARD_AVB_PRODUCT_SERVICES_KEY_PATH),\
    $(hide) $(AVBTOOL) extract_public_key --key $(BOARD_AVB_PRODUCT_SERVICES_KEY_PATH) \
      --output $(1)/product_services.avbpubkey)
  $(if $(BOARD_AVB_ODM_KEY_PATH),\
    $(hide) $(AVBTOOL) extract_public_key --key $(BOARD_AVB_ODM_KEY_PATH) \
      --output $(1)/odm.avbpubkey)
  $(if $(BOARD_AVB_DTBO_KEY_PATH),\
    $(hide) $(AVBTOOL) extract_public_key --key $(BOARD_AVB_DTBO_KEY_PATH) \
      --output $(1)/dtbo.avbpubkey)
  $(if $(BOARD_AVB_RECOVERY_KEY_PATH),\
    $(hide) $(AVBTOOL) extract_public_key --key $(BOARD_AVB_RECOVERY_KEY_PATH) \
      --output $(1)/recovery.avbpubkey)
  $(if $(BOARD_AVB_VBMETA_SYSTEM_KEY_PATH),\
    $(hide) $(AVBTOOL) extract_public_key --key $(BOARD_AVB_VBMETA_SYSTEM_KEY_PATH) \
        --output $(1)/vbmeta_system.avbpubkey)
  $(if $(BOARD_AVB_VBMETA_VENDOR_KEY_PATH),\
    $(hide) $(AVBTOOL) extract_public_key --key $(BOARD_AVB_VBMETA_VENDOR_KEY_PATH) \
        --output $(1)/vbmeta_vendor.avbpubkey)
endef

# Builds a chained VBMeta image. This VBMeta image will contain the descriptors for the partitions
# specified in BOARD_AVB_VBMETA_<NAME>. The built VBMeta image will be included into the top-level
# vbmeta image as a chained partition. For example, if a target defines `BOARD_AVB_VBMETA_SYSTEM
# := system product_services`, `vbmeta_system.img` will be created that includes the descriptors
# for `system.img` and `product_services.img`. `vbmeta_system.img` itself will be included into
# `vbmeta.img` as a chained partition.
# $(1): VBMeta image name, such as "vbmeta_system", "vbmeta_vendor" etc.
# $(2): Output filename.
define build-chained-vbmeta-image
  $(call pretty,"Target chained vbmeta image: $@")
  $(hide) $(AVBTOOL) make_vbmeta_image \
      $(INTERNAL_AVB_$(call to-upper,$(1))_SIGNING_ARGS) \
      $(BOARD_AVB_MAKE_$(call to-upper,$(1))_IMAGE_ARGS) \
      $(foreach image,$(BOARD_AVB_$(call to-upper,$(1))), \
          --include_descriptors_from_image $(call images-for-partitions,$(image))) \
      --output $@
endef

ifdef BUILDING_SYSTEM_IMAGE
ifdef BOARD_AVB_VBMETA_SYSTEM
INSTALLED_VBMETA_SYSTEMIMAGE_TARGET := $(PRODUCT_OUT)/vbmeta_system.img
$(INSTALLED_VBMETA_SYSTEMIMAGE_TARGET): \
	    $(AVBTOOL) \
	    $(call images-for-partitions,$(BOARD_AVB_VBMETA_SYSTEM)) \
	    $(BOARD_AVB_VBMETA_SYSTEM_KEY_PATH)
	$(call build-chained-vbmeta-image,vbmeta_system)
endif
endif # BUILDING_SYSTEM_IMAGE

ifdef BOARD_AVB_VBMETA_VENDOR
INSTALLED_VBMETA_VENDORIMAGE_TARGET := $(PRODUCT_OUT)/vbmeta_vendor.img
$(INSTALLED_VBMETA_VENDORIMAGE_TARGET): \
	    $(AVBTOOL) \
	    $(call images-for-partitions,$(BOARD_AVB_VBMETA_VENDOR)) \
	    $(BOARD_AVB_VBMETA_VENDOR_KEY_PATH)
	$(call build-chained-vbmeta-image,vbmeta_vendor)
endif

define build-vbmetaimage-target
  $(call pretty,"Target vbmeta image: $(INSTALLED_VBMETAIMAGE_TARGET)")
  $(hide) mkdir -p $(AVB_CHAIN_KEY_DIR)
  $(call extract-avb-chain-public-keys, $(AVB_CHAIN_KEY_DIR))
  $(hide) $(AVBTOOL) make_vbmeta_image \
    $(INTERNAL_AVB_MAKE_VBMETA_IMAGE_ARGS) \
    $(PRIVATE_AVB_VBMETA_SIGNING_ARGS) \
    $(BOARD_AVB_MAKE_VBMETA_IMAGE_ARGS) \
    --output $@
  $(hide) rm -rf $(AVB_CHAIN_KEY_DIR)
endef

INSTALLED_VBMETAIMAGE_TARGET := $(BUILT_VBMETAIMAGE_TARGET)
$(INSTALLED_VBMETAIMAGE_TARGET): PRIVATE_AVB_VBMETA_SIGNING_ARGS := \
    --algorithm $(BOARD_AVB_ALGORITHM) --key $(BOARD_AVB_KEY_PATH)

$(INSTALLED_VBMETAIMAGE_TARGET): \
	    $(AVBTOOL) \
	    $(INSTALLED_BOOTIMAGE_TARGET) \
	    $(INSTALLED_SYSTEMIMAGE_TARGET) \
	    $(INSTALLED_VENDORIMAGE_TARGET) \
	    $(INSTALLED_PRODUCTIMAGE_TARGET) \
	    $(INSTALLED_PRODUCT_SERVICESIMAGE_TARGET) \
	    $(INSTALLED_ODMIMAGE_TARGET) \
	    $(INSTALLED_DTBOIMAGE_TARGET) \
	    $(INSTALLED_RECOVERYIMAGE_TARGET) \
	    $(INSTALLED_VBMETA_SYSTEMIMAGE_TARGET) \
	    $(INSTALLED_VBMETA_VENDORIMAGE_TARGET) \
	    $(BOARD_AVB_VBMETA_SYSTEM_KEY_PATH) \
	    $(BOARD_AVB_VBMETA_VENDOR_KEY_PATH) \
	    $(BOARD_AVB_KEY_PATH)
	$(build-vbmetaimage-target)

.PHONY: vbmetaimage-nodeps
vbmetaimage-nodeps:
	$(build-vbmetaimage-target)

endif # BOARD_AVB_ENABLE

# -----------------------------------------------------------------
# Check image sizes <= size of super partition

ifeq (,$(TARGET_BUILD_APPS))
# Do not check for apps-only build

ifeq (true,$(PRODUCT_BUILD_SUPER_PARTITION))

# (1): list of items like "system", "vendor", "product", "product_services"
# return: map each item into a command ( wrapped in $$() ) that reads the size
define read-size-of-partitions
$(foreach image,$(call images-for-partitions,$(1)),$$( \
    build/make/tools/releasetools/sparse_img.py --get_partition_size $(image)))
endef

# round result to BOARD_SUPER_PARTITION_ALIGNMENT
#$(1): the calculated size
ifeq (,$(BOARD_SUPER_PARTITION_ALIGNMENT))
define round-partition-size
$(1)
endef
else
define round-partition-size
$$((($(1)+$(BOARD_SUPER_PARTITION_ALIGNMENT)-1)/$(BOARD_SUPER_PARTITION_ALIGNMENT)*$(BOARD_SUPER_PARTITION_ALIGNMENT)))
endef
endif

define super-slot-suffix
$(if $(filter true,$(AB_OTA_UPDATER)),$(if $(filter true,$(PRODUCT_RETROFIT_DYNAMIC_PARTITIONS)),,_a))
endef

ifndef BOARD_SUPER_PARTITION_WARN_LIMIT
BOARD_SUPER_PARTITION_WARN_LIMIT := $$(($(BOARD_SUPER_PARTITION_SIZE) * 95 / 100))
endif

ifndef BOARD_SUPER_PARTITION_ERROR_LIMIT
BOARD_SUPER_PARTITION_ERROR_LIMIT := $(BOARD_SUPER_PARTITION_SIZE)
endif

droid_targets: check-all-partition-sizes

.PHONY: check-all-partition-sizes check-all-partition-sizes-nodeps

# Add image dependencies so that generated_*_image_info.txt are written before checking.
check-all-partition-sizes: \
    build/make/tools/releasetools/sparse_img.py \
    $(call images-for-partitions,$(BOARD_SUPER_PARTITION_PARTITION_LIST))

ifeq ($(PRODUCT_RETROFIT_DYNAMIC_PARTITIONS),true)
# Check sum(super partition block devices) == super partition
# Non-retrofit devices already defines BOARD_SUPER_PARTITION_SUPER_DEVICE_SIZE = BOARD_SUPER_PARTITION_SIZE
define check-super-partition-size
  size_list="$(foreach device,$(call to-upper,$(BOARD_SUPER_PARTITION_BLOCK_DEVICES)),$(BOARD_SUPER_PARTITION_$(device)_DEVICE_SIZE))"; \
  sum_sizes_expr=$$(sed -e 's/ /+/g' <<< "$${size_list}"); \
  max_size_expr="$(BOARD_SUPER_PARTITION_SIZE)"; \
  if [ $$(( $${sum_sizes_expr} )) -ne $$(( $${max_size_expr} )) ]; then \
    echo "The sum of super partition block device sizes is not equal to BOARD_SUPER_PARTITION_SIZE:"; \
    echo $${sum_sizes_expr} '!=' $${max_size_expr}; \
    exit 1; \
  else \
    echo "The sum of super partition block device sizes is equal to BOARD_SUPER_PARTITION_SIZE:"; \
    echo $${sum_sizes_expr} '==' $${max_size_expr}; \
  fi
endef
endif

# $(1): human-readable max size string
# $(2): max size expression
# $(3): list of partition names
# $(4): human-readable warn size string
# $(5): warn size expression
# $(6): human readable error size string
# $(7): error size expression
define check-sum-of-partition-sizes
  partition_size_list="$$(for i in $(call read-size-of-partitions,$(3)); do \
    echo $(call round-partition-size,$${i}); \
  done)"; \
  sum_sizes_expr=$$(tr '\n' '+' <<< "$${partition_size_list}" | sed 's/+$$//'); \
  if [ $$(( $${sum_sizes_expr} )) -gt $$(( $(2) )) ]; then \
    echo "The sum of sizes of [$(strip $(3))] is larger than $(strip $(1)):"; \
    echo $${sum_sizes_expr} '==' $$(( $${sum_sizes_expr} )) '>' "$(2)" '==' $$(( $(2) )); \
    exit 1; \
  else \
    if [[ ! -z "$(7)" ]] && [ $$(( $${sum_sizes_expr} )) -gt $$(( $(7) )) ]; then \
        echo "!!!! ERROR !!!! The sum of sizes of [$(strip $(3))] is larger than $(strip $(6)):"; \
        echo $${sum_sizes_expr} '==' $$(( $${sum_sizes_expr} )) '>' "$(7)" '==' $$(( $(7) )); \
        echo "Super partition is" $$(( $$(( $$(( $${sum_sizes_expr} )) * 100)) / $$(( $(2) )) )) "percent occupied!"; \
        exit 1; \
    fi; \
    if [[ ! -z "$(5)" ]] && [ $$(( $${sum_sizes_expr} )) -gt $$(( $(5) )) ]; then \
        echo "!!!! WARNING !!!! The sum of sizes of [$(strip $(3))] is larger than $(strip $(4)):"; \
        echo $${sum_sizes_expr} '==' $$(( $${sum_sizes_expr} )) '>' "$(5)" '==' $$(( $(5) )); \
        echo "Super partition is" $$(( $$(( $$(( $${sum_sizes_expr} )) * 100)) / $$(( $(2) )) )) "percent occupied!"; \
    fi; \
    echo "The sum of sizes of [$(strip $(3))] is within $(strip $(1)):"; \
    echo $${sum_sizes_expr} '==' $$(( $${sum_sizes_expr} )) '<=' "$(2)" '==' $$(( $(2) )); \
  fi;
endef

define check-all-partition-sizes-target
  # Check sum(all partitions) <= super partition (/ 2 for A/B devices launched with dynamic partitions)
  $(if $(BOARD_SUPER_PARTITION_SIZE),$(if $(BOARD_SUPER_PARTITION_PARTITION_LIST), \
    $(call check-sum-of-partition-sizes,BOARD_SUPER_PARTITION_SIZE$(if $(call super-slot-suffix), / 2), \
      $(BOARD_SUPER_PARTITION_SIZE)$(if $(call super-slot-suffix), / 2),$(BOARD_SUPER_PARTITION_PARTITION_LIST), \
      BOARD_SUPER_PARTITION_WARN_LIMIT$(if $(call super-slot-suffix), / 2), \
      $(BOARD_SUPER_PARTITION_WARN_LIMIT)$(if $(call super-slot-suffix), / 2), \
      BOARD_SUPER_PARTITION_ERROR_LIMIT$(if $(call super-slot-suffix), / 2), \
      $(BOARD_SUPER_PARTITION_ERROR_LIMIT)$(if $(call super-slot-suffix), / 2)) \
  ))

  # For each group, check sum(partitions in group) <= group size
  $(foreach group,$(call to-upper,$(BOARD_SUPER_PARTITION_GROUPS)), \
    $(if $(BOARD_$(group)_SIZE),$(if $(BOARD_$(group)_PARTITION_LIST), \
      $(call check-sum-of-partition-sizes,BOARD_$(group)_SIZE,$(BOARD_$(group)_SIZE),$(BOARD_$(group)_PARTITION_LIST)))))

  # Check sum(all group sizes) <= super partition (/ 2 for A/B devices launched with dynamic partitions)
  if [[ ! -z $(BOARD_SUPER_PARTITION_SIZE) ]]; then \
    group_size_list="$(foreach group,$(call to-upper,$(BOARD_SUPER_PARTITION_GROUPS)),$(BOARD_$(group)_SIZE))"; \
    sum_sizes_expr=$$(sed -e 's/ /+/g' <<< "$${group_size_list}"); \
    max_size_tail=$(if $(call super-slot-suffix)," / 2"); \
    max_size_expr="$(BOARD_SUPER_PARTITION_SIZE)$${max_size_tail}"; \
    if [ $$(( $${sum_sizes_expr} )) -gt $$(( $${max_size_expr} )) ]; then \
      echo "The sum of sizes of [$(strip $(BOARD_SUPER_PARTITION_GROUPS))] is larger than BOARD_SUPER_PARTITION_SIZE$${max_size_tail}:"; \
      echo $${sum_sizes_expr} '==' $$(( $${sum_sizes_expr} )) '>' $${max_size_expr} '==' $$(( $${max_size_expr} )); \
      exit 1; \
    else \
      echo "The sum of sizes of [$(strip $(BOARD_SUPER_PARTITION_GROUPS))] is within BOARD_SUPER_PARTITION_SIZE$${max_size_tail}:"; \
      echo $${sum_sizes_expr} '==' $$(( $${sum_sizes_expr} )) '<=' $${max_size_expr} '==' $$(( $${max_size_expr} )); \
    fi \
  fi
endef

check-all-partition-sizes check-all-partition-sizes-nodeps:
	$(call check-all-partition-sizes-target)
	$(call check-super-partition-size)

endif # PRODUCT_BUILD_SUPER_PARTITION

endif # TARGET_BUILD_APPS

# -----------------------------------------------------------------
# bring in the installer image generation defines if necessary
ifeq ($(TARGET_USE_DISKINSTALLER),true)
include bootable/diskinstaller/config.mk
endif

# -----------------------------------------------------------------
# host tools needed to build dist and OTA packages

  # set build_ota_package, and allow opt-out below
  build_ota_package := true
  ifeq ($(TARGET_SKIP_OTA_PACKAGE),true)
    build_ota_package := false
  endif
  ifneq (,$(filter address, $(SANITIZE_TARGET)))
    build_ota_package := false
  endif
  ifeq ($(TARGET_PRODUCT),sdk)
    build_ota_package := false
  endif
  ifneq ($(filter generic%,$(TARGET_DEVICE)),)
    build_ota_package := false
  endif
  ifeq ($(TARGET_NO_KERNEL),true)
    build_ota_package := false
  endif
  ifeq ($(recovery_fstab),)
    build_ota_package := false
  endif
  ifeq ($(TARGET_BUILD_PDK),true)
    build_ota_package := false
  endif
  ifeq ($(TARGET_FORCE_OTA_PACKAGE),true)
    build_ota_package := true
  endif

  # set build_otatools_package, and allow opt-out below
  build_otatools_package := true
  ifeq ($(TARGET_SKIP_OTATOOLS_PACKAGE),true)
    build_otatools_package := false
  endif

ifeq ($(build_otatools_package),true)
OTATOOLS :=  $(HOST_OUT_EXECUTABLES)/minigzip \
<<<<<<< HEAD
  $(HOST_OUT_EXECUTABLES)/aapt2 \
  $(HOST_OUT_EXECUTABLES)/adb \
=======
  $(HOST_OUT_EXECUTABLES)/aapt \
  $(HOST_OUT_EXECUTABLES)/aapt2 \
>>>>>>> e9838e7f
  $(HOST_OUT_EXECUTABLES)/checkvintf \
  $(HOST_OUT_EXECUTABLES)/mkbootfs \
  $(HOST_OUT_EXECUTABLES)/mkbootimg \
  $(HOST_OUT_EXECUTABLES)/fs_config \
  $(HOST_OUT_EXECUTABLES)/zipalign \
  $(HOST_OUT_EXECUTABLES)/bsdiff \
  $(HOST_OUT_EXECUTABLES)/imgdiff \
  $(HOST_OUT_JAVA_LIBRARIES)/signapk.jar \
  $(HOST_OUT_JAVA_LIBRARIES)/BootSignature.jar \
  $(HOST_OUT_JAVA_LIBRARIES)/VeritySigner.jar \
  $(HOST_OUT_EXECUTABLES)/mke2fs \
  $(HOST_OUT_EXECUTABLES)/mkuserimg_mke2fs \
  $(HOST_OUT_EXECUTABLES)/e2fsdroid \
  $(HOST_OUT_EXECUTABLES)/tune2fs \
  $(HOST_OUT_EXECUTABLES)/mksquashfsimage.sh \
  $(HOST_OUT_EXECUTABLES)/mksquashfs \
  $(HOST_OUT_EXECUTABLES)/mkf2fsuserimg.sh \
  $(HOST_OUT_EXECUTABLES)/make_f2fs \
  $(HOST_OUT_EXECUTABLES)/sload_f2fs \
  $(HOST_OUT_EXECUTABLES)/simg2img \
  $(HOST_OUT_EXECUTABLES)/e2fsck \
  $(HOST_OUT_EXECUTABLES)/generate_verity_key \
  $(HOST_OUT_EXECUTABLES)/verity_signer \
  $(HOST_OUT_EXECUTABLES)/verity_verifier \
  $(HOST_OUT_EXECUTABLES)/append2simg \
  $(HOST_OUT_EXECUTABLES)/img2simg \
  $(HOST_OUT_EXECUTABLES)/boot_signer \
  $(HOST_OUT_EXECUTABLES)/fec \
  $(HOST_OUT_EXECUTABLES)/brillo_update_payload \
  $(HOST_OUT_EXECUTABLES)/lib/shflags/shflags \
  $(HOST_OUT_EXECUTABLES)/delta_generator \
  $(HOST_OUT_EXECUTABLES)/care_map_generator \
  $(HOST_OUT_EXECUTABLES)/fc_sort \
  $(HOST_OUT_EXECUTABLES)/sefcontext_compile \
  $(LPMAKE) \
  $(AVBTOOL) \
  $(BLK_ALLOC_TO_BASE_FS) \
  $(BROTLI) \
  $(BUILD_VERITY_METADATA) \
  $(BUILD_VERITY_TREE)

ifeq (true,$(PRODUCT_SUPPORTS_VBOOT))
OTATOOLS += \
  $(FUTILITY) \
  $(VBOOT_SIGNER)
endif

# Shared libraries.
OTATOOLS += \
  $(HOST_LIBRARY_PATH)/libc++$(HOST_SHLIB_SUFFIX) \
  $(HOST_LIBRARY_PATH)/liblog$(HOST_SHLIB_SUFFIX) \
  $(HOST_LIBRARY_PATH)/libcutils$(HOST_SHLIB_SUFFIX) \
  $(HOST_LIBRARY_PATH)/libselinux$(HOST_SHLIB_SUFFIX) \
  $(HOST_LIBRARY_PATH)/libcrypto_utils$(HOST_SHLIB_SUFFIX) \
  $(HOST_LIBRARY_PATH)/libcrypto-host$(HOST_SHLIB_SUFFIX) \
  $(HOST_LIBRARY_PATH)/libext2fs-host$(HOST_SHLIB_SUFFIX) \
  $(HOST_LIBRARY_PATH)/libext2_blkid-host$(HOST_SHLIB_SUFFIX) \
  $(HOST_LIBRARY_PATH)/libext2_com_err-host$(HOST_SHLIB_SUFFIX) \
  $(HOST_LIBRARY_PATH)/libext2_e2p-host$(HOST_SHLIB_SUFFIX) \
  $(HOST_LIBRARY_PATH)/libext2_misc$(HOST_SHLIB_SUFFIX) \
  $(HOST_LIBRARY_PATH)/libext2_profile-host$(HOST_SHLIB_SUFFIX) \
  $(HOST_LIBRARY_PATH)/libext2_quota-host$(HOST_SHLIB_SUFFIX) \
  $(HOST_LIBRARY_PATH)/libext2_uuid-host$(HOST_SHLIB_SUFFIX) \
  $(HOST_LIBRARY_PATH)/libconscrypt_openjdk_jni$(HOST_SHLIB_SUFFIX) \
  $(HOST_LIBRARY_PATH)/libbrillo$(HOST_SHLIB_SUFFIX) \
  $(HOST_LIBRARY_PATH)/libbrillo-stream$(HOST_SHLIB_SUFFIX) \
  $(HOST_LIBRARY_PATH)/libchrome$(HOST_SHLIB_SUFFIX) \
  $(HOST_LIBRARY_PATH)/libcurl-host$(HOST_SHLIB_SUFFIX) \
  $(HOST_LIBRARY_PATH)/libevent-host$(HOST_SHLIB_SUFFIX) \
  $(HOST_LIBRARY_PATH)/libprotobuf-cpp-lite$(HOST_SHLIB_SUFFIX) \
  $(HOST_LIBRARY_PATH)/libssl-host$(HOST_SHLIB_SUFFIX) \
  $(HOST_LIBRARY_PATH)/libz-host$(HOST_SHLIB_SUFFIX) \
  $(HOST_LIBRARY_PATH)/libsparse-host$(HOST_SHLIB_SUFFIX) \
  $(HOST_LIBRARY_PATH)/libbase$(HOST_SHLIB_SUFFIX) \
  $(HOST_LIBRARY_PATH)/libpcre2$(HOST_SHLIB_SUFFIX) \
  $(HOST_LIBRARY_PATH)/libbrotli$(HOST_SHLIB_SUFFIX) \
  $(HOST_LIBRARY_PATH)/liblp$(HOST_SHLIB_SUFFIX) \
  $(HOST_LIBRARY_PATH)/libext4_utils$(HOST_SHLIB_SUFFIX) \
  $(HOST_LIBRARY_PATH)/libfec$(HOST_SHLIB_SUFFIX) \
  $(HOST_LIBRARY_PATH)/libsquashfs_utils$(HOST_SHLIB_SUFFIX)


.PHONY: otatools
otatools: $(OTATOOLS)

BUILT_OTATOOLS_PACKAGE := $(PRODUCT_OUT)/otatools.zip
$(BUILT_OTATOOLS_PACKAGE): zip_root := $(call intermediates-dir-for,PACKAGING,otatools)/otatools

OTATOOLS_DEPS := \
  system/extras/ext4_utils/mke2fs.conf \
  $(sort $(shell find build/make/target/product/security -type f -name "*.x509.pem" -o -name "*.pk8" -o \
      -name verity_key))

ifneq (,$(wildcard device))
OTATOOLS_DEPS += \
  $(sort $(shell find device $(wildcard vendor) -type f -name "*.pk8" -o -name "verifiedboot*" -o \
      -name "*.pem" -o -name "oem*.prop" -o -name "*.avbpubkey"))
endif
ifneq (,$(wildcard external/avb))
OTATOOLS_DEPS += \
  $(sort $(shell find external/avb/test/data -type f -name "testkey_*.pem" -o \
      -name "atx_metadata.bin"))
endif
ifneq (,$(wildcard system/update_engine))
OTATOOLS_DEPS += \
  $(sort $(shell find system/update_engine/scripts -name "*.pyc" -prune -o -type f -print))
endif

OTATOOLS_RELEASETOOLS := \
  $(sort $(shell find build/make/tools/releasetools -name "*.pyc" -prune -o -type f))

ifeq (true,$(PRODUCT_SUPPORTS_VBOOT))
OTATOOLS_DEPS += \
  $(sort $(shell find external/vboot_reference/tests/devkeys -type f))
endif

$(BUILT_OTATOOLS_PACKAGE): $(OTATOOLS) $(OTATOOLS_DEPS) $(OTATOOLS_RELEASETOOLS) $(SOONG_ZIP)
	@echo "Package OTA tools: $@"
	$(hide) rm -rf $@ $(zip_root)
	$(hide) mkdir -p $(dir $@) $(zip_root)/bin $(zip_root)/framework $(zip_root)/releasetools $(zip_root)/vendor/xperience/build/tools
	$(call copy-files-with-structure,$(OTATOOLS),$(HOST_OUT)/,$(zip_root))
	$(hide) cp $(SOONG_ZIP) $(zip_root)/bin/
	$(hide) cp -r -d -p build/make/tools/releasetools/* $(zip_root)/releasetools
	$(hide) cp -p vendor/xperience/build/tools/getb64key.py $(zip_root)/vendor/xperience/build/tools/
	$(hide) rm -rf $@ $(zip_root)/releasetools/*.pyc
	$(hide) $(SOONG_ZIP) -o $@ -C $(zip_root) -D $(zip_root) \
	  -C . $(addprefix -f ,$(OTATOOLS_DEPS))

.PHONY: otatools-package
otatools-package: $(BUILT_OTATOOLS_PACKAGE)

endif # build_otatools_package

# -----------------------------------------------------------------
# A zip of the directories that map to the target filesystem.
# This zip can be used to create an OTA package or filesystem image
# as a post-build step.
#
name := $(TARGET_PRODUCT)
ifeq ($(TARGET_BUILD_TYPE),debug)
  name := $(name)_debug
endif
name := $(name)-target_files-$(FILE_NAME_TAG)

intermediates := $(call intermediates-dir-for,PACKAGING,target_files)
BUILT_TARGET_FILES_PACKAGE := $(intermediates)/$(name).zip
$(BUILT_TARGET_FILES_PACKAGE): intermediates := $(intermediates)
$(BUILT_TARGET_FILES_PACKAGE): \
	    zip_root := $(intermediates)/$(name)

# $(1): Directory to copy
# $(2): Location to copy it to
# The "ls -A" is to prevent "acp s/* d" from failing if s is empty.
define package_files-copy-root
  if [ -d "$(strip $(1))" -a "$$(ls -A $(1))" ]; then \
    mkdir -p $(2) && \
    $(ACP) -rd $(strip $(1))/* $(2); \
  fi
endef

built_ota_tools :=

# We can't build static executables when SANITIZE_TARGET=address
ifeq (,$(filter address, $(SANITIZE_TARGET)))
built_ota_tools += \
    $(call intermediates-dir-for,EXECUTABLES,updater,,,$(TARGET_PREFER_32_BIT))/updater
endif

$(BUILT_TARGET_FILES_PACKAGE): PRIVATE_OTA_TOOLS := $(built_ota_tools)

$(BUILT_TARGET_FILES_PACKAGE): PRIVATE_RECOVERY_API_VERSION := $(RECOVERY_API_VERSION)
$(BUILT_TARGET_FILES_PACKAGE): PRIVATE_RECOVERY_FSTAB_VERSION := $(RECOVERY_FSTAB_VERSION)

ifeq ($(TARGET_RELEASETOOLS_EXTENSIONS),)
# default to common dir for device vendor
tool_extensions := $(TARGET_DEVICE_DIR)/../common
else
tool_extensions := $(TARGET_RELEASETOOLS_EXTENSIONS)
endif
tool_extension := $(wildcard $(tool_extensions)/releasetools.py)
$(BUILT_TARGET_FILES_PACKAGE): PRIVATE_TOOL_EXTENSIONS := $(tool_extensions)
$(BUILT_TARGET_FILES_PACKAGE): PRIVATE_TOOL_EXTENSION := $(tool_extension)

ifeq ($(AB_OTA_UPDATER),true)
updater_dep := system/update_engine/update_engine.conf
else
# Build OTA tools if not using the AB Updater.
updater_dep := $(built_ota_tools)
endif
$(BUILT_TARGET_FILES_PACKAGE): $(updater_dep)

# If we are using recovery as boot, output recovery files to BOOT/.
ifeq ($(BOARD_USES_RECOVERY_AS_BOOT),true)
$(BUILT_TARGET_FILES_PACKAGE): PRIVATE_RECOVERY_OUT := BOOT
else
$(BUILT_TARGET_FILES_PACKAGE): PRIVATE_RECOVERY_OUT := RECOVERY
endif

ifeq ($(AB_OTA_UPDATER),true)
  ifdef OSRELEASED_DIRECTORY
    $(BUILT_TARGET_FILES_PACKAGE): $(TARGET_OUT_OEM)/$(OSRELEASED_DIRECTORY)/product_id
    $(BUILT_TARGET_FILES_PACKAGE): $(TARGET_OUT_OEM)/$(OSRELEASED_DIRECTORY)/product_version
    $(BUILT_TARGET_FILES_PACKAGE): $(TARGET_OUT_ETC)/$(OSRELEASED_DIRECTORY)/system_version
  endif
endif

# Run fs_config while creating the target files package
# $1: root directory
# $2: add prefix
define fs_config
(cd $(1); find . -type d | sed 's,$$,/,'; find . \! -type d) | cut -c 3- | sort | sed 's,^,$(2),' | $(HOST_OUT_EXECUTABLES)/fs_config -C -D $(TARGET_OUT) -S $(SELINUX_FC) -R "$(2)"
endef

# $(1): file
define dump-dynamic-partitions-info
  $(if $(filter true,$(PRODUCT_USE_DYNAMIC_PARTITIONS)), \
    echo "use_dynamic_partitions=true" >> $(1))
  $(if $(filter true,$(PRODUCT_RETROFIT_DYNAMIC_PARTITIONS)), \
    echo "dynamic_partition_retrofit=true" >> $(1))
  echo "lpmake=$(notdir $(LPMAKE))" >> $(1)
  $(if $(filter true,$(PRODUCT_BUILD_SUPER_PARTITION)), $(if $(BOARD_SUPER_PARTITION_SIZE), \
    echo "build_super_partition=true" >> $(1)))
  $(if $(filter true,$(BOARD_BUILD_RETROFIT_DYNAMIC_PARTITIONS_OTA_PACKAGE)), \
    echo "build_retrofit_dynamic_partitions_ota_package=true" >> $(1))
  echo "super_metadata_device=$(BOARD_SUPER_PARTITION_METADATA_DEVICE)" >> $(1)
  $(if $(BOARD_SUPER_PARTITION_BLOCK_DEVICES), \
    echo "super_block_devices=$(BOARD_SUPER_PARTITION_BLOCK_DEVICES)" >> $(1))
  $(foreach device,$(BOARD_SUPER_PARTITION_BLOCK_DEVICES), \
    echo "super_$(device)_device_size=$(BOARD_SUPER_PARTITION_$(call to-upper,$(device))_DEVICE_SIZE)" >> $(1);)
  $(if $(BOARD_SUPER_PARTITION_PARTITION_LIST), \
    echo "dynamic_partition_list=$(BOARD_SUPER_PARTITION_PARTITION_LIST)" >> $(1))
  $(if $(BOARD_SUPER_PARTITION_GROUPS),
    echo "super_partition_groups=$(BOARD_SUPER_PARTITION_GROUPS)" >> $(1))
  $(foreach group,$(BOARD_SUPER_PARTITION_GROUPS), \
    echo "super_$(group)_group_size=$(BOARD_$(call to-upper,$(group))_SIZE)" >> $(1); \
    $(if $(BOARD_$(call to-upper,$(group))_PARTITION_LIST), \
      echo "super_$(group)_partition_list=$(BOARD_$(call to-upper,$(group))_PARTITION_LIST)" >> $(1);))
  $(if $(filter true,$(TARGET_USERIMAGES_SPARSE_EXT_DISABLED)), \
    echo "build_non_sparse_super_partition=true" >> $(1))
  $(if $(filter true,$(BOARD_SUPER_IMAGE_IN_UPDATE_PACKAGE)), \
    echo "super_image_in_update_package=true" >> $(1))
endef

# By conditionally including the dependency of the target files package on the
# full system image deps, we speed up builds that do not build the system
# image.
ifdef BUILDING_SYSTEM_IMAGE
$(BUILT_TARGET_FILES_PACKAGE): $(FULL_SYSTEMIMAGE_DEPS)
endif

# Depending on the various images guarantees that the underlying
# directories are up-to-date.
$(BUILT_TARGET_FILES_PACKAGE): \
	    $(INSTALLED_RAMDISK_TARGET) \
	    $(INSTALLED_BOOTIMAGE_TARGET) \
	    $(INSTALLED_RADIOIMAGE_TARGET) \
	    $(INSTALLED_RECOVERYIMAGE_TARGET) \
	    $(INSTALLED_USERDATAIMAGE_TARGET) \
	    $(INSTALLED_CACHEIMAGE_TARGET) \
	    $(INSTALLED_VENDORIMAGE_TARGET) \
	    $(INSTALLED_PRODUCTIMAGE_TARGET) \
	    $(INSTALLED_PRODUCT_SERVICESIMAGE_TARGET) \
	    $(INSTALLED_VBMETAIMAGE_TARGET) \
	    $(INSTALLED_ODMIMAGE_TARGET) \
	    $(INSTALLED_DTBOIMAGE_TARGET) \
	    $(INTERNAL_SYSTEMOTHERIMAGE_FILES) \
	    $(INSTALLED_ANDROID_INFO_TXT_TARGET) \
	    $(INSTALLED_KERNEL_TARGET) \
	    $(INSTALLED_DTBIMAGE_TARGET) \
	    $(INSTALLED_2NDBOOTLOADER_TARGET) \
	    $(BOARD_PREBUILT_DTBOIMAGE) \
	    $(BOARD_PREBUILT_RECOVERY_DTBOIMAGE) \
	    $(BOARD_RECOVERY_ACPIO) \
	    $(PRODUCT_SYSTEM_BASE_FS_PATH) \
	    $(PRODUCT_VENDOR_BASE_FS_PATH) \
	    $(PRODUCT_PRODUCT_BASE_FS_PATH) \
	    $(PRODUCT_PRODUCT_SERVICES_BASE_FS_PATH) \
	    $(PRODUCT_ODM_BASE_FS_PATH) \
	    $(LPMAKE) \
	    $(SELINUX_FC) \
	    $(APKCERTS_FILE) \
	    $(SOONG_APEX_KEYS_FILE) \
	    $(SOONG_ZIP) \
	    $(HOST_OUT_EXECUTABLES)/fs_config \
	    $(HOST_OUT_EXECUTABLES)/imgdiff \
	    $(HOST_OUT_EXECUTABLES)/bsdiff \
	    $(HOST_OUT_EXECUTABLES)/care_map_generator \
	    $(BUILD_IMAGE_SRCS) \
	    $(BUILT_ASSEMBLED_FRAMEWORK_MANIFEST) \
	    $(BUILT_ASSEMBLED_VENDOR_MANIFEST) \
	    $(BUILT_SYSTEM_MATRIX) \
	    $(BUILT_VENDOR_MATRIX) \
	    | $(ACP)
	@echo "Package target files: $@"
	$(call create-system-vendor-symlink)
	$(call create-system-product-symlink)
	$(call create-system-product_services-symlink)
	$(call create-vendor-odm-symlink)
	$(hide) rm -rf $@ $@.list $(zip_root)
	$(hide) mkdir -p $(dir $@) $(zip_root)
ifneq (,$(INSTALLED_RECOVERYIMAGE_TARGET)$(filter true,$(BOARD_USES_RECOVERY_AS_BOOT)))
	@# Components of the recovery image
	$(hide) mkdir -p $(zip_root)/$(PRIVATE_RECOVERY_OUT)
	$(hide) $(call package_files-copy-root, \
	    $(TARGET_RECOVERY_ROOT_OUT),$(zip_root)/$(PRIVATE_RECOVERY_OUT)/RAMDISK)
	@# OTA install helpers
	$(hide) $(call package_files-copy-root, \
	    $(PRODUCT_OUT)/install,$(zip_root)/INSTALL)
ifdef INSTALLED_KERNEL_TARGET
	$(hide) cp $(INSTALLED_KERNEL_TARGET) $(zip_root)/$(PRIVATE_RECOVERY_OUT)/kernel
endif
ifdef INSTALLED_2NDBOOTLOADER_TARGET
	$(hide) cp $(INSTALLED_2NDBOOTLOADER_TARGET) $(zip_root)/$(PRIVATE_RECOVERY_OUT)/second
endif
ifdef BOARD_INCLUDE_RECOVERY_DTBO
ifdef BOARD_PREBUILT_RECOVERY_DTBOIMAGE
	$(hide) cp $(BOARD_PREBUILT_RECOVERY_DTBOIMAGE) $(zip_root)/$(PRIVATE_RECOVERY_OUT)/recovery_dtbo
else
	$(hide) cp $(BOARD_PREBUILT_DTBOIMAGE) $(zip_root)/$(PRIVATE_RECOVERY_OUT)/recovery_dtbo
endif
endif
ifdef BOARD_INCLUDE_RECOVERY_ACPIO
	$(hide) cp $(BOARD_RECOVERY_ACPIO) $(zip_root)/$(PRIVATE_RECOVERY_OUT)/recovery_acpio
endif
ifdef INSTALLED_DTBIMAGE_TARGET
	$(hide) cp $(INSTALLED_DTBIMAGE_TARGET) $(zip_root)/$(PRIVATE_RECOVERY_OUT)/dtb
endif
ifdef INTERNAL_KERNEL_CMDLINE
	$(hide) echo "$(INTERNAL_KERNEL_CMDLINE)" > $(zip_root)/$(PRIVATE_RECOVERY_OUT)/cmdline
endif
ifdef BOARD_KERNEL_BASE
	$(hide) echo "$(BOARD_KERNEL_BASE)" > $(zip_root)/$(PRIVATE_RECOVERY_OUT)/base
endif
ifdef BOARD_KERNEL_PAGESIZE
	$(hide) echo "$(BOARD_KERNEL_PAGESIZE)" > $(zip_root)/$(PRIVATE_RECOVERY_OUT)/pagesize
endif
ifdef BOARD_KERNEL_TAGS_ADDR
	$(hide) echo "$(BOARD_KERNEL_TAGS_ADDR)" > $(zip_root)/$(PRIVATE_RECOVERY_OUT)/tagsaddr
endif
ifdef BOARD_RAMDISK_OFFSET
	$(hide) echo "$(BOARD_RAMDISK_OFFSET)" > $(zip_root)/$(PRIVATE_RECOVERY_OUT)/ramdisk_offset
endif
ifeq ($(strip $(BOARD_KERNEL_SEPARATED_DT)),true)
	$(hide) $(ACP) $(INSTALLED_DTIMAGE_TARGET) $(zip_root)/$(PRIVATE_RECOVERY_OUT)/dt
endif
endif # INSTALLED_RECOVERYIMAGE_TARGET defined or BOARD_USES_RECOVERY_AS_BOOT is true
	@# Components of the boot image
	$(hide) mkdir -p $(zip_root)/BOOT
	$(hide) mkdir -p $(zip_root)/ROOT
	$(hide) $(call package_files-copy-root, \
	    $(TARGET_ROOT_OUT),$(zip_root)/ROOT)
	@# If we are using recovery as boot, this is already done when processing recovery.
ifneq ($(BOARD_USES_RECOVERY_AS_BOOT),true)
ifneq ($(BOARD_BUILD_SYSTEM_ROOT_IMAGE),true)
	$(hide) $(call package_files-copy-root, \
	    $(TARGET_RAMDISK_OUT),$(zip_root)/BOOT/RAMDISK)
endif
ifdef INSTALLED_KERNEL_TARGET
	$(hide) cp $(INSTALLED_KERNEL_TARGET) $(zip_root)/BOOT/kernel
endif
ifdef INSTALLED_2NDBOOTLOADER_TARGET
	$(hide) cp $(INSTALLED_2NDBOOTLOADER_TARGET) $(zip_root)/BOOT/second
endif
ifdef INSTALLED_DTBIMAGE_TARGET
	$(hide) cp $(INSTALLED_DTBIMAGE_TARGET) $(zip_root)/BOOT/dtb
endif
ifdef INTERNAL_KERNEL_CMDLINE
	$(hide) echo "$(INTERNAL_KERNEL_CMDLINE)" > $(zip_root)/BOOT/cmdline
endif
ifdef BOARD_KERNEL_BASE
	$(hide) echo "$(BOARD_KERNEL_BASE)" > $(zip_root)/BOOT/base
endif
ifdef BOARD_KERNEL_PAGESIZE
	$(hide) echo "$(BOARD_KERNEL_PAGESIZE)" > $(zip_root)/BOOT/pagesize
endif
ifdef BOARD_KERNEL_TAGS_ADDR
	$(hide) echo "$(BOARD_KERNEL_TAGS_ADDR)" > $(zip_root)/BOOT/tagsaddr
endif
ifdef BOARD_RAMDISK_OFFSET
	$(hide) echo "$(BOARD_RAMDISK_OFFSET)" > $(zip_root)/BOOT/ramdisk_offset
endif
ifeq ($(strip $(BOARD_KERNEL_SEPARATED_DT)),true)
	$(hide) $(ACP) $(INSTALLED_DTIMAGE_TARGET) $(zip_root)/BOOT/dt
endif
endif # BOARD_USES_RECOVERY_AS_BOOT
	$(hide) $(foreach t,$(INSTALLED_RADIOIMAGE_TARGET),\
	            mkdir -p $(zip_root)/RADIO; \
	            cp $(t) $(zip_root)/RADIO/$(notdir $(t));)
ifdef BOARD_CUSTOM_BOOTIMG
	@# Prebuilt boot images
	$(hide) mkdir -p $(zip_root)/BOOTABLE_IMAGES
	$(hide) $(ACP) $(INSTALLED_BOOTIMAGE_TARGET) $(zip_root)/BOOTABLE_IMAGES/
	$(hide) $(ACP) $(INSTALLED_RECOVERYIMAGE_TARGET) $(zip_root)/BOOTABLE_IMAGES/
endif
ifdef BUILDING_SYSTEM_IMAGE
	@# Contents of the system image
	$(hide) $(call package_files-copy-root, \
	    $(SYSTEMIMAGE_SOURCE_DIR),$(zip_root)/SYSTEM)
endif
ifdef BUILDING_USERDATA_IMAGE
	@# Contents of the data image
	$(hide) $(call package_files-copy-root, \
	    $(TARGET_OUT_DATA),$(zip_root)/DATA)
endif
ifdef BUILDING_VENDOR_IMAGE
	@# Contents of the vendor image
	$(hide) $(call package_files-copy-root, \
	    $(TARGET_OUT_VENDOR),$(zip_root)/VENDOR)
endif
ifdef BUILDING_PRODUCT_IMAGE
	@# Contents of the product image
	$(hide) $(call package_files-copy-root, \
	    $(TARGET_OUT_PRODUCT),$(zip_root)/PRODUCT)
endif
ifdef BUILDING_PRODUCT_SERVICES_IMAGE
	@# Contents of the product_services image
	$(hide) $(call package_files-copy-root, \
	    $(TARGET_OUT_PRODUCT_SERVICES),$(zip_root)/PRODUCT_SERVICES)
endif
ifdef BUILDING_ODM_IMAGE
	@# Contents of the odm image
	$(hide) $(call package_files-copy-root, \
	    $(TARGET_OUT_ODM),$(zip_root)/ODM)
endif
ifdef BUILDING_SYSTEM_OTHER_IMAGE
	@# Contents of the system_other image
	$(hide) $(call package_files-copy-root, \
	    $(TARGET_OUT_SYSTEM_OTHER),$(zip_root)/SYSTEM_OTHER)
endif
	@# Extra contents of the OTA package
	$(hide) mkdir -p $(zip_root)/OTA
	$(hide) cp $(INSTALLED_ANDROID_INFO_TXT_TARGET) $(zip_root)/OTA/
ifneq ($(AB_OTA_UPDATER),true)
ifneq ($(built_ota_tools),)
	$(hide) mkdir -p $(zip_root)/OTA/bin
	$(hide) cp $(PRIVATE_OTA_TOOLS) $(zip_root)/OTA/bin/
endif
endif
	@# Files that do not end up in any images, but are necessary to
	@# build them.
	$(hide) mkdir -p $(zip_root)/META
	$(hide) cp $(APKCERTS_FILE) $(zip_root)/META/apkcerts.txt
	$(hide) cp $(SOONG_APEX_KEYS_FILE) $(zip_root)/META/apexkeys.txt
ifneq ($(tool_extension),)
	$(hide) cp $(PRIVATE_TOOL_EXTENSION) $(zip_root)/META/
endif
	$(hide) echo "$(PRODUCT_OTA_PUBLIC_KEYS)" > $(zip_root)/META/otakeys.txt
	$(hide) cp $(SELINUX_FC) $(zip_root)/META/file_contexts.bin
	$(hide) echo "recovery_api_version=$(PRIVATE_RECOVERY_API_VERSION)" > $(zip_root)/META/misc_info.txt
	$(hide) echo "fstab_version=$(PRIVATE_RECOVERY_FSTAB_VERSION)" >> $(zip_root)/META/misc_info.txt
ifdef BOARD_FLASH_BLOCK_SIZE
	$(hide) echo "blocksize=$(BOARD_FLASH_BLOCK_SIZE)" >> $(zip_root)/META/misc_info.txt
endif
ifdef BOARD_BOOTIMAGE_PARTITION_SIZE
	$(hide) echo "boot_size=$(BOARD_BOOTIMAGE_PARTITION_SIZE)" >> $(zip_root)/META/misc_info.txt
endif
ifeq ($(INSTALLED_BOOTIMAGE_TARGET),)
	$(hide) echo "no_boot=true" >> $(zip_root)/META/misc_info.txt
endif
ifeq ($(INSTALLED_RECOVERYIMAGE_TARGET),)
	$(hide) echo "no_recovery=true" >> $(zip_root)/META/misc_info.txt
endif
ifdef BOARD_INCLUDE_RECOVERY_DTBO
	$(hide) echo "include_recovery_dtbo=true" >> $(zip_root)/META/misc_info.txt
endif
ifdef BOARD_INCLUDE_RECOVERY_ACPIO
	$(hide) echo "include_recovery_acpio=true" >> $(zip_root)/META/misc_info.txt
endif
ifdef BOARD_RECOVERYIMAGE_PARTITION_SIZE
	$(hide) echo "recovery_size=$(BOARD_RECOVERYIMAGE_PARTITION_SIZE)" >> $(zip_root)/META/misc_info.txt
endif
ifdef TARGET_RECOVERY_FSTYPE_MOUNT_OPTIONS
	@# TARGET_RECOVERY_FSTYPE_MOUNT_OPTIONS can be empty to indicate that nothing but defaults should be used.
	$(hide) echo "recovery_mount_options=$(TARGET_RECOVERY_FSTYPE_MOUNT_OPTIONS)" >> $(zip_root)/META/misc_info.txt
else
	$(hide) echo "recovery_mount_options=$(DEFAULT_TARGET_RECOVERY_FSTYPE_MOUNT_OPTIONS)" >> $(zip_root)/META/misc_info.txt
endif
	$(hide) echo "tool_extensions=$(PRIVATE_TOOL_EXTENSIONS)" >> $(zip_root)/META/misc_info.txt
	$(hide) echo "default_system_dev_certificate=$(DEFAULT_SYSTEM_DEV_CERTIFICATE)" >> $(zip_root)/META/misc_info.txt
ifdef PRODUCT_EXTRA_RECOVERY_KEYS
	$(hide) echo "extra_recovery_keys=$(PRODUCT_EXTRA_RECOVERY_KEYS)" >> $(zip_root)/META/misc_info.txt
endif
	$(hide) echo 'mkbootimg_args=$(BOARD_MKBOOTIMG_ARGS)' >> $(zip_root)/META/misc_info.txt
	$(hide) echo 'mkbootimg_version_args=$(INTERNAL_MKBOOTIMG_VERSION_ARGS)' >> $(zip_root)/META/misc_info.txt
	$(hide) echo "use_set_metadata=1" >> $(zip_root)/META/misc_info.txt
	$(hide) echo "multistage_support=1" >> $(zip_root)/META/misc_info.txt
	$(hide) echo "blockimgdiff_versions=3,4" >> $(zip_root)/META/misc_info.txt
ifneq ($(OEM_THUMBPRINT_PROPERTIES),)
	# OTA scripts are only interested in fingerprint related properties
	$(hide) echo "oem_fingerprint_properties=$(OEM_THUMBPRINT_PROPERTIES)" >> $(zip_root)/META/misc_info.txt
endif
ifneq ($(PRODUCT_SYSTEM_BASE_FS_PATH),)
	$(hide) cp $(PRODUCT_SYSTEM_BASE_FS_PATH) \
	  $(zip_root)/META/$(notdir $(PRODUCT_SYSTEM_BASE_FS_PATH))
endif
ifneq ($(PRODUCT_VENDOR_BASE_FS_PATH),)
	$(hide) cp $(PRODUCT_VENDOR_BASE_FS_PATH) \
	  $(zip_root)/META/$(notdir $(PRODUCT_VENDOR_BASE_FS_PATH))
endif
ifneq ($(PRODUCT_PRODUCT_BASE_FS_PATH),)
	$(hide) cp $(PRODUCT_PRODUCT_BASE_FS_PATH) \
	  $(zip_root)/META/$(notdir $(PRODUCT_PRODUCT_BASE_FS_PATH))
endif
ifneq ($(PRODUCT_PRODUCT_SERVICES_BASE_FS_PATH),)
	$(hide) cp $(PRODUCT_PRODUCT_SERVICES_BASE_FS_PATH) \
	  $(zip_root)/META/$(notdir $(PRODUCT_PRODUCT_SERVICES_BASE_FS_PATH))
endif
ifneq ($(PRODUCT_ODM_BASE_FS_PATH),)
	$(hide) cp $(PRODUCT_ODM_BASE_FS_PATH) \
	  $(zip_root)/META/$(notdir $(PRODUCT_ODM_BASE_FS_PATH))
endif
ifneq (,$(filter address, $(SANITIZE_TARGET)))
	# We need to create userdata.img with real data because the instrumented libraries are in userdata.img.
	$(hide) echo "userdata_img_with_data=true" >> $(zip_root)/META/misc_info.txt
endif
ifeq ($(BOARD_USES_FULL_RECOVERY_IMAGE),true)
	$(hide) echo "full_recovery_image=true" >> $(zip_root)/META/misc_info.txt
endif
ifeq ($(TARGET_NOT_USE_GZIP_RECOVERY_RAMDISK),true)
	$(hide) echo "no_gzip_recovery_ramdisk=true" >> $(zip_root)/META/misc_info.txt
endif
ifeq ($(BOARD_AVB_ENABLE),true)
	$(hide) echo "avb_enable=true" >> $(zip_root)/META/misc_info.txt
	$(hide) echo "avb_vbmeta_key_path=$(BOARD_AVB_KEY_PATH)" >> $(zip_root)/META/misc_info.txt
	$(hide) echo "avb_vbmeta_algorithm=$(BOARD_AVB_ALGORITHM)" >> $(zip_root)/META/misc_info.txt
	$(hide) echo "avb_vbmeta_args=$(BOARD_AVB_MAKE_VBMETA_IMAGE_ARGS)" >> $(zip_root)/META/misc_info.txt
	$(hide) echo "avb_boot_add_hash_footer_args=$(BOARD_AVB_BOOT_ADD_HASH_FOOTER_ARGS)" >> $(zip_root)/META/misc_info.txt
ifdef BOARD_AVB_BOOT_KEY_PATH
	$(hide) echo "avb_boot_key_path=$(BOARD_AVB_BOOT_KEY_PATH)" >> $(zip_root)/META/misc_info.txt
	$(hide) echo "avb_boot_algorithm=$(BOARD_AVB_BOOT_ALGORITHM)" >> $(zip_root)/META/misc_info.txt
	$(hide) echo "avb_boot_rollback_index_location=$(BOARD_AVB_BOOT_ROLLBACK_INDEX_LOCATION)" >> $(zip_root)/META/misc_info.txt
endif # BOARD_AVB_BOOT_KEY_PATH
	$(hide) echo "avb_recovery_add_hash_footer_args=$(BOARD_AVB_RECOVERY_ADD_HASH_FOOTER_ARGS)" >> $(zip_root)/META/misc_info.txt
ifdef BOARD_AVB_RECOVERY_KEY_PATH
	$(hide) echo "avb_recovery_key_path=$(BOARD_AVB_RECOVERY_KEY_PATH)" >> $(zip_root)/META/misc_info.txt
	$(hide) echo "avb_recovery_algorithm=$(BOARD_AVB_RECOVERY_ALGORITHM)" >> $(zip_root)/META/misc_info.txt
	$(hide) echo "avb_recovery_rollback_index_location=$(BOARD_AVB_RECOVERY_ROLLBACK_INDEX_LOCATION)" >> $(zip_root)/META/misc_info.txt
endif # BOARD_AVB_RECOVERY_KEY_PATH
ifneq (,$(strip $(BOARD_AVB_VBMETA_SYSTEM)))
	$(hide) echo "avb_vbmeta_system=$(BOARD_AVB_VBMETA_SYSTEM)" >> $(zip_root)/META/misc_info.txt
	$(hide) echo "avb_vbmeta_system_args=$(BOARD_AVB_MAKE_VBMETA_SYSTEM_IMAGE_ARGS)" >> $(zip_root)/META/misc_info.txt
	$(hide) echo "avb_vbmeta_system_key_path=$(BOARD_AVB_VBMETA_SYSTEM_KEY_PATH)" >> $(zip_root)/META/misc_info.txt
	$(hide) echo "avb_vbmeta_system_algorithm=$(BOARD_AVB_VBMETA_SYSTEM_ALGORITHM)" >> $(zip_root)/META/misc_info.txt
	$(hide) echo "avb_vbmeta_system_rollback_index_location=$(BOARD_AVB_VBMETA_SYSTEM_ROLLBACK_INDEX_LOCATION)" >> $(zip_root)/META/misc_info.txt
endif # BOARD_AVB_VBMETA_SYSTEM
ifneq (,$(strip $(BOARD_AVB_VBMETA_VENDOR)))
	$(hide) echo "avb_vbmeta_vendor=$(BOARD_AVB_VBMETA_VENDOR)" >> $(zip_root)/META/misc_info.txt
	$(hide) echo "avb_vbmeta_vendor_args=$(BOARD_AVB_MAKE_VBMETA_SYSTEM_IMAGE_ARGS)" >> $(zip_root)/META/misc_info.txt
	$(hide) echo "avb_vbmeta_vendor_key_path=$(BOARD_AVB_VBMETA_VENDOR_KEY_PATH)" >> $(zip_root)/META/misc_info.txt
	$(hide) echo "avb_vbmeta_vendor_algorithm=$(BOARD_AVB_VBMETA_VENDOR_ALGORITHM)" >> $(zip_root)/META/misc_info.txt
	$(hide) echo "avb_vbmeta_vendor_rollback_index_location=$(BOARD_AVB_VBMETA_VENDOR_ROLLBACK_INDEX_LOCATION)" >> $(zip_root)/META/misc_info.txt
endif # BOARD_AVB_VBMETA_VENDOR_KEY_PATH
endif # BOARD_AVB_ENABLE
ifeq ($(BOARD_BUILD_DISABLED_VBMETAIMAGE),true)
	$(hide) echo "avb_disabled_vbmeta=true" >> $(zip_root)/META/misc_info.txt
endif # BOARD_BUILD_DISABLED_VBMETAIMAGE
ifdef BOARD_BPT_INPUT_FILES
	$(hide) echo "board_bpt_enable=true" >> $(zip_root)/META/misc_info.txt
	$(hide) echo "board_bpt_make_table_args=$(BOARD_BPT_MAKE_TABLE_ARGS)" >> $(zip_root)/META/misc_info.txt
	$(hide) echo "board_bpt_input_files=$(BOARD_BPT_INPUT_FILES)" >> $(zip_root)/META/misc_info.txt
endif
ifdef BOARD_BPT_DISK_SIZE
	$(hide) echo "board_bpt_disk_size=$(BOARD_BPT_DISK_SIZE)" >> $(zip_root)/META/misc_info.txt
endif
	$(call generate-userimage-prop-dictionary, $(zip_root)/META/misc_info.txt)
ifneq ($(INSTALLED_RECOVERYIMAGE_TARGET),)
ifdef BUILDING_SYSTEM_IMAGE
	$(hide) PATH=$(foreach p,$(INTERNAL_USERIMAGES_BINARY_PATHS),$(p):)$$PATH MKBOOTIMG=$(MKBOOTIMG) \
	    build/make/tools/releasetools/make_recovery_patch $(zip_root) $(zip_root)
endif # BUILDING_SYSTEM_IMAGE
endif
ifeq ($(AB_OTA_UPDATER),true)
	@# When using the A/B updater, include the updater config files in the zip.
	$(hide) cp $(TOPDIR)system/update_engine/update_engine.conf $(zip_root)/META/update_engine_config.txt
	$(hide) for part in $(AB_OTA_PARTITIONS); do \
	  echo "$${part}" >> $(zip_root)/META/ab_partitions.txt; \
	done
	$(hide) for conf in $(AB_OTA_POSTINSTALL_CONFIG); do \
	  echo "$${conf}" >> $(zip_root)/META/postinstall_config.txt; \
	done
	@# Include the build type in META/misc_info.txt so the server can easily differentiate production builds.
	$(hide) echo "build_type=$(TARGET_BUILD_VARIANT)" >> $(zip_root)/META/misc_info.txt
	$(hide) echo "ab_update=true" >> $(zip_root)/META/misc_info.txt
ifdef OSRELEASED_DIRECTORY
	$(hide) cp $(TARGET_OUT_OEM)/$(OSRELEASED_DIRECTORY)/product_id $(zip_root)/META/product_id.txt
	$(hide) cp $(TARGET_OUT_OEM)/$(OSRELEASED_DIRECTORY)/product_version $(zip_root)/META/product_version.txt
	$(hide) cp $(TARGET_OUT_ETC)/$(OSRELEASED_DIRECTORY)/system_version $(zip_root)/META/system_version.txt
endif
endif
ifeq ($(BREAKPAD_GENERATE_SYMBOLS),true)
	@# If breakpad symbols have been generated, add them to the zip.
	$(hide) $(ACP) -r $(TARGET_OUT_BREAKPAD) $(zip_root)/BREAKPAD
endif
	$(hide) echo "ota_override_device=$(OTA_SCRIPT_OVERRIDE_DEVICE)" >> $(zip_root)/META/misc_info.txt
ifdef BOARD_PREBUILT_VENDORIMAGE
	$(hide) mkdir -p $(zip_root)/IMAGES
	$(hide) cp $(INSTALLED_VENDORIMAGE_TARGET) $(zip_root)/IMAGES/
endif
ifdef BOARD_PREBUILT_PRODUCTIMAGE
	$(hide) mkdir -p $(zip_root)/IMAGES
	$(hide) cp $(INSTALLED_PRODUCTIMAGE_TARGET) $(zip_root)/IMAGES/
endif
ifdef BOARD_PREBUILT_PRODUCT_SERVICESIMAGE
	$(hide) mkdir -p $(zip_root)/IMAGES
	$(hide) cp $(INSTALLED_PRODUCT_SERVICESIMAGE_TARGET) $(zip_root)/IMAGES/
endif
ifdef BOARD_PREBUILT_BOOTIMAGE
	$(hide) mkdir -p $(zip_root)/IMAGES
	$(hide) cp $(INSTALLED_BOOTIMAGE_TARGET) $(zip_root)/IMAGES/
endif
ifdef BOARD_PREBUILT_ODMIMAGE
	$(hide) mkdir -p $(zip_root)/IMAGES
	$(hide) cp $(INSTALLED_ODMIMAGE_TARGET) $(zip_root)/IMAGES/
endif
ifdef BOARD_PREBUILT_DTBOIMAGE
	$(hide) mkdir -p $(zip_root)/PREBUILT_IMAGES
	$(hide) cp $(INSTALLED_DTBOIMAGE_TARGET) $(zip_root)/PREBUILT_IMAGES/
	$(hide) echo "has_dtbo=true" >> $(zip_root)/META/misc_info.txt
ifeq ($(BOARD_AVB_ENABLE),true)
	$(hide) echo "dtbo_size=$(BOARD_DTBOIMG_PARTITION_SIZE)" >> $(zip_root)/META/misc_info.txt
	$(hide) echo "avb_dtbo_add_hash_footer_args=$(BOARD_AVB_DTBO_ADD_HASH_FOOTER_ARGS)" >> $(zip_root)/META/misc_info.txt
ifdef BOARD_AVB_DTBO_KEY_PATH
	$(hide) echo "avb_dtbo_key_path=$(BOARD_AVB_DTBO_KEY_PATH)" >> $(zip_root)/META/misc_info.txt
	$(hide) echo "avb_dtbo_algorithm=$(BOARD_AVB_DTBO_ALGORITHM)" >> $(zip_root)/META/misc_info.txt
	$(hide) echo "avb_dtbo_rollback_index_location=$(BOARD_AVB_DTBO_ROLLBACK_INDEX_LOCATION)" \
	    >> $(zip_root)/META/misc_info.txt
endif # BOARD_AVB_DTBO_KEY_PATH
endif # BOARD_AVB_ENABLE
endif # BOARD_PREBUILT_DTBOIMAGE
	$(call dump-dynamic-partitions-info,$(zip_root)/META/misc_info.txt)
	@# The radio images in BOARD_PACK_RADIOIMAGES will be additionally copied from RADIO/ into
	@# IMAGES/, which then will be added into <product>-img.zip. Such images must be listed in
	@# INSTALLED_RADIOIMAGE_TARGET.
	$(hide) $(foreach part,$(BOARD_PACK_RADIOIMAGES), \
	    echo $(part) >> $(zip_root)/META/pack_radioimages.txt;)
	@# Run fs_config on all the system, vendor, boot ramdisk,
	@# and recovery ramdisk files in the zip, and save the output
ifdef BUILDING_SYSTEM_IMAGE
	$(hide) $(call fs_config,$(zip_root)/SYSTEM,system/) > $(zip_root)/META/filesystem_config.txt
endif
ifdef BUILDING_VENDOR_IMAGE
	$(hide) $(call fs_config,$(zip_root)/VENDOR,vendor/) > $(zip_root)/META/vendor_filesystem_config.txt
endif
ifdef BUILDING_PRODUCT_IMAGE
	$(hide) $(call fs_config,$(zip_root)/PRODUCT,product/) > $(zip_root)/META/product_filesystem_config.txt
endif
ifdef BUILDING_PRODUCT_SERVICES_IMAGE
	$(hide) $(call fs_config,$(zip_root)/PRODUCT_SERVICES,product_services/) > $(zip_root)/META/product_services_filesystem_config.txt
endif
ifdef BUILDING_ODM_IMAGE
	$(hide) $(call fs_config,$(zip_root)/ODM,odm/) > $(zip_root)/META/odm_filesystem_config.txt
endif
	@# ROOT always contains the files for the root under normal boot.
	$(hide) $(call fs_config,$(zip_root)/ROOT,) > $(zip_root)/META/root_filesystem_config.txt
ifeq ($(BOARD_USES_RECOVERY_AS_BOOT),true)
	@# BOOT/RAMDISK exists and contains the ramdisk for recovery if using BOARD_USES_RECOVERY_AS_BOOT.
	$(hide) $(call fs_config,$(zip_root)/BOOT/RAMDISK,) > $(zip_root)/META/boot_filesystem_config.txt
endif
ifneq ($(BOARD_BUILD_SYSTEM_ROOT_IMAGE),true)
	@# BOOT/RAMDISK also exists and contains the first stage ramdisk if not using BOARD_BUILD_SYSTEM_ROOT_IMAGE.
	$(hide) $(call fs_config,$(zip_root)/BOOT/RAMDISK,) > $(zip_root)/META/boot_filesystem_config.txt
endif
ifneq ($(INSTALLED_RECOVERYIMAGE_TARGET),)
	$(hide) $(call fs_config,$(zip_root)/RECOVERY/RAMDISK,) > $(zip_root)/META/recovery_filesystem_config.txt
endif
ifdef BUILDING_SYSTEM_OTHER_IMAGE
	$(hide) $(call fs_config,$(zip_root)/SYSTEM_OTHER,system/) > $(zip_root)/META/system_other_filesystem_config.txt
endif
	@# Metadata for compatibility verification.
	$(hide) cp $(BUILT_SYSTEM_MATRIX) $(zip_root)/META/system_matrix.xml
ifdef BUILT_ASSEMBLED_FRAMEWORK_MANIFEST
	$(hide) cp $(BUILT_ASSEMBLED_FRAMEWORK_MANIFEST) $(zip_root)/META/system_manifest.xml
endif
ifdef BUILT_ASSEMBLED_VENDOR_MANIFEST
	$(hide) cp $(BUILT_ASSEMBLED_VENDOR_MANIFEST) $(zip_root)/META/vendor_manifest.xml
endif
ifdef BUILT_VENDOR_MATRIX
	$(hide) cp $(BUILT_VENDOR_MATRIX) $(zip_root)/META/vendor_matrix.xml
endif
ifneq ($(BOARD_SUPER_PARTITION_GROUPS),)
	$(hide) echo "super_partition_groups=$(BOARD_SUPER_PARTITION_GROUPS)" > $(zip_root)/META/dynamic_partitions_info.txt
	@# Remove 'vendor' from the group partition list if the image is not available. This should only
	@# happen to AOSP targets built without vendor.img. We can't remove the partition from the
	@# BoardConfig file, as it's still needed elsewhere (e.g. when creating super_empty.img).
	$(foreach group,$(BOARD_SUPER_PARTITION_GROUPS), \
	    $(eval _group_partition_list := $(BOARD_$(call to-upper,$(group))_PARTITION_LIST)) \
	    $(if $(INSTALLED_VENDORIMAGE_TARGET),,$(eval _group_partition_list := $(filter-out vendor,$(_group_partition_list)))) \
	    echo "$(group)_size=$(BOARD_$(call to-upper,$(group))_SIZE)" >> $(zip_root)/META/dynamic_partitions_info.txt; \
	    $(if $(_group_partition_list), \
	        echo "$(group)_partition_list=$(_group_partition_list)" >> $(zip_root)/META/dynamic_partitions_info.txt;))
endif # BOARD_SUPER_PARTITION_GROUPS
	@# TODO(b/134525174): Remove `-r` after addressing the issue with recovery patch generation.
	$(hide) PATH=$(foreach p,$(INTERNAL_USERIMAGES_BINARY_PATHS),$(p):)$$PATH MKBOOTIMG=$(MKBOOTIMG) \
	    build/make/tools/releasetools/add_img_to_target_files -a -r -v -p $(HOST_OUT) $(zip_root)
	@# Zip everything up, preserving symlinks and placing META/ files first to
	@# help early validation of the .zip file while uploading it.
	$(hide) find $(zip_root)/META | sort >$@.list
	$(hide) find $(zip_root) -path $(zip_root)/META -prune -o -print | sort >>$@.list
	$(hide) $(SOONG_ZIP) -L 0 -d -o $@ -C $(zip_root) -l $@.list

.PHONY: target-files-package
target-files-package: $(BUILT_TARGET_FILES_PACKAGE)

ifneq ($(filter $(MAKECMDGOALS),target-files-package),)
$(call dist-for-goals, target-files-package, $(BUILT_TARGET_FILES_PACKAGE))
endif

# -----------------------------------------------------------------
# NDK Sysroot Package
NDK_SYSROOT_TARGET := $(PRODUCT_OUT)/ndk_sysroot.tar.bz2
$(NDK_SYSROOT_TARGET): $(SOONG_OUT_DIR)/ndk.timestamp
	@echo Package NDK sysroot...
	$(hide) tar cjf $@ -C $(SOONG_OUT_DIR) ndk

$(call dist-for-goals,sdk,$(NDK_SYSROOT_TARGET))

ifeq ($(build_ota_package),true)
# -----------------------------------------------------------------
# OTA update package

# $(1): output file
# $(2): additional args
define build-ota-package-target
PATH=$(foreach p,$(INTERNAL_USERIMAGES_BINARY_PATHS),$(p):)$$PATH MKBOOTIMG=$(MKBOOTIMG) \
   build/make/tools/releasetools/ota_from_target_files -v \
   --block \
   --extracted_input_target_files $(patsubst %.zip,%,$(BUILT_TARGET_FILES_PACKAGE)) \
   -p $(HOST_OUT) \
   --backup=$(backuptool) \
   $(if $(OEM_OTA_CONFIG), -o $(OEM_OTA_CONFIG)) \
   $(2) \
   $(BUILT_TARGET_FILES_PACKAGE) $(1)
endef

name := $(TARGET_PRODUCT)
ifeq ($(TARGET_BUILD_TYPE),debug)
  name := $(name)_debug
endif
name := $(name)-ota-$(FILE_NAME_TAG)

INTERNAL_OTA_PACKAGE_TARGET := $(PRODUCT_OUT)/$(name).zip

INTERNAL_OTA_METADATA := $(PRODUCT_OUT)/ota_metadata

$(INTERNAL_OTA_PACKAGE_TARGET): KEY_CERT_PAIR := $(DEFAULT_KEY_CERT_PAIR)

ifeq ($(AB_OTA_UPDATER),true)
$(INTERNAL_OTA_PACKAGE_TARGET): $(BRILLO_UPDATE_PAYLOAD)
else
$(INTERNAL_OTA_PACKAGE_TARGET): $(BROTLI)
endif

ifeq ($(TARGET_OTA_ASSERT_DEVICE),)
    OTA_SCRIPT_OVERRIDE_DEVICE := auto
else
    OTA_SCRIPT_OVERRIDE_DEVICE := $(TARGET_OTA_ASSERT_DEVICE)
endif

ifeq ($(WITH_GMS),true)
    $(INTERNAL_OTA_PACKAGE_TARGET): backuptool := false
else
ifneq ($(XPERIENCE_BUILD),)
    $(INTERNAL_OTA_PACKAGE_TARGET): backuptool := true
else
    $(INTERNAL_OTA_PACKAGE_TARGET): backuptool := false
endif
endif

$(INTERNAL_OTA_PACKAGE_TARGET): .KATI_IMPLICIT_OUTPUTS := $(INTERNAL_OTA_METADATA)

$(INTERNAL_OTA_PACKAGE_TARGET): $(BUILT_TARGET_FILES_PACKAGE) \
	    build/make/tools/releasetools/ota_from_target_files
	@echo "Package OTA: $@"
	$(call build-ota-package-target,$@,-k $(KEY_CERT_PAIR) --output_metadata_path $(INTERNAL_OTA_METADATA))

.PHONY: otapackage
otapackage: $(INTERNAL_OTA_PACKAGE_TARGET)

ifeq ($(BOARD_BUILD_RETROFIT_DYNAMIC_PARTITIONS_OTA_PACKAGE),true)
name := $(TARGET_PRODUCT)
ifeq ($(TARGET_BUILD_TYPE),debug)
  name := $(name)_debug
endif
name := $(name)-ota-retrofit-$(FILE_NAME_TAG)

INTERNAL_OTA_RETROFIT_DYNAMIC_PARTITIONS_PACKAGE_TARGET := $(PRODUCT_OUT)/$(name).zip

$(INTERNAL_OTA_RETROFIT_DYNAMIC_PARTITIONS_PACKAGE_TARGET): KEY_CERT_PAIR := $(DEFAULT_KEY_CERT_PAIR)

ifeq ($(AB_OTA_UPDATER),true)
$(INTERNAL_OTA_RETROFIT_DYNAMIC_PARTITIONS_PACKAGE_TARGET): $(BRILLO_UPDATE_PAYLOAD)
else
$(INTERNAL_OTA_RETROFIT_DYNAMIC_PARTITIONS_PACKAGE_TARGET): $(BROTLI)
endif

$(INTERNAL_OTA_RETROFIT_DYNAMIC_PARTITIONS_PACKAGE_TARGET): $(BUILT_TARGET_FILES_PACKAGE) \
	    build/make/tools/releasetools/ota_from_target_files
	@echo "Package OTA (retrofit dynamic partitions): $@"
	$(call build-ota-package-target,$@,-k $(KEY_CERT_PAIR) --retrofit_dynamic_partitions)

.PHONY: otardppackage

otapackage otardppackage: $(INTERNAL_OTA_RETROFIT_DYNAMIC_PARTITIONS_PACKAGE_TARGET)

endif # BOARD_BUILD_RETROFIT_DYNAMIC_PARTITIONS_OTA_PACKAGE

endif    # build_ota_package

# -----------------------------------------------------------------
# A zip of the appcompat directory containing logs
APPCOMPAT_ZIP := $(PRODUCT_OUT)/appcompat.zip
# For apps_only build we'll establish the dependency later in build/make/core/main.mk.
ifndef TARGET_BUILD_APPS
$(APPCOMPAT_ZIP): $(INSTALLED_SYSTEMIMAGE_TARGET) \
	    $(INSTALLED_RAMDISK_TARGET) \
	    $(INSTALLED_BOOTIMAGE_TARGET) \
	    $(INSTALLED_USERDATAIMAGE_TARGET) \
	    $(INSTALLED_VENDORIMAGE_TARGET) \
	    $(INSTALLED_PRODUCTIMAGE_TARGET) \
	    $(INSTALLED_PRODUCT_SERVICESIMAGE_TARGET)
endif
$(APPCOMPAT_ZIP): PRIVATE_LIST_FILE := $(call intermediates-dir-for,PACKAGING,appcompat)/filelist
$(APPCOMPAT_ZIP): $(SOONG_ZIP)
	@echo "appcompat logs: $@"
	$(hide) rm -rf $@ $(PRIVATE_LIST_FILE)
	$(hide) mkdir -p $(dir $@) $(PRODUCT_OUT)/appcompat $(dir $(PRIVATE_LIST_FILE))
	$(hide) find $(PRODUCT_OUT)/appcompat | sort >$(PRIVATE_LIST_FILE)
	$(hide) $(SOONG_ZIP) -d -o $@ -C $(PRODUCT_OUT)/appcompat -l $(PRIVATE_LIST_FILE)

# -----------------------------------------------------------------
# A zip of the symbols directory.  Keep the full paths to make it
# more obvious where these files came from.
#
name := $(TARGET_PRODUCT)
ifeq ($(TARGET_BUILD_TYPE),debug)
  name := $(name)_debug
endif
name := $(name)-symbols-$(FILE_NAME_TAG)

SYMBOLS_ZIP := $(PRODUCT_OUT)/$(name).zip
# For apps_only build we'll establish the dependency later in build/make/core/main.mk.
ifndef TARGET_BUILD_APPS
$(SYMBOLS_ZIP): $(INSTALLED_SYSTEMIMAGE_TARGET) \
	    $(INSTALLED_RAMDISK_TARGET) \
	    $(INSTALLED_BOOTIMAGE_TARGET) \
	    $(INSTALLED_USERDATAIMAGE_TARGET) \
	    $(INSTALLED_VENDORIMAGE_TARGET) \
	    $(INSTALLED_PRODUCTIMAGE_TARGET) \
	    $(INSTALLED_PRODUCT_SERVICESIMAGE_TARGET) \
	    $(INSTALLED_ODMIMAGE_TARGET) \
	    $(updater_dep)
endif
$(SYMBOLS_ZIP): PRIVATE_LIST_FILE := $(call intermediates-dir-for,PACKAGING,symbols)/filelist
$(SYMBOLS_ZIP): $(SOONG_ZIP)
	@echo "Package symbols: $@"
	$(hide) rm -rf $@ $(PRIVATE_LIST_FILE)
	$(hide) mkdir -p $(dir $@) $(TARGET_OUT_UNSTRIPPED) $(dir $(PRIVATE_LIST_FILE))
	$(hide) find -L $(TARGET_OUT_UNSTRIPPED) -type f | sort >$(PRIVATE_LIST_FILE)
	$(hide) $(SOONG_ZIP) -d -o $@ -C $(OUT_DIR)/.. -l $(PRIVATE_LIST_FILE)
# -----------------------------------------------------------------
# A zip of the coverage directory.
#
name := $(TARGET_PRODUCT)
ifeq ($(TARGET_BUILD_TYPE),debug)
name := $(name)_debug
endif
name := $(name)-coverage-$(FILE_NAME_TAG)
COVERAGE_ZIP := $(PRODUCT_OUT)/$(name).zip
ifndef TARGET_BUILD_APPS
$(COVERAGE_ZIP): $(INSTALLED_SYSTEMIMAGE_TARGET) \
	    $(INSTALLED_RAMDISK_TARGET) \
	    $(INSTALLED_BOOTIMAGE_TARGET) \
	    $(INSTALLED_USERDATAIMAGE_TARGET) \
	    $(INSTALLED_VENDORIMAGE_TARGET) \
	    $(INSTALLED_PRODUCTIMAGE_TARGET) \
	    $(INSTALLED_PRODUCT_SERVICESIMAGE_TARGET) \
	    $(INSTALLED_ODMIMAGE_TARGET)
endif
$(COVERAGE_ZIP): PRIVATE_LIST_FILE := $(call intermediates-dir-for,PACKAGING,coverage)/filelist
$(COVERAGE_ZIP): $(SOONG_ZIP)
	@echo "Package coverage: $@"
	$(hide) rm -rf $@ $(PRIVATE_LIST_FILE)
	$(hide) mkdir -p $(dir $@) $(TARGET_OUT_COVERAGE) $(dir $(PRIVATE_LIST_FILE))
	$(hide) find $(TARGET_OUT_COVERAGE) | sort >$(PRIVATE_LIST_FILE)
	$(hide) $(SOONG_ZIP) -d -o $@ -C $(TARGET_OUT_COVERAGE) -l $(PRIVATE_LIST_FILE)

# -----------------------------------------------------------------
# A zip of the Android Apps. Not keeping full path so that we don't
# include product names when distributing
#
name := $(TARGET_PRODUCT)
ifeq ($(TARGET_BUILD_TYPE),debug)
  name := $(name)_debug
endif
name := $(name)-apps-$(FILE_NAME_TAG)

APPS_ZIP := $(PRODUCT_OUT)/$(name).zip
$(APPS_ZIP): $(INSTALLED_SYSTEMIMAGE_TARGET)
	@echo "Package apps: $@"
	$(hide) rm -rf $@
	$(hide) mkdir -p $(dir $@)
	$(hide) apps_to_zip=`find $(TARGET_OUT_APPS) $(TARGET_OUT_APPS_PRIVILEGED) -mindepth 2 -maxdepth 3 -name "*.apk"`; \
	if [ -z "$$apps_to_zip" ]; then \
	    echo "No apps to zip up. Generating empty apps archive." ; \
	    a=$$(mktemp /tmp/XXXXXXX) && touch $$a && zip $@ $$a && zip -d $@ $$a; \
	else \
	    zip -qjX $@ $$apps_to_zip; \
	fi

ifeq (true,$(EMMA_INSTRUMENT))
#------------------------------------------------------------------
# An archive of classes for use in generating code-coverage reports
# These are the uninstrumented versions of any classes that were
# to be instrumented.
# Any dependencies are set up later in build/make/core/main.mk.

JACOCO_REPORT_CLASSES_ALL := $(PRODUCT_OUT)/jacoco-report-classes-all.jar
$(JACOCO_REPORT_CLASSES_ALL) :
	@echo "Collecting uninstrumented classes"
	$(hide) find $(TARGET_COMMON_OUT_ROOT) $(HOST_COMMON_OUT_ROOT) -name "jacoco-report-classes.jar" | \
	    zip -@ -0 -q -X $@
# Meaning of these options:
# -@ scan stdin for file paths to add to the zip
# -0 don't do any compression
# -q supress most output
# -X skip storing extended file attributes

endif # EMMA_INSTRUMENT=true


#------------------------------------------------------------------
# A zip of Proguard obfuscation dictionary files.
# Only for apps_only build.
#
ifdef TARGET_BUILD_APPS
PROGUARD_DICT_ZIP := $(PRODUCT_OUT)/$(TARGET_PRODUCT)-proguard-dict-$(FILE_NAME_TAG).zip
# the dependency will be set up later in build/make/core/main.mk.
$(PROGUARD_DICT_ZIP) :
	@echo "Packaging Proguard obfuscation dictionary files."
	$(hide) dict_files=`find $(TARGET_OUT_COMMON_INTERMEDIATES)/APPS -name proguard_dictionary`; \
	    if [ -n "$$dict_files" ]; then \
	      unobfuscated_jars=$${dict_files//proguard_dictionary/classes.jar}; \
	      zip -qX $@ $$dict_files $$unobfuscated_jars; \
	    else \
	      touch $(dir $@)/zipdummy; \
	      (cd $(dir $@) && zip -q $(notdir $@) zipdummy); \
	      zip -qd $@ zipdummy; \
	      rm $(dir $@)/zipdummy; \
	    fi

endif # TARGET_BUILD_APPS


ifeq (true,$(PRODUCT_USE_DYNAMIC_PARTITIONS))

# Dump variables used by build_super_image.py (for building super.img and super_empty.img).
# $(1): output file
define dump-super-image-info
  $(call dump-dynamic-partitions-info,$(1))
  $(if $(filter true,$(AB_OTA_UPDATER)), \
    echo "ab_update=true" >> $(1))
endef

endif # PRODUCT_USE_DYNAMIC_PARTITIONS

# -----------------------------------------------------------------
# super partition image (dist)

ifeq (true,$(PRODUCT_BUILD_SUPER_PARTITION))

# BOARD_SUPER_PARTITION_SIZE must be defined to build super image.
ifneq ($(BOARD_SUPER_PARTITION_SIZE),)

ifneq (true,$(PRODUCT_RETROFIT_DYNAMIC_PARTITIONS))

# For real devices and for dist builds, build super image from target files to an intermediate directory.
INTERNAL_SUPERIMAGE_DIST_TARGET := $(call intermediates-dir-for,PACKAGING,super.img)/super.img
$(INTERNAL_SUPERIMAGE_DIST_TARGET): extracted_input_target_files := $(patsubst %.zip,%,$(BUILT_TARGET_FILES_PACKAGE))
$(INTERNAL_SUPERIMAGE_DIST_TARGET): $(LPMAKE) $(BUILT_TARGET_FILES_PACKAGE) $(BUILD_SUPER_IMAGE)
	$(call pretty,"Target super fs image from target files: $@")
	PATH=$(dir $(LPMAKE)):$$PATH \
	    $(BUILD_SUPER_IMAGE) -v $(extracted_input_target_files) $@

# Skip packing it in dist package because it is in update package.
ifneq (true,$(BOARD_SUPER_IMAGE_IN_UPDATE_PACKAGE))
$(call dist-for-goals,dist_files,$(INTERNAL_SUPERIMAGE_DIST_TARGET))
endif

.PHONY: superimage_dist
superimage_dist: $(INTERNAL_SUPERIMAGE_DIST_TARGET)

endif # PRODUCT_RETROFIT_DYNAMIC_PARTITIONS != "true"
endif # BOARD_SUPER_PARTITION_SIZE != ""
endif # PRODUCT_BUILD_SUPER_PARTITION == "true"

# -----------------------------------------------------------------
# super partition image for development

ifeq (true,$(PRODUCT_BUILD_SUPER_PARTITION))
ifneq ($(BOARD_SUPER_PARTITION_SIZE),)
ifneq (true,$(PRODUCT_RETROFIT_DYNAMIC_PARTITIONS))

# Build super.img by using $(INSTALLED_*IMAGE_TARGET) to $(1)
# $(1): built image path
# $(2): misc_info.txt path; its contents should match expectation of build_super_image.py
define build-superimage-target
  mkdir -p $(dir $(2))
  rm -rf $(2)
  $(call dump-super-image-info,$(2))
  $(foreach p,$(BOARD_SUPER_PARTITION_PARTITION_LIST), \
    echo "$(p)_image=$(INSTALLED_$(call to-upper,$(p))IMAGE_TARGET)" >> $(2);)
  mkdir -p $(dir $(1))
  PATH=$(dir $(LPMAKE)):$$PATH \
    $(BUILD_SUPER_IMAGE) -v $(2) $(1)
endef

INSTALLED_SUPERIMAGE_TARGET := $(PRODUCT_OUT)/super.img
INSTALLED_SUPERIMAGE_DEPENDENCIES := $(LPMAKE) $(BUILD_SUPER_IMAGE) \
    $(foreach p, $(BOARD_SUPER_PARTITION_PARTITION_LIST), $(INSTALLED_$(call to-upper,$(p))IMAGE_TARGET))

# If BOARD_BUILD_SUPER_IMAGE_BY_DEFAULT is set, super.img is built from images in the
# $(PRODUCT_OUT) directory, and is built to $(PRODUCT_OUT)/super.img. Also, it will
# be built for non-dist builds. This is useful for devices that uses super.img directly, e.g.
# virtual devices.
ifeq (true,$(BOARD_BUILD_SUPER_IMAGE_BY_DEFAULT))
$(INSTALLED_SUPERIMAGE_TARGET): $(INSTALLED_SUPERIMAGE_DEPENDENCIES)
	$(call pretty,"Target super fs image for debug: $@")
	$(call build-superimage-target,$(INSTALLED_SUPERIMAGE_TARGET),\
	  $(call intermediates-dir-for,PACKAGING,superimage_debug)/misc_info.txt)

droidcore: $(INSTALLED_SUPERIMAGE_TARGET)

# For devices that uses super image directly, the superimage target points to the file in $(PRODUCT_OUT).
.PHONY: superimage
superimage: $(INSTALLED_SUPERIMAGE_TARGET)
endif # BOARD_BUILD_SUPER_IMAGE_BY_DEFAULT

# Build $(PRODUCT_OUT)/super.img without dependencies.
.PHONY: superimage-nodeps supernod
superimage-nodeps supernod: intermediates :=
superimage-nodeps supernod: | $(INSTALLED_SUPERIMAGE_DEPENDENCIES)
	$(call pretty,"make $(INSTALLED_SUPERIMAGE_TARGET): ignoring dependencies")
	$(call build-superimage-target,$(INSTALLED_SUPERIMAGE_TARGET),\
	  $(call intermediates-dir-for,PACKAGING,superimage-nodeps)/misc_info.txt)

endif # PRODUCT_RETROFIT_DYNAMIC_PARTITIONS != "true"
endif # BOARD_SUPER_PARTITION_SIZE != ""
endif # PRODUCT_BUILD_SUPER_PARTITION == "true"

# -----------------------------------------------------------------
# super empty image

ifeq (true,$(PRODUCT_USE_DYNAMIC_PARTITIONS))
ifneq ($(BOARD_SUPER_PARTITION_SIZE),)

INSTALLED_SUPERIMAGE_EMPTY_TARGET := $(PRODUCT_OUT)/super_empty.img
$(INSTALLED_SUPERIMAGE_EMPTY_TARGET): intermediates := $(call intermediates-dir-for,PACKAGING,super_empty)
$(INSTALLED_SUPERIMAGE_EMPTY_TARGET): $(LPMAKE) $(BUILD_SUPER_IMAGE)
	$(call pretty,"Target empty super fs image: $@")
	mkdir -p $(intermediates)
	rm -rf $(intermediates)/misc_info.txt
	$(call dump-super-image-info,$(intermediates)/misc_info.txt)
	PATH=$(dir $(LPMAKE)):$$PATH \
	    $(BUILD_SUPER_IMAGE) -v $(intermediates)/misc_info.txt $@

$(call dist-for-goals,dist_files,$(INSTALLED_SUPERIMAGE_EMPTY_TARGET))

endif # BOARD_SUPER_PARTITION_SIZE != ""
endif # PRODUCT_USE_DYNAMIC_PARTITIONS == "true"


# -----------------------------------------------------------------
# The update package

name := $(TARGET_PRODUCT)
ifeq ($(TARGET_BUILD_TYPE),debug)
  name := $(name)_debug
endif
name := $(name)-img-$(FILE_NAME_TAG)

INTERNAL_UPDATE_PACKAGE_TARGET := $(PRODUCT_OUT)/$(name).zip

$(INTERNAL_UPDATE_PACKAGE_TARGET): $(BUILT_TARGET_FILES_PACKAGE) $(ZIP2ZIP)

ifeq (true,$(BOARD_SUPER_IMAGE_IN_UPDATE_PACKAGE))
$(INTERNAL_UPDATE_PACKAGE_TARGET): $(INTERNAL_SUPERIMAGE_DIST_TARGET)
	@echo "Package: $@"
	# Filter out super_empty and images in BOARD_SUPER_PARTITION_PARTITION_LIST.
	# Filter out system_other for launch DAP devices because it is in super image.
	# Include OTA/super_*.img for retrofit devices and super.img for non-retrofit
	# devices.
	$(hide) $(ZIP2ZIP) -i $(BUILT_TARGET_FILES_PACKAGE) -o $@ \
	  -x IMAGES/super_empty.img \
	  $(foreach partition,$(BOARD_SUPER_PARTITION_PARTITION_LIST), \
	    -x IMAGES/$(partition).img) \
	  $(if $(filter system, $(BOARD_SUPER_PARTITION_PARTITION_LIST)), \
	    $(if $(filter true, $(PRODUCT_RETROFIT_DYNAMIC_PARTITIONS)),, \
	      -x IMAGES/system_other.img)) \
	  $(if $(filter true,$(PRODUCT_RETROFIT_DYNAMIC_PARTITIONS)), \
	    $(foreach device,$(BOARD_SUPER_PARTITION_BLOCK_DEVICES), \
	      OTA/super_$(device).img:super_$(device).img)) \
	  OTA/android-info.txt:android-info.txt "IMAGES/*.img:."
	$(if $(INTERNAL_SUPERIMAGE_DIST_TARGET), zip -q -j -u $@ $(INTERNAL_SUPERIMAGE_DIST_TARGET))
else
$(INTERNAL_UPDATE_PACKAGE_TARGET):
	@echo "Package: $@"
	$(hide) $(ZIP2ZIP) -i $(BUILT_TARGET_FILES_PACKAGE) -o $@ \
	  OTA/android-info.txt:android-info.txt "IMAGES/*.img:."
endif # BOARD_SUPER_IMAGE_IN_UPDATE_PACKAGE

.PHONY: updatepackage
updatepackage: $(INTERNAL_UPDATE_PACKAGE_TARGET)


# -----------------------------------------------------------------
# dalvik something
.PHONY: dalvikfiles
dalvikfiles: $(INTERNAL_DALVIK_MODULES)

ifeq ($(BUILD_QEMU_IMAGES),true)
MK_QEMU_IMAGE_SH := device/generic/goldfish/tools/mk_qemu_image.sh
MK_COMBINE_QEMU_IMAGE_SH := device/generic/goldfish/tools/mk_combined_img.py
SGDISK_HOST := $(HOST_OUT_EXECUTABLES)/sgdisk

ifdef INSTALLED_SYSTEMIMAGE_TARGET
INSTALLED_QEMU_SYSTEMIMAGE := $(PRODUCT_OUT)/system-qemu.img
INSTALLED_SYSTEM_QEMU_CONFIG := $(PRODUCT_OUT)/system-qemu-config.txt
$(INSTALLED_SYSTEM_QEMU_CONFIG): $(INSTALLED_SUPERIMAGE_TARGET) $(INSTALLED_VBMETAIMAGE_TARGET)
	@echo "$(PRODUCT_OUT)/vbmeta.img vbmeta 1" > $@
	@echo "$(INSTALLED_SUPERIMAGE_TARGET) super 2" >> $@
$(INSTALLED_QEMU_SYSTEMIMAGE): $(INSTALLED_VBMETAIMAGE_TARGET) $(MK_COMBINE_QEMU_IMAGE_SH) $(SGDISK_HOST) $(SIMG2IMG) \
    $(INSTALLED_SUPERIMAGE_TARGET) $(INSTALLED_SYSTEM_QEMU_CONFIG)
	@echo Create system-qemu.img now
	(export SGDISK=$(SGDISK_HOST) SIMG2IMG=$(SIMG2IMG); \
     $(MK_COMBINE_QEMU_IMAGE_SH) -i $(INSTALLED_SYSTEM_QEMU_CONFIG) -o $@)

systemimage: $(INSTALLED_QEMU_SYSTEMIMAGE)
droidcore: $(INSTALLED_QEMU_SYSTEMIMAGE)
endif
ifdef INSTALLED_VENDORIMAGE_TARGET
INSTALLED_QEMU_VENDORIMAGE := $(PRODUCT_OUT)/vendor-qemu.img
$(INSTALLED_QEMU_VENDORIMAGE): $(INSTALLED_VENDORIMAGE_TARGET) $(MK_QEMU_IMAGE_SH) $(SGDISK_HOST) $(SIMG2IMG)
	@echo Create vendor-qemu.img
	(export SGDISK=$(SGDISK_HOST) SIMG2IMG=$(SIMG2IMG); $(MK_QEMU_IMAGE_SH) $(INSTALLED_VENDORIMAGE_TARGET))

vendorimage: $(INSTALLED_QEMU_VENDORIMAGE)
droidcore: $(INSTALLED_QEMU_VENDORIMAGE)
endif
ifdef INSTALLED_PRODUCTIMAGE_TARGET
INSTALLED_QEMU_PRODUCTIMAGE := $(PRODUCT_OUT)/product-qemu.img
$(INSTALLED_QEMU_PRODUCTIMAGE): $(INSTALLED_PRODUCTIMAGE_TARGET) $(MK_QEMU_IMAGE_SH) $(SGDISK_HOST) $(SIMG2IMG)
	@echo Create product-qemu.img
	(export SGDISK=$(SGDISK_HOST) SIMG2IMG=$(SIMG2IMG); $(MK_QEMU_IMAGE_SH) $(INSTALLED_PRODUCTIMAGE_TARGET))

productimage: $(INSTALLED_QEMU_PRODUCTIMAGE)
droidcore: $(INSTALLED_QEMU_PRODUCTIMAGE)
endif
ifdef INSTALLED_PRODUCT_SERVICESIMAGE_TARGET
INSTALLED_QEMU_PRODUCT_SERVICESIMAGE := $(PRODUCT_OUT)/product_services-qemu.img
$(INSTALLED_QEMU_PRODUCT_SERVICESIMAGE): $(INSTALLED_PRODUCT_SERVICESIMAGE_TARGET) $(MK_QEMU_IMAGE_SH) $(SGDISK_HOST) $(SIMG2IMG)
	@echo Create product_services-qemu.img
	(export SGDISK=$(SGDISK_HOST) SIMG2IMG=$(SIMG2IMG); $(MK_QEMU_IMAGE_SH) $(INSTALLED_PRODUCT_SERVICESIMAGE_TARGET))

productservicesimage: $(INSTALLED_QEMU_PRODUCT_SERVICESIMAGE)
droidcore: $(INSTALLED_QEMU_PRODUCT_SERVICESIMAGE)
endif
ifdef INSTALLED_ODMIMAGE_TARGET
INSTALLED_QEMU_ODMIMAGE := $(PRODUCT_OUT)/odm-qemu.img
$(INSTALLED_QEMU_ODMIMAGE): $(INSTALLED_ODMIMAGE_TARGET) $(MK_QEMU_IMAGE_SH) $(SGDISK_HOST)
	@echo Create odm-qemu.img
	(export SGDISK=$(SGDISK_HOST); $(MK_QEMU_IMAGE_SH) $(INSTALLED_ODMIMAGE_TARGET))

odmimage: $(INSTALLED_QEMU_ODMIMAGE)
droidcore: $(INSTALLED_QEMU_ODMIMAGE)
endif

QEMU_VERIFIED_BOOT_PARAMS := $(PRODUCT_OUT)/VerifiedBootParams.textproto
MK_VBMETA_BOOT_KERNEL_CMDLINE_SH := device/generic/goldfish/tools/mk_vbmeta_boot_params.sh
$(QEMU_VERIFIED_BOOT_PARAMS): $(INSTALLED_VBMETAIMAGE_TARGET) $(INSTALLED_SYSTEMIMAGE_TARGET) \
    $(MK_VBMETA_BOOT_KERNEL_CMDLINE_SH) $(AVBTOOL)
	@echo Creating $@
	(export AVBTOOL=$(AVBTOOL); $(MK_VBMETA_BOOT_KERNEL_CMDLINE_SH) $(INSTALLED_VBMETAIMAGE_TARGET) \
    $(INSTALLED_SYSTEMIMAGE_TARGET) $(QEMU_VERIFIED_BOOT_PARAMS))

systemimage: $(QEMU_VERIFIED_BOOT_PARAMS)
droidcore: $(QEMU_VERIFIED_BOOT_PARAMS)

endif
# -----------------------------------------------------------------
# The emulator package
ifeq ($(BUILD_EMULATOR),true)
INTERNAL_EMULATOR_PACKAGE_FILES += \
        $(HOST_OUT_EXECUTABLES)/emulator$(HOST_EXECUTABLE_SUFFIX) \
        prebuilts/qemu-kernel/$(TARGET_ARCH)/kernel-qemu \
        $(INSTALLED_RAMDISK_TARGET) \
        $(INSTALLED_SYSTEMIMAGE_TARGET) \
        $(INSTALLED_USERDATAIMAGE_TARGET)

name := $(TARGET_PRODUCT)-emulator-$(FILE_NAME_TAG)

INTERNAL_EMULATOR_PACKAGE_TARGET := $(PRODUCT_OUT)/$(name).zip

$(INTERNAL_EMULATOR_PACKAGE_TARGET): $(INTERNAL_EMULATOR_PACKAGE_FILES)
	@echo "Package: $@"
	$(hide) zip -qjX $@ $(INTERNAL_EMULATOR_PACKAGE_FILES)

endif
# -----------------------------------------------------------------
# Old PDK stuffs, retired
# The pdk package (Platform Development Kit)

#ifneq (,$(filter pdk,$(MAKECMDGOALS)))
#  include development/pdk/Pdk.mk
#endif


# -----------------------------------------------------------------
# The SDK

# The SDK includes host-specific components, so it belongs under HOST_OUT.
sdk_dir := $(HOST_OUT)/sdk/$(TARGET_PRODUCT)

# Build a name that looks like:
#
#     linux-x86   --> android-sdk_12345_linux-x86
#     darwin-x86  --> android-sdk_12345_mac-x86
#     windows-x86 --> android-sdk_12345_windows
#
sdk_name := android-sdk_$(FILE_NAME_TAG)
ifeq ($(HOST_OS),darwin)
  INTERNAL_SDK_HOST_OS_NAME := mac
else
  INTERNAL_SDK_HOST_OS_NAME := $(HOST_OS)
endif
ifneq ($(HOST_OS),windows)
  INTERNAL_SDK_HOST_OS_NAME := $(INTERNAL_SDK_HOST_OS_NAME)-$(SDK_HOST_ARCH)
endif
sdk_name := $(sdk_name)_$(INTERNAL_SDK_HOST_OS_NAME)

sdk_dep_file := $(sdk_dir)/sdk_deps.mk

ATREE_FILES :=
-include $(sdk_dep_file)

# if we don't have a real list, then use "everything"
ifeq ($(strip $(ATREE_FILES)),)
ATREE_FILES := \
	$(ALL_DEFAULT_INSTALLED_MODULES) \
	$(INSTALLED_RAMDISK_TARGET) \
	$(ALL_DOCS) \
	$(TARGET_OUT_COMMON_INTERMEDIATES)/PACKAGING/api-stubs-docs_annotations.zip \
	$(ALL_SDK_FILES)
endif

atree_dir := development/build


sdk_atree_files := \
	$(atree_dir)/sdk.exclude.atree \
	$(atree_dir)/sdk-$(HOST_OS)-$(SDK_HOST_ARCH).atree

# development/build/sdk-android-<abi>.atree is used to differentiate
# between architecture models (e.g. ARMv5TE versus ARMv7) when copying
# files like the kernel image. We use TARGET_CPU_ABI because we don't
# have a better way to distinguish between CPU models.
ifneq (,$(strip $(wildcard $(atree_dir)/sdk-android-$(TARGET_CPU_ABI).atree)))
  sdk_atree_files += $(atree_dir)/sdk-android-$(TARGET_CPU_ABI).atree
endif

ifneq ($(PRODUCT_SDK_ATREE_FILES),)
sdk_atree_files += $(PRODUCT_SDK_ATREE_FILES)
else
sdk_atree_files += $(atree_dir)/sdk.atree
endif

include $(BUILD_SYSTEM)/sdk_font.mk

deps := \
	$(target_notice_file_txt) \
	$(tools_notice_file_txt) \
	$(OUT_DOCS)/offline-sdk-timestamp \
	$(SDK_METADATA_FILES) \
	$(SYMBOLS_ZIP) \
	$(COVERAGE_ZIP) \
	$(APPCOMPAT_ZIP) \
	$(INSTALLED_SYSTEMIMAGE_TARGET) \
	$(INSTALLED_QEMU_SYSTEMIMAGE) \
	$(INSTALLED_QEMU_VENDORIMAGE) \
	$(QEMU_VERIFIED_BOOT_PARAMS) \
	$(INSTALLED_USERDATAIMAGE_TARGET) \
	$(INSTALLED_RAMDISK_TARGET) \
	$(INSTALLED_SDK_BUILD_PROP_TARGET) \
	$(INSTALLED_BUILD_PROP_TARGET) \
	$(ATREE_FILES) \
	$(sdk_atree_files) \
	$(HOST_OUT_EXECUTABLES)/atree \
	$(HOST_OUT_EXECUTABLES)/line_endings \
	$(SDK_FONT_DEPS)

INTERNAL_SDK_TARGET := $(sdk_dir)/$(sdk_name).zip
$(INTERNAL_SDK_TARGET): PRIVATE_NAME := $(sdk_name)
$(INTERNAL_SDK_TARGET): PRIVATE_DIR := $(sdk_dir)/$(sdk_name)
$(INTERNAL_SDK_TARGET): PRIVATE_DEP_FILE := $(sdk_dep_file)
$(INTERNAL_SDK_TARGET): PRIVATE_INPUT_FILES := $(sdk_atree_files)

# Set SDK_GNU_ERROR to non-empty to fail when a GNU target is built.
#
#SDK_GNU_ERROR := true

$(INTERNAL_SDK_TARGET): $(deps)
	@echo "Package SDK: $@"
	$(hide) rm -rf $(PRIVATE_DIR) $@
	$(hide) for f in $(target_gnu_MODULES); do \
	  if [ -f $$f ]; then \
	    echo SDK: $(if $(SDK_GNU_ERROR),ERROR:,warning:) \
	        including GNU target $$f >&2; \
	    FAIL=$(SDK_GNU_ERROR); \
	  fi; \
	done; \
	if [ $$FAIL ]; then exit 1; fi
	$(hide) echo $(notdir $(SDK_FONT_DEPS)) | tr " " "\n"  > $(SDK_FONT_TEMP)/fontsInSdk.txt
	$(hide) ( \
	    ATREE_STRIP="$(HOST_STRIP) -x" \
	    $(HOST_OUT_EXECUTABLES)/atree \
	    $(addprefix -f ,$(PRIVATE_INPUT_FILES)) \
	        -m $(PRIVATE_DEP_FILE) \
	        -I . \
	        -I $(PRODUCT_OUT) \
	        -I $(HOST_OUT) \
	        -I $(TARGET_COMMON_OUT_ROOT) \
	        -v "PLATFORM_NAME=android-$(PLATFORM_VERSION)" \
	        -v "OUT_DIR=$(OUT_DIR)" \
	        -v "HOST_OUT=$(HOST_OUT)" \
	        -v "TARGET_ARCH=$(TARGET_ARCH)" \
	        -v "TARGET_CPU_ABI=$(TARGET_CPU_ABI)" \
	        -v "DLL_EXTENSION=$(HOST_SHLIB_SUFFIX)" \
	        -v "FONT_OUT=$(SDK_FONT_TEMP)" \
	        -o $(PRIVATE_DIR) && \
	    cp -f $(target_notice_file_txt) \
	            $(PRIVATE_DIR)/system-images/android-$(PLATFORM_VERSION)/$(TARGET_CPU_ABI)/NOTICE.txt && \
	    cp -f $(tools_notice_file_txt) $(PRIVATE_DIR)/platform-tools/NOTICE.txt && \
	    HOST_OUT_EXECUTABLES=$(HOST_OUT_EXECUTABLES) HOST_OS=$(HOST_OS) \
	        development/build/tools/sdk_clean.sh $(PRIVATE_DIR) && \
	    chmod -R ug+rwX $(PRIVATE_DIR) && \
	    cd $(dir $@) && zip -rqX $(notdir $@) $(PRIVATE_NAME) \
	) || ( rm -rf $(PRIVATE_DIR) $@ && exit 44 )


# Is a Windows SDK requested? If so, we need some definitions from here
# in order to find the Linux SDK used to create the Windows one.
MAIN_SDK_NAME := $(sdk_name)
MAIN_SDK_DIR  := $(sdk_dir)
MAIN_SDK_ZIP  := $(INTERNAL_SDK_TARGET)
ifneq ($(filter win_sdk winsdk-tools,$(MAKECMDGOALS)),)
include $(TOPDIR)development/build/tools/windows_sdk.mk
endif

# -----------------------------------------------------------------
# Findbugs
INTERNAL_FINDBUGS_XML_TARGET := $(PRODUCT_OUT)/findbugs.xml
INTERNAL_FINDBUGS_HTML_TARGET := $(PRODUCT_OUT)/findbugs.html
$(INTERNAL_FINDBUGS_XML_TARGET): $(ALL_FINDBUGS_FILES)
	@echo UnionBugs: $@
	$(hide) $(FINDBUGS_DIR)/unionBugs $(ALL_FINDBUGS_FILES) \
	> $@
$(INTERNAL_FINDBUGS_HTML_TARGET): $(INTERNAL_FINDBUGS_XML_TARGET)
	@echo ConvertXmlToText: $@
	$(hide) $(FINDBUGS_DIR)/convertXmlToText -html:fancy.xsl \
	$(INTERNAL_FINDBUGS_XML_TARGET) > $@

# -----------------------------------------------------------------
# Findbugs

# -----------------------------------------------------------------
# These are some additional build tasks that need to be run.
ifneq ($(dont_bother),true)
include $(sort $(wildcard $(BUILD_SYSTEM)/tasks/*.mk))
-include $(sort $(wildcard vendor/*/build/tasks/*.mk))
-include $(sort $(wildcard device/*/build/tasks/*.mk))
-include $(sort $(wildcard product/*/build/tasks/*.mk))
# Also the project-specific tasks
-include $(sort $(wildcard vendor/*/*/build/tasks/*.mk))
-include $(sort $(wildcard device/*/*/build/tasks/*.mk))
-include $(sort $(wildcard product/*/*/build/tasks/*.mk))
# Also add test specifc tasks
include $(sort $(wildcard platform_testing/build/tasks/*.mk))
include $(sort $(wildcard test/vts/tools/build/tasks/*.mk))
endif

include $(BUILD_SYSTEM)/product-graph.mk

# -----------------------------------------------------------------
# Create SDK repository packages. Must be done after tasks/* since
# we need the addon rules defined.
ifneq ($(sdk_repo_goal),)
include $(TOPDIR)development/build/tools/sdk_repo.mk
endif

ifeq (true,$(PRODUCT_USE_DYNAMIC_PARTITIONS))
define build-dynamic-partition-metadata
    $(if $(filter true,$(AB_OTA_UPDATER)), \
       echo "ab_update=true" >> $(PRODUCT_OUT)/dynamic_partition_metadata.txt)
    $(call dump-dynamic-partitions-info,$(PRODUCT_OUT)/dynamic_partition_metadata.txt)
endef

.PHONY: BUILT_DYNAMIC_INFORMATION
BUILT_DYNAMIC_INFORMATION:
	@rm -f $(PRODUCT_OUT)/dynamic_partition_metadata.txt
	$(call build-dynamic-partition-metadata)
droidcore: BUILT_DYNAMIC_INFORMATION
endif<|MERGE_RESOLUTION|>--- conflicted
+++ resolved
@@ -3560,13 +3560,8 @@
 
 ifeq ($(build_otatools_package),true)
 OTATOOLS :=  $(HOST_OUT_EXECUTABLES)/minigzip \
-<<<<<<< HEAD
+  $(HOST_OUT_EXECUTABLES)/adb \
   $(HOST_OUT_EXECUTABLES)/aapt2 \
-  $(HOST_OUT_EXECUTABLES)/adb \
-=======
-  $(HOST_OUT_EXECUTABLES)/aapt \
-  $(HOST_OUT_EXECUTABLES)/aapt2 \
->>>>>>> e9838e7f
   $(HOST_OUT_EXECUTABLES)/checkvintf \
   $(HOST_OUT_EXECUTABLES)/mkbootfs \
   $(HOST_OUT_EXECUTABLES)/mkbootimg \
