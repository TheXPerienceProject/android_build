###########################################################
## Clear out values of all variables used by rule templates.
###########################################################

LOCAL_MODULE:=
LOCAL_MODULE_PATH:=
LOCAL_MODULE_STEM:=
LOCAL_DONT_CHECK_MODULE:=
LOCAL_CHECKED_MODULE:=
LOCAL_BUILT_MODULE:=
LOCAL_BUILT_MODULE_STEM:=
OVERRIDE_BUILT_MODULE_PATH:=
LOCAL_INSTALLED_MODULE:=
LOCAL_UNINSTALLABLE_MODULE:=
LOCAL_INTERMEDIATE_TARGETS:=
LOCAL_UNSTRIPPED_PATH:=
LOCAL_MODULE_CLASS:=
LOCAL_MODULE_SUFFIX:=
LOCAL_PACKAGE_NAME:=
LOCAL_OVERRIDES_PACKAGES:=
LOCAL_EXPORT_PACKAGE_RESOURCES:=
LOCAL_MANIFEST_PACKAGE_NAME:=
LOCAL_REQUIRED_MODULES:=
LOCAL_ACP_UNAVAILABLE:=
LOCAL_MODULE_TAGS:=
LOCAL_SRC_FILES:=
LOCAL_PREBUILT_OBJ_FILES:=
LOCAL_STATIC_JAVA_LIBRARIES:=
LOCAL_STATIC_LIBRARIES:=
# Group static libraries with "-Wl,--start-group" and "-Wl,--end-group" when linking.
LOCAL_GROUP_STATIC_LIBRARIES:=
LOCAL_WHOLE_STATIC_LIBRARIES:=
LOCAL_SHARED_LIBRARIES:=
LOCAL_IS_HOST_MODULE:=
LOCAL_CC:=
LOCAL_CXX:=
LOCAL_CPP_EXTENSION:=
LOCAL_NO_DEFAULT_COMPILER_FLAGS:=
LOCAL_NO_FDO_SUPPORT :=
LOCAL_ARM_MODE:=
LOCAL_YACCFLAGS:=
LOCAL_ASFLAGS:=
LOCAL_CFLAGS:=
LOCAL_CPPFLAGS:=
LOCAL_RTTI_FLAG:=
LOCAL_C_INCLUDES:=
LOCAL_EXPORT_C_INCLUDE_DIRS:=
LOCAL_LDFLAGS:=
LOCAL_LDLIBS:=
LOCAL_AAPT_FLAGS:=
LOCAL_AAPT_INCLUDE_ALL_RESOURCES:=
LOCAL_SYSTEM_SHARED_LIBRARIES:=none
LOCAL_PREBUILT_LIBS:=
LOCAL_PREBUILT_EXECUTABLES:=
LOCAL_PREBUILT_JAVA_LIBRARIES:=
LOCAL_PREBUILT_STATIC_JAVA_LIBRARIES:=
LOCAL_PREBUILT_STRIP_COMMENTS:=
LOCAL_INTERMEDIATE_SOURCES:=
LOCAL_INTERMEDIATE_SOURCE_DIR:=
LOCAL_JAVACFLAGS:=
LOCAL_JAVA_LIBRARIES:=
LOCAL_NO_STANDARD_LIBRARIES:=
LOCAL_CLASSPATH:=
LOCAL_DROIDDOC_USE_STANDARD_DOCLET:=
LOCAL_DROIDDOC_SOURCE_PATH:=
LOCAL_DROIDDOC_TEMPLATE_DIR:=
LOCAL_DROIDDOC_CUSTOM_TEMPLATE_DIR:=
LOCAL_DROIDDOC_ASSET_DIR:=
LOCAL_DROIDDOC_CUSTOM_ASSET_DIR:=
LOCAL_DROIDDOC_OPTIONS:=
LOCAL_DROIDDOC_HTML_DIR:=
LOCAL_ASSET_FILES:=
LOCAL_ASSET_DIR:=
LOCAL_RESOURCE_DIR:=
LOCAL_JAVA_RESOURCE_DIRS:=
LOCAL_JAVA_RESOURCE_FILES:=
LOCAL_GENERATED_SOURCES:=
LOCAL_COPY_HEADERS_TO:=
LOCAL_COPY_HEADERS:=
LOCAL_FORCE_STATIC_EXECUTABLE:=
LOCAL_ADDITIONAL_DEPENDENCIES:=
LOCAL_ENABLE_APROF:=
LOCAL_ENABLE_APROF_JNI:=
LOCAL_COMPRESS_MODULE_SYMBOLS:=
LOCAL_STRIP_MODULE:=
LOCAL_POST_PROCESS_COMMAND:=true
LOCAL_JNI_SHARED_LIBRARIES:=
LOCAL_JNI_SHARED_LIBRARIES_ABI:=
LOCAL_JAR_MANIFEST:=
LOCAL_INSTRUMENTATION_FOR:=
LOCAL_MANIFEST_INSTRUMENTATION_FOR:=
LOCAL_AIDL_INCLUDES:=
LOCAL_JARJAR_RULES:=
LOCAL_ADDITIONAL_JAVA_DIR:=
LOCAL_ALLOW_UNDEFINED_SYMBOLS:=
LOCAL_DX_FLAGS:=
LOCAL_CERTIFICATE:=
LOCAL_SDK_VERSION:=
LOCAL_SDK_RES_VERSION:=
LOCAL_NDK_VERSION:=
LOCAL_NDK_STL_VARIANT:=
LOCAL_NO_EMMA_INSTRUMENT:=
LOCAL_NO_EMMA_COMPILE:=
LOCAL_PROGUARD_ENABLED:= # '',optonly,full,custom,disabled
LOCAL_PROGUARD_FLAGS:=
LOCAL_PROGUARD_FLAG_FILES:=
LOCAL_EMMA_COVERAGE_FILTER:=
LOCAL_WARNINGS_ENABLE:=
LOCAL_FULL_MANIFEST_FILE:=
LOCAL_MANIFEST_FILE:=
LOCAL_RENDERSCRIPT_INCLUDES:=
LOCAL_RENDERSCRIPT_INCLUDES_OVERRIDE:=
LOCAL_RENDERSCRIPT_CC:=
LOCAL_RENDERSCRIPT_FLAGS:=
LOCAL_RENDERSCRIPT_TARGET_API:=
LOCAL_BUILD_HOST_DEX:=
LOCAL_DEX_PREOPT:= # '',true,false,nostripping
LOCAL_PROTOC_OPTIMIZE_TYPE:= # lite(default),micro,full
LOCAL_PROTOC_FLAGS:=
LOCAL_NO_CRT:=
LOCAL_PROPRIETARY_MODULE:=
LOCAL_MODULE_OWNER:=
LOCAL_CTS_TEST_PACKAGE:=
LOCAL_CTS_TEST_RUNNER:=
LOCAL_CLANG:=
LOCAL_ADDRESS_SANITIZER:=
LOCAL_JAR_EXCLUDE_FILES:=
<<<<<<< HEAD
LOCAL_LINT_FLAGS:=
=======
LOCAL_SOURCE_FILES_ALL_GENERATED:= # '',true
>>>>>>> a8df6091

# Trim MAKEFILE_LIST so that $(call my-dir) doesn't need to
# iterate over thousands of entries every time.
# Leave the current makefile to make sure we don't break anything
# that expects to be able to find the name of the current makefile.
MAKEFILE_LIST := $(lastword $(MAKEFILE_LIST))<|MERGE_RESOLUTION|>--- conflicted
+++ resolved
@@ -125,11 +125,8 @@
 LOCAL_CLANG:=
 LOCAL_ADDRESS_SANITIZER:=
 LOCAL_JAR_EXCLUDE_FILES:=
-<<<<<<< HEAD
 LOCAL_LINT_FLAGS:=
-=======
 LOCAL_SOURCE_FILES_ALL_GENERATED:= # '',true
->>>>>>> a8df6091
 
 # Trim MAKEFILE_LIST so that $(call my-dir) doesn't need to
 # iterate over thousands of entries every time.
