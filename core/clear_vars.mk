--- conflicted
+++ resolved
@@ -51,11 +51,7 @@
 LOCAL_CTS_TEST_RUNNER:=
 LOCAL_CXX:=
 LOCAL_CXX_STL := default
-<<<<<<< HEAD
-LOCAL_DATA_BINDING:=
 LOCAL_DEX_FILE:=
-=======
->>>>>>> 724451f8
 LOCAL_DEX_PREOPT_APP_IMAGE:=
 LOCAL_DEX_PREOPT_FLAGS:=
 LOCAL_DEX_PREOPT_GENERATE_PROFILE:=
@@ -504,10 +500,7 @@
 LOCAL_IS_AUX_MODULE :=
 
 full_android_manifest :=
-<<<<<<< HEAD
-=======
 non_system_module :=
->>>>>>> 724451f8
 
 # Trim MAKEFILE_LIST so that $(call my-dir) doesn't need to
 # iterate over thousands of entries every time.
