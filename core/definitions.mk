#
# Copyright (C) 2008 The Android Open Source Project
#
# Licensed under the Apache License, Version 2.0 (the "License");
# you may not use this file except in compliance with the License.
# You may obtain a copy of the License at
#
#      http://www.apache.org/licenses/LICENSE-2.0
#
# Unless required by applicable law or agreed to in writing, software
# distributed under the License is distributed on an "AS IS" BASIS,
# WITHOUT WARRANTIES OR CONDITIONS OF ANY KIND, either express or implied.
# See the License for the specific language governing permissions and
# limitations under the License.
#

##
## Common build system definitions.  Mostly standard
## commands for building various types of targets, which
## are used by others to construct the final targets.
##

# These are variables we use to collect overall lists
# of things being processed.

# Full paths to all of the documentation
ALL_DOCS:=

# The short names of all of the targets in the system.
# For each element of ALL_MODULES, two other variables
# are defined:
#   $(ALL_MODULES.$(target)).BUILT
#   $(ALL_MODULES.$(target)).INSTALLED
# The BUILT variable contains LOCAL_BUILT_MODULE for that
# target, and the INSTALLED variable contains the LOCAL_INSTALLED_MODULE.
# Some targets may have multiple files listed in the BUILT and INSTALLED
# sub-variables.
ALL_MODULES:=

# Full paths to targets that should be added to the "make droid"
# set of installed targets.
ALL_DEFAULT_INSTALLED_MODULES:=

# The list of tags that have been defined by
# LOCAL_MODULE_TAGS.  Each word in this variable maps
# to a corresponding ALL_MODULE_TAGS.<tagname> variable
# that contains all of the INSTALLED_MODULEs with that tag.
ALL_MODULE_TAGS:=

# Similar to ALL_MODULE_TAGS, but contains the short names
# of all targets for a particular tag.  The top-level variable
# won't have the list of tags;  ust ALL_MODULE_TAGS to get
# the list of all known tags.  (This means that this variable
# will always be empty; it's just here as a placeholder for
# its sub-variables.)
ALL_MODULE_NAME_TAGS:=

# Full path to all files that are made by some tool
ALL_GENERATED_SOURCES:=

# Full path to all asm, C, C++, lex and yacc generated C files.
# These all have an order-only dependency on the copied headers
ALL_C_CPP_ETC_OBJECTS:=

# The list of dynamic binaries that haven't been stripped/compressed/etc.
ALL_ORIGINAL_DYNAMIC_BINARIES:=

# These files go into the SDK
ALL_SDK_FILES:=

# Files for dalvik.  This is often build without building the rest of the OS.
INTERNAL_DALVIK_MODULES:=

# All findbugs xml files
ALL_FINDBUGS_FILES:=

# GPL module license files
ALL_GPL_MODULE_LICENSE_FILES:=

# Packages with certificate violation
CERTIFICATE_VIOLATION_MODULES :=

# Target and host installed module's dependencies on shared libraries.
# They are list of "<module_name>:<installed_file>:lib1,lib2...".
TARGET_DEPENDENCIES_ON_SHARED_LIBRARIES :=
$(TARGET_2ND_ARCH_VAR_PREFIX)TARGET_DEPENDENCIES_ON_SHARED_LIBRARIES :=
HOST_DEPENDENCIES_ON_SHARED_LIBRARIES :=
$(HOST_2ND_ARCH_VAR_PREFIX)HOST_DEPENDENCIES_ON_SHARED_LIBRARIES :=
HOST_CROSS_DEPENDENCIES_ON_SHARED_LIBRARIES :=
$(HOST_CROSS_2ND_ARCH_VAR_PREFIX)HOST_CROSS_DEPENDENCIES_ON_SHARED_LIBRARIES :=

# Generated class file names for Android resource.
# They are escaped and quoted so can be passed safely to a bash command.
ANDROID_RESOURCE_GENERATED_CLASSES := 'R.class' 'R$$*.class' 'Manifest.class' 'Manifest$$*.class'

# Display names for various build targets
TARGET_DISPLAY := target
HOST_DISPLAY := host
HOST_CROSS_DISPLAY := host cross

# All installed initrc files
ALL_INIT_RC_INSTALLED_PAIRS :=

# All installed vintf manifest fragments for a partition at
ALL_VINTF_MANIFEST_FRAGMENTS_LIST:=

# All tests that should be skipped in presubmit check.
ALL_DISABLED_PRESUBMIT_TESTS :=

# All compatibility suites mentioned in LOCAL_COMPATIBILITY_SUITES
ALL_COMPATIBILITY_SUITES :=

# All compatibility suite files to dist.
ALL_COMPATIBILITY_DIST_FILES :=

# All LINK_TYPE entries
ALL_LINK_TYPES :=

# All exported/imported include entries
EXPORTS_LIST :=

# All modules already converted to Soong
SOONG_ALREADY_CONV :=

# ALL_DEPS.*.ALL_DEPS keys
ALL_DEPS.MODULES :=

###########################################################
## Debugging; prints a variable list to stdout
###########################################################

# $(1): variable name list, not variable values
define print-vars
$(foreach var,$(1), \
  $(info $(var):) \
  $(foreach word,$($(var)), \
    $(info $(space)$(space)$(word)) \
   ) \
 )
endef

###########################################################
## Evaluates to true if the string contains the word true,
## and empty otherwise
## $(1): a var to test
###########################################################

define true-or-empty
$(filter true, $(1))
endef

###########################################################
## Rule for touching GCNO files.
###########################################################
define gcno-touch-rule
$(2): $(1)
	touch -c $$@
endef

###########################################################

###########################################################
## Retrieve the directory of the current makefile
## Must be called before including any other makefile!!
###########################################################

# Figure out where we are.
define my-dir
$(strip \
  $(eval LOCAL_MODULE_MAKEFILE := $$(lastword $$(MAKEFILE_LIST))) \
  $(if $(filter $(BUILD_SYSTEM)/% $(OUT_DIR)/%,$(LOCAL_MODULE_MAKEFILE)), \
    $(error my-dir must be called before including any other makefile.) \
   , \
    $(patsubst %/,%,$(dir $(LOCAL_MODULE_MAKEFILE))) \
   ) \
 )
endef


###########################################################
## Retrieve a list of all makefiles immediately below some directory
###########################################################

define all-makefiles-under
$(wildcard $(1)/*/Android.mk)
endef

###########################################################
## Look under a directory for makefiles that don't have parent
## makefiles.
###########################################################

# $(1): directory to search under
# Ignores $(1)/Android.mk
define first-makefiles-under
$(shell build/make/tools/findleaves.py $(FIND_LEAVES_EXCLUDES) \
        --mindepth=2 $(addprefix --dir=,$(1)) Android.mk)
endef

###########################################################
## Retrieve a list of all makefiles immediately below your directory
## Must be called before including any other makefile!!
###########################################################

define all-subdir-makefiles
$(call all-makefiles-under,$(call my-dir))
endef

###########################################################
## Look in the named list of directories for makefiles,
## relative to the current directory.
## Must be called before including any other makefile!!
###########################################################

# $(1): List of directories to look for under this directory
define all-named-subdir-makefiles
$(wildcard $(addsuffix /Android.mk, $(addprefix $(call my-dir)/,$(1))))
endef

###########################################################
## Find all of the directories under the named directories with
## the specified name.
## Meant to be used like:
##    INC_DIRS := $(call all-named-dirs-under,inc,.)
###########################################################

define all-named-dirs-under
$(call find-subdir-files,$(2) -type d -name "$(1)")
endef

###########################################################
## Find all the directories under the current directory that
## haves name that match $(1)
###########################################################

define all-subdir-named-dirs
$(call all-named-dirs-under,$(1),.)
endef

###########################################################
## Find all of the files under the named directories with
## the specified name.
## Meant to be used like:
##    SRC_FILES := $(call all-named-files-under,*.h,src tests)
###########################################################

define all-named-files-under
$(call find-files-in-subdirs,$(LOCAL_PATH),"$(1)",$(2))
endef

###########################################################
## Find all of the files under the current directory with
## the specified name.
###########################################################

define all-subdir-named-files
$(call all-named-files-under,$(1),.)
endef

###########################################################
## Find all of the java files under the named directories.
## Meant to be used like:
##    SRC_FILES := $(call all-java-files-under,src tests)
###########################################################

define all-java-files-under
$(call all-named-files-under,*.java,$(1))
endef

###########################################################
## Find all of the java files from here.  Meant to be used like:
##    SRC_FILES := $(call all-subdir-java-files)
###########################################################

define all-subdir-java-files
$(call all-java-files-under,.)
endef

###########################################################
## Find all of the c files under the named directories.
## Meant to be used like:
##    SRC_FILES := $(call all-c-files-under,src tests)
###########################################################

define all-c-files-under
$(call all-named-files-under,*.c,$(1))
endef

###########################################################
## Find all of the c files from here.  Meant to be used like:
##    SRC_FILES := $(call all-subdir-c-files)
###########################################################

define all-subdir-c-files
$(call all-c-files-under,.)
endef

###########################################################
## Find all of the cpp files under the named directories.
## LOCAL_CPP_EXTENSION is respected if set.
## Meant to be used like:
##    SRC_FILES := $(call all-cpp-files-under,src tests)
###########################################################

define all-cpp-files-under
$(sort $(patsubst ./%,%, \
  $(shell cd $(LOCAL_PATH) ; \
          find -L $(1) -name "*$(or $(LOCAL_CPP_EXTENSION),.cpp)" -and -not -name ".*") \
 ))
endef

###########################################################
## Find all of the cpp files from here.  Meant to be used like:
##    SRC_FILES := $(call all-subdir-cpp-files)
###########################################################

define all-subdir-cpp-files
$(call all-cpp-files-under,.)
endef

###########################################################
## Find all files named "I*.aidl" under the named directories,
## which must be relative to $(LOCAL_PATH).  The returned list
## is relative to $(LOCAL_PATH).
###########################################################

define all-Iaidl-files-under
$(call all-named-files-under,I*.aidl,$(1))
endef

###########################################################
## Find all of the "I*.aidl" files under $(LOCAL_PATH).
###########################################################

define all-subdir-Iaidl-files
$(call all-Iaidl-files-under,.)
endef

###########################################################
## Find all files named "*.vts" under the named directories,
## which must be relative to $(LOCAL_PATH).  The returned list
## is relative to $(LOCAL_PATH).
###########################################################

define all-vts-files-under
$(call all-named-files-under,*.vts,$(1))
endef

###########################################################
## Find all of the "*.vts" files under $(LOCAL_PATH).
###########################################################

define all-subdir-vts-files
$(call all-vts-files-under,.)
endef

###########################################################
## Find all of the logtags files under the named directories.
## Meant to be used like:
##    SRC_FILES := $(call all-logtags-files-under,src)
###########################################################

define all-logtags-files-under
$(call all-named-files-under,*.logtags,$(1))
endef

###########################################################
## Find all of the .proto files under the named directories.
## Meant to be used like:
##    SRC_FILES := $(call all-proto-files-under,src)
###########################################################

define all-proto-files-under
$(call all-named-files-under,*.proto,$(1))
endef

###########################################################
## Find all of the RenderScript files under the named directories.
##  Meant to be used like:
##    SRC_FILES := $(call all-renderscript-files-under,src)
###########################################################

define all-renderscript-files-under
$(call find-subdir-files,$(1) \( -name "*.rscript" -or -name "*.fs" \) -and -not -name ".*")
endef

###########################################################
## Find all of the S files under the named directories.
## Meant to be used like:
##    SRC_FILES := $(call all-c-files-under,src tests)
###########################################################

define all-S-files-under
$(call all-named-files-under,*.S,$(1))
endef

###########################################################
## Find all of the html files under the named directories.
## Meant to be used like:
##    SRC_FILES := $(call all-html-files-under,src tests)
###########################################################

define all-html-files-under
$(call all-named-files-under,*.html,$(1))
endef

###########################################################
## Find all of the html files from here.  Meant to be used like:
##    SRC_FILES := $(call all-subdir-html-files)
###########################################################

define all-subdir-html-files
$(call all-html-files-under,.)
endef

###########################################################
## Find all of the files matching pattern
##    SRC_FILES := $(call find-subdir-files, <pattern>)
###########################################################

define find-subdir-files
$(sort $(patsubst ./%,%,$(shell cd $(LOCAL_PATH) ; find -L $(1))))
endef

###########################################################
# find the files in the subdirectory $1 of LOCAL_DIR
# matching pattern $2, filtering out files $3
# e.g.
#     SRC_FILES += $(call find-subdir-subdir-files, \
#                         css, *.cpp, DontWantThis.cpp)
###########################################################

define find-subdir-subdir-files
$(sort $(filter-out $(patsubst %,$(1)/%,$(3)),$(patsubst ./%,%,$(shell cd \
            $(LOCAL_PATH) ; find -L $(1) -maxdepth 1 -name $(2)))))
endef

###########################################################
## Find all of the files matching pattern
##    SRC_FILES := $(call all-subdir-java-files)
###########################################################

define find-subdir-assets
$(sort $(if $(1),$(patsubst ./%,%, \
  $(shell if [ -d $(1) ] ; then cd $(1) ; find -L ./ -not -name '.*' -and -type f ; fi)), \
  $(warning Empty argument supplied to find-subdir-assets in $(LOCAL_PATH)) \
))
endef

###########################################################
## Find various file types in a list of directories relative to $(LOCAL_PATH)
###########################################################

define find-other-java-files
$(call all-java-files-under,$(1))
endef

define find-other-html-files
$(call all-html-files-under,$(1))
endef

###########################################################
# Use utility find to find given files in the given subdirs.
# This function uses $(1), instead of LOCAL_PATH as the base.
# $(1): the base dir, relative to the root of the source tree.
# $(2): the file name pattern to be passed to find as "-name".
# $(3): a list of subdirs of the base dir.
# Returns: a list of paths relative to the base dir.
###########################################################

define find-files-in-subdirs
$(sort $(patsubst ./%,%, \
  $(shell cd $(1) ; \
          find -L $(3) -name $(2) -and -not -name ".*") \
 ))
endef

###########################################################
## Scan through each directory of $(1) looking for files
## that match $(2) using $(wildcard).  Useful for seeing if
## a given directory or one of its parents contains
## a particular file.  Returns the first match found,
## starting furthest from the root.
###########################################################

define find-parent-file
$(strip \
  $(eval _fpf := $(sort $(wildcard $(foreach f, $(2), $(strip $(1))/$(f))))) \
  $(if $(_fpf),$(_fpf), \
       $(if $(filter-out ./ .,$(1)), \
             $(call find-parent-file,$(patsubst %/,%,$(dir $(1))),$(2)) \
        ) \
   ) \
)
endef

###########################################################
## Find test data in a form required by LOCAL_TEST_DATA
## $(1): the base dir, relative to the root of the source tree.
## $(2): the file name pattern to be passed to find as "-name"
## $(3): a list of subdirs of the base dir
###########################################################

define find-test-data-in-subdirs
$(foreach f,$(sort $(patsubst ./%,%, \
  $(shell cd $(1) ; \
          find -L $(3) -type f -and -name $(2) -and -not -name ".*") \
)),$(1):$(f))
endef

###########################################################
## Function we can evaluate to introduce a dynamic dependency
###########################################################

define add-dependency
$(1): $(2)
endef

###########################################################
## Reverse order of a list
###########################################################

define reverse-list
$(if $(1),$(call reverse-list,$(wordlist 2,$(words $(1)),$(1)))) $(firstword $(1))
endef

###########################################################
## Returns correct _idfPrefix from the list:
##   { HOST, HOST_CROSS, TARGET }
###########################################################
# the following rules checked in order:
# ($1 is in {HOST_CROSS} => $1;
# ($1 is empty) => TARGET;
# ($2 is not empty) => HOST_CROSS;
# => HOST;
define find-idf-prefix
$(strip \
    $(eval _idf_pfx_:=$(strip $(filter HOST_CROSS,$(1)))) \
    $(eval _idf_pfx_:=$(if $(strip $(1)),$(if $(_idf_pfx_),$(_idf_pfx_),$(if $(strip $(2)),HOST_CROSS,HOST)),TARGET)) \
    $(_idf_pfx_)
)
endef

###########################################################
## Convert install path to on-device path.
###########################################################
# $(1): install path
define install-path-to-on-device-path
$(patsubst $(PRODUCT_OUT)%,%,$(1))
endef

###########################################################
## The intermediates directory.  Where object files go for
## a given target.  We could technically get away without
## the "_intermediates" suffix on the directory, but it's
## nice to be able to grep for that string to find out if
## anyone's abusing the system.
###########################################################

# $(1): target class, like "APPS"
# $(2): target name, like "NotePad"
# $(3): { HOST, HOST_CROSS, <empty (TARGET)>, <other non-empty (HOST)> }
# $(4): if non-empty, force the intermediates to be COMMON
# $(5): if non-empty, force the intermediates to be for the 2nd arch
# $(6): if non-empty, force the intermediates to be for the host cross os
define intermediates-dir-for
$(strip \
    $(eval _idfClass := $(strip $(1))) \
    $(if $(_idfClass),, \
        $(error $(LOCAL_PATH): Class not defined in call to intermediates-dir-for)) \
    $(eval _idfName := $(strip $(2))) \
    $(if $(_idfName),, \
        $(error $(LOCAL_PATH): Name not defined in call to intermediates-dir-for)) \
    $(eval _idfPrefix := $(call find-idf-prefix,$(3),$(6))) \
    $(eval _idf2ndArchPrefix := $(if $(strip $(5)),$(TARGET_2ND_ARCH_VAR_PREFIX))) \
    $(if $(filter $(_idfPrefix)_$(_idfClass),$(COMMON_MODULE_CLASSES))$(4), \
        $(eval _idfIntBase := $($(_idfPrefix)_OUT_COMMON_INTERMEDIATES)) \
      ,$(if $(filter $(_idfClass),$(PER_ARCH_MODULE_CLASSES)),\
          $(eval _idfIntBase := $($(_idf2ndArchPrefix)$(_idfPrefix)_OUT_INTERMEDIATES)) \
       ,$(eval _idfIntBase := $($(_idfPrefix)_OUT_INTERMEDIATES)) \
       ) \
     ) \
    $(_idfIntBase)/$(_idfClass)/$(_idfName)_intermediates \
)
endef

# Uses LOCAL_MODULE_CLASS, LOCAL_MODULE, and LOCAL_IS_HOST_MODULE
# to determine the intermediates directory.
#
# $(1): if non-empty, force the intermediates to be COMMON
# $(2): if non-empty, force the intermediates to be for the 2nd arch
# $(3): if non-empty, force the intermediates to be for the host cross os
define local-intermediates-dir
$(strip \
    $(if $(strip $(LOCAL_MODULE_CLASS)),, \
        $(error $(LOCAL_PATH): LOCAL_MODULE_CLASS not defined before call to local-intermediates-dir)) \
    $(if $(strip $(LOCAL_MODULE)),, \
        $(error $(LOCAL_PATH): LOCAL_MODULE not defined before call to local-intermediates-dir)) \
    $(call intermediates-dir-for,$(LOCAL_MODULE_CLASS),$(LOCAL_MODULE),$(if $(strip $(LOCAL_IS_HOST_MODULE)),HOST),$(1),$(2),$(3)) \
)
endef

###########################################################
## The generated sources directory.  Placing generated
## source files directly in the intermediates directory
## causes problems for multiarch builds, where there are
## two intermediates directories for a single target. Put
## them in a separate directory, and they will be copied to
## each intermediates directory automatically.
###########################################################

# $(1): target class, like "APPS"
# $(2): target name, like "NotePad"
# $(3): { HOST, HOST_CROSS, <empty (TARGET)>, <other non-empty (HOST)> }
# $(4): if non-empty, force the generated sources to be COMMON
define generated-sources-dir-for
$(strip \
    $(eval _idfClass := $(strip $(1))) \
    $(if $(_idfClass),, \
        $(error $(LOCAL_PATH): Class not defined in call to generated-sources-dir-for)) \
    $(eval _idfName := $(strip $(2))) \
    $(if $(_idfName),, \
        $(error $(LOCAL_PATH): Name not defined in call to generated-sources-dir-for)) \
    $(eval _idfPrefix := $(call find-idf-prefix,$(3),)) \
    $(if $(filter $(_idfPrefix)_$(_idfClass),$(COMMON_MODULE_CLASSES))$(4), \
        $(eval _idfIntBase := $($(_idfPrefix)_OUT_COMMON_GEN)) \
      , \
        $(eval _idfIntBase := $($(_idfPrefix)_OUT_GEN)) \
     ) \
    $(_idfIntBase)/$(_idfClass)/$(_idfName)_intermediates \
)
endef

# Uses LOCAL_MODULE_CLASS, LOCAL_MODULE, and LOCAL_IS_HOST_MODULE
# to determine the generated sources directory.
#
# $(1): if non-empty, force the intermediates to be COMMON
define local-generated-sources-dir
$(strip \
    $(if $(strip $(LOCAL_MODULE_CLASS)),, \
        $(error $(LOCAL_PATH): LOCAL_MODULE_CLASS not defined before call to local-generated-sources-dir)) \
    $(if $(strip $(LOCAL_MODULE)),, \
        $(error $(LOCAL_PATH): LOCAL_MODULE not defined before call to local-generated-sources-dir)) \
    $(call generated-sources-dir-for,$(LOCAL_MODULE_CLASS),$(LOCAL_MODULE),$(if $(strip $(LOCAL_IS_HOST_MODULE)),HOST),$(1)) \
)
endef

###########################################################
## Convert a list of short module names (e.g., "framework", "Browser")
## into the list of files that are built for those modules.
## NOTE: this won't return reliable results until after all
## sub-makefiles have been included.
## $(1): target list
###########################################################

define module-built-files
$(foreach module,$(1),$(ALL_MODULES.$(module).BUILT))
endef

###########################################################
## Convert a list of short modules names (e.g., "framework", "Browser")
## into the list of files that are installed for those modules.
## NOTE: this won't return reliable results until after all
## sub-makefiles have been included.
## $(1): target list
###########################################################

define module-installed-files
$(foreach module,$(1),$(ALL_MODULES.$(module).INSTALLED))
endef

###########################################################
## Convert a list of short modules names (e.g., "framework", "Browser")
## into the list of files that are built *for the target* for those modules.
## NOTE: this won't return reliable results until after all
## sub-makefiles have been included.
## $(1): target list
###########################################################

define module-target-built-files
$(foreach module,$(1),$(ALL_MODULES.$(module).TARGET_BUILT))
endef

###########################################################
## Convert a list of short modules names (e.g., "framework", "Browser")
## into the list of files that should be used when linking
## against that module as a public API.
## TODO: Allow this for more than JAVA_LIBRARIES modules
## NOTE: this won't return reliable results until after all
## sub-makefiles have been included.
## $(1): target list
###########################################################

define module-stubs-files
$(foreach module,$(1),$(if $(filter $(module),$(JAVA_SDK_LIBRARIES)),\
$(call java-lib-files,$(module).stubs),$(ALL_MODULES.$(module).STUBS)))
endef

###########################################################
## Evaluates to the timestamp file for a doc module, which
## is the dependency that should be used.
## $(1): doc module
###########################################################

define doc-timestamp-for
$(OUT_DOCS)/$(strip $(1))-timestamp
endef


###########################################################
## Convert "core ext framework" to "out/.../javalib.jar ..."
## $(1): library list
## $(2): Non-empty if IS_HOST_MODULE
###########################################################

# Get the jar files (you can pass to "javac -classpath") of static or shared
# Java libraries that you want to link against.
# $(1): library name list
# $(2): Non-empty if IS_HOST_MODULE
define java-lib-files
$(foreach lib,$(1),$(call intermediates-dir-for,JAVA_LIBRARIES,$(lib),$(2),COMMON)/classes.jar)
endef

# Get the header jar files (you can pass to "javac -classpath") of static or shared
# Java libraries that you want to link against.
# $(1): library name list
# $(2): Non-empty if IS_HOST_MODULE
ifneq ($(TURBINE_ENABLED),false)
define java-lib-header-files
$(foreach lib,$(1),$(call intermediates-dir-for,JAVA_LIBRARIES,$(lib),$(2),COMMON)/classes-header.jar)
endef
else
define java-lib-header-files
$(call java-lib-files,$(1),$(2))
endef
endif

# Get the dependency files (you can put on the right side of "|" of a build rule)
# of the Java libraries.
# $(1): library name list
# $(2): Non-empty if IS_HOST_MODULE
# Historically for target Java libraries we used a different file (javalib.jar)
# as the dependency.
# Now we can use classes.jar as dependency, so java-lib-deps is the same
# as java-lib-files.
define java-lib-deps
$(call java-lib-files,$(1),$(2))
endef

# Get the jar files (you can pass to "javac -classpath") of static or shared
# APK libraries that you want to link against.
# $(1): library name list
define app-lib-files
$(foreach lib,$(1),$(call intermediates-dir-for,APPS,$(lib),,COMMON)/classes.jar)
endef

# Get the header jar files (you can pass to "javac -classpath") of static or shared
# APK libraries that you want to link against.
# $(1): library name list
ifneq ($(TURBINE_ENABLED),false)
define app-lib-header-files
$(foreach lib,$(1),$(call intermediates-dir-for,APPS,$(lib),,COMMON)/classes-header.jar)
endef
else
define app-lib-header-files
$(call app-lib-files,$(1))
endef
endif

# Get the exported-sdk-libs files which collectively give you the list of exported java sdk
# lib names that are (transitively) exported from the given set of java libs
# $(1): library name list
define exported-sdk-libs-files
$(foreach lib,$(1),$(call intermediates-dir-for,JAVA_LIBRARIES,$(lib),,COMMON)/exported-sdk-libs)
endef

###########################################################
## MODULE_TAG set operations
###########################################################

# Given a list of tags, return the targets that specify
# any of those tags.
# $(1): tag list
define modules-for-tag-list
$(sort $(foreach tag,$(1),$(foreach m,$(ALL_MODULE_NAME_TAGS.$(tag)),$(ALL_MODULES.$(m).INSTALLED))))
endef

# Same as modules-for-tag-list, but operates on
# ALL_MODULE_NAME_TAGS.
# $(1): tag list
define module-names-for-tag-list
$(sort $(foreach tag,$(1),$(ALL_MODULE_NAME_TAGS.$(tag))))
endef

# Given an accept and reject list, find the matching
# set of targets.  If a target has multiple tags and
# any of them are rejected, the target is rejected.
# Reject overrides accept.
# $(1): list of tags to accept
# $(2): list of tags to reject
#TODO(dbort): do $(if $(strip $(1)),$(1),$(ALL_MODULE_TAGS))
#TODO(jbq): as of 20100106 nobody uses the second parameter
define get-tagged-modules
$(filter-out \
  $(call modules-for-tag-list,$(2)), \
    $(call modules-for-tag-list,$(1)))
endef

###########################################################
## Append a leaf to a base path.  Properly deals with
## base paths ending in /.
##
## $(1): base path
## $(2): leaf path
###########################################################

define append-path
$(subst //,/,$(1)/$(2))
endef


###########################################################
## Color-coded warnings and errors
## Use echo-(warning|error) in a build rule
## Use pretty-(warning|error) instead of $(warning)/$(error)
###########################################################
ESC_BOLD := \033[1m
ESC_WARNING := \033[35m
ESC_ERROR := \033[31m
ESC_RESET := \033[0m

# $(1): path (and optionally line) information
# $(2): message to print
define echo-warning
echo -e "$(ESC_BOLD)$(1): $(ESC_WARNING)warning:$(ESC_RESET)$(ESC_BOLD)" '$(subst ','\'',$(2))'  "$(ESC_RESET)" >&2
endef

# $(1): path (and optionally line) information
# $(2): message to print
define echo-error
echo -e "$(ESC_BOLD)$(1): $(ESC_ERROR)error:$(ESC_RESET)$(ESC_BOLD)" '$(subst ','\'',$(2))'  "$(ESC_RESET)" >&2
endef

###########################################################
## Legacy showcommands compatibility
###########################################################

define pretty
@echo $1
endef

###########################################################
## Commands for including the dependency files the compiler generates
###########################################################
# $(1): the .P file
# $(2): the main build target
define include-depfile
$(eval $(2) : .KATI_DEPFILE := $1)
endef

# $(1): object files
define include-depfiles-for-objs
$(foreach obj, $(1), $(call include-depfile, $(obj:%.o=%.d), $(obj)))
endef

###########################################################
## Track source files compiled to objects
###########################################################
# $(1): list of sources
# $(2): list of matching objects
define track-src-file-obj
$(eval $(call _track-src-file-obj,$(1)))
endef
define _track-src-file-obj
i := w
$(foreach s,$(1),
my_tracked_src_files += $(s)
my_src_file_obj_$(s) := $$(word $$(words $$(i)),$$(2))
i += w)
endef

# $(1): list of sources
# $(2): list of matching generated sources
define track-src-file-gen
$(eval $(call _track-src-file-gen,$(2)))
endef
define _track-src-file-gen
i := w
$(foreach s,$(1),
my_tracked_gen_files += $(s)
my_src_file_gen_$(s) := $$(word $$(words $$(i)),$$(1))
i += w)
endef

# $(1): list of generated sources
# $(2): list of matching objects
define track-gen-file-obj
$(call track-src-file-obj,$(foreach f,$(1),\
  $(or $(my_src_file_gen_$(f)),$(f))),$(2))
endef

###########################################################
## Commands for running lex
###########################################################

define transform-l-to-c-or-cpp
@echo "Lex: $(PRIVATE_MODULE) <= $<"
@mkdir -p $(dir $@)
M4=$(M4) $(LEX) -o$@ $<
endef

###########################################################
## Commands for running yacc
##
###########################################################

define transform-y-to-c-or-cpp
@echo "Yacc: $(PRIVATE_MODULE) <= $<"
@mkdir -p $(dir $@)
M4=$(M4) $(YACC) $(PRIVATE_YACCFLAGS) \
  --defines=$(basename $@).h \
  -o $@ $<
endef

###########################################################
## Commands to compile RenderScript to Java
###########################################################

## Merge multiple .d files generated by llvm-rs-cc. This is necessary
## because ninja can handle only a single depfile per build target.
## .d files generated by llvm-rs-cc define .stamp, .bc, and optionally
## .java as build targets. However, there's no way to let ninja know
## dependencies to .bc files and .java files, so we give up build
## targets for them. As we write the .stamp file as the target by
## ourselves, the awk script removes the first lines before the colon
## and append a backslash to the last line to concatenate contents of
## multiple files.
# $(1): .d files to be merged
# $(2): merged .d file
define _merge-renderscript-d
$(hide) echo '$@: $(backslash)' > $2
$(foreach d,$1, \
  $(hide) awk 'start { sub(/( \\)?$$/, " \\"); print } /:/ { start=1 }' < $d >> $2$(newline))
$(hide) echo >> $2
endef

# b/37755219
RS_CC_ASAN_OPTIONS := ASAN_OPTIONS=detect_leaks=0:detect_container_overflow=0

define transform-renderscripts-to-java-and-bc
@echo "RenderScript: $(PRIVATE_MODULE) <= $(PRIVATE_RS_SOURCE_FILES)"
$(hide) rm -rf $(PRIVATE_RS_OUTPUT_DIR)
$(hide) mkdir -p $(PRIVATE_RS_OUTPUT_DIR)/res/raw
$(hide) mkdir -p $(PRIVATE_RS_OUTPUT_DIR)/src
$(hide) $(RS_CC_ASAN_OPTIONS) $(PRIVATE_RS_CC) \
  -o $(PRIVATE_RS_OUTPUT_DIR)/res/raw \
  -p $(PRIVATE_RS_OUTPUT_DIR)/src \
  -d $(PRIVATE_RS_OUTPUT_DIR) \
  -a $@ -MD \
  $(addprefix -target-api , $(PRIVATE_RS_TARGET_API)) \
  $(PRIVATE_RS_FLAGS) \
  $(foreach inc,$(PRIVATE_RS_INCLUDES),$(addprefix -I , $(inc))) \
  $(PRIVATE_RS_SOURCE_FILES)
$(SOONG_ZIP) -o $@ -C $(PRIVATE_RS_OUTPUT_DIR)/src -D $(PRIVATE_RS_OUTPUT_DIR)/src
$(SOONG_ZIP) -o $(PRIVATE_RS_OUTPUT_RES_ZIP) -C $(PRIVATE_RS_OUTPUT_DIR)/res -D $(PRIVATE_RS_OUTPUT_DIR)/res
$(call _merge-renderscript-d,$(PRIVATE_DEP_FILES),$@.d)
endef

define transform-bc-to-so
@echo "Renderscript compatibility: $(notdir $@) <= $(notdir $<)"
$(hide) mkdir -p $(dir $@)
$(hide) $(BCC_COMPAT) -O3 -o $(dir $@)/$(notdir $(<:.bc=.o)) -fPIC -shared \
  -rt-path $(RS_PREBUILT_CLCORE) -mtriple $(RS_COMPAT_TRIPLE) $<
$(hide) $(PRIVATE_CXX_LINK) -shared -Wl,-soname,$(notdir $@) -nostdlib \
  -Wl,-rpath,\$$ORIGIN/../lib \
  $(dir $@)/$(notdir $(<:.bc=.o)) \
  $(RS_PREBUILT_COMPILER_RT) \
  -o $@ $(CLANG_TARGET_GLOBAL_LDFLAGS) -Wl,--hash-style=sysv \
  -L $(SOONG_OUT_DIR)/ndk/platforms/android-$(PRIVATE_SDK_VERSION)/arch-$(TARGET_ARCH)/usr/lib64 \
  -L $(SOONG_OUT_DIR)/ndk/platforms/android-$(PRIVATE_SDK_VERSION)/arch-$(TARGET_ARCH)/usr/lib \
  $(call intermediates-dir-for,SHARED_LIBRARIES,libRSSupport)/libRSSupport.so \
  -lm -lc
endef

###########################################################
## Commands to compile RenderScript to C++
###########################################################

define transform-renderscripts-to-cpp-and-bc
@echo "RenderScript: $(PRIVATE_MODULE) <= $(PRIVATE_RS_SOURCE_FILES)"
$(hide) rm -rf $(PRIVATE_RS_OUTPUT_DIR)
$(hide) mkdir -p $(PRIVATE_RS_OUTPUT_DIR)/
$(hide) $(RS_CC_ASAN_OPTIONS) $(PRIVATE_RS_CC) \
  -o $(PRIVATE_RS_OUTPUT_DIR)/ \
  -d $(PRIVATE_RS_OUTPUT_DIR) \
  -a $@ -MD \
  -reflect-c++ \
  $(addprefix -target-api , $(PRIVATE_RS_TARGET_API)) \
  $(PRIVATE_RS_FLAGS) \
  $(addprefix -I , $(PRIVATE_RS_INCLUDES)) \
  $(PRIVATE_RS_SOURCE_FILES)
$(call _merge-renderscript-d,$(PRIVATE_DEP_FILES),$@.d)
$(hide) mkdir -p $(dir $@)
$(hide) touch $@
endef


###########################################################
## Commands for running aidl
###########################################################

define transform-aidl-to-java
@mkdir -p $(dir $@)
@echo "Aidl: $(PRIVATE_MODULE) <= $<"
$(hide) $(AIDL) -d$(patsubst %.java,%.P,$@) $(PRIVATE_AIDL_FLAGS) $< $@
endef
#$(AIDL) $(PRIVATE_AIDL_FLAGS) $< - | indent -nut -br -npcs -l1000 > $@

define transform-aidl-to-cpp
@mkdir -p $(dir $@)
@mkdir -p $(PRIVATE_HEADER_OUTPUT_DIR)
@echo "Generating C++ from AIDL: $(PRIVATE_MODULE) <= $<"
$(hide) $(AIDL_CPP) -d$(basename $@).aidl.d --ninja $(PRIVATE_AIDL_FLAGS) \
    $< $(PRIVATE_HEADER_OUTPUT_DIR) $@
endef

## Given a .aidl file path, generate the rule to compile it a .java file
# $(1): a .aidl source file
# $(2): a directory to place the generated .java files in
# $(3): name of a variable to add the path to the generated source file to
#
# You must call this with $(eval).
define define-aidl-java-rule
define-aidl-java-rule-src := $(patsubst %.aidl,%.java,$(subst ../,dotdot/,$(addprefix $(2)/,$(1))))
$$(define-aidl-java-rule-src) : $(call clean-path,$(LOCAL_PATH)/$(1)) $(AIDL)
	$$(transform-aidl-to-java)
$(3) += $$(define-aidl-java-rule-src)
endef

## Given a .aidl file path generate the rule to compile it a .cpp file.
# $(1): a .aidl source file
# $(2): a directory to place the generated .cpp files in
# $(3): name of a variable to add the path to the generated source file to
#
# You must call this with $(eval).
define define-aidl-cpp-rule
define-aidl-cpp-rule-src := $(patsubst %.aidl,%$(LOCAL_CPP_EXTENSION),$(subst ../,dotdot/,$(addprefix $(2)/,$(1))))
$$(define-aidl-cpp-rule-src) : $(call clean-path,$(LOCAL_PATH)/$(1)) $(AIDL_CPP)
	$$(transform-aidl-to-cpp)
$(3) += $$(define-aidl-cpp-rule-src)
endef

###########################################################
## Commands for running vts
###########################################################

define transform-vts-to-cpp
@mkdir -p $(dir $@)
@mkdir -p $(PRIVATE_HEADER_OUTPUT_DIR)
@echo "Generating C++ from VTS: $(PRIVATE_MODULE) <= $<"
$(hide) $(VTSC) -TODO_b/120496070 $(PRIVATE_VTS_FLAGS) \
    $< $(PRIVATE_HEADER_OUTPUT_DIR) $@
endef

## Given a .vts file path generate the rule to compile it a .cpp file.
# $(1): a .vts source file
# $(2): a directory to place the generated .cpp files in
# $(3): name of a variable to add the path to the generated source file to
#
# You must call this with $(eval).
define define-vts-cpp-rule
define-vts-cpp-rule-src := $(patsubst %.vts,%$(LOCAL_CPP_EXTENSION),$(subst ../,dotdot/,$(addprefix $(2)/,$(1))))
$$(define-vts-cpp-rule-src) : $(LOCAL_PATH)/$(1) $(VTSC)
	$$(transform-vts-to-cpp)
$(3) += $$(define-vts-cpp-rule-src)
endef

###########################################################
## Commands for running java-event-log-tags.py
###########################################################

define transform-logtags-to-java
@mkdir -p $(dir $@)
@echo "logtags: $@ <= $<"
$(hide) $(JAVATAGS) -o $@ $< $(PRIVATE_MERGED_TAG)
endef


###########################################################
## Commands for running protoc to compile .proto into .java
###########################################################

define transform-proto-to-java
@mkdir -p $(dir $@)
@echo "Protoc: $@ <= $(PRIVATE_PROTO_SRC_FILES)"
@rm -rf $(PRIVATE_PROTO_JAVA_OUTPUT_DIR)
@mkdir -p $(PRIVATE_PROTO_JAVA_OUTPUT_DIR)
$(hide) for f in $(PRIVATE_PROTO_SRC_FILES); do \
        $(PROTOC) \
        $(addprefix --proto_path=, $(PRIVATE_PROTO_INCLUDES)) \
        $(PRIVATE_PROTO_JAVA_OUTPUT_OPTION)="$(PRIVATE_PROTO_JAVA_OUTPUT_PARAMS):$(PRIVATE_PROTO_JAVA_OUTPUT_DIR)" \
        $(PRIVATE_PROTOC_FLAGS) \
        $$f || exit 33; \
        done
$(SOONG_ZIP) -o $@ -C $(PRIVATE_PROTO_JAVA_OUTPUT_DIR) -D $(PRIVATE_PROTO_JAVA_OUTPUT_DIR)
endef

######################################################################
## Commands for running protoc to compile .proto into .pb.cc (or.pb.c) and .pb.h
######################################################################

define transform-proto-to-cc
@echo "Protoc: $@ <= $<"
@mkdir -p $(dir $@)
$(hide) \
  $(PROTOC) \
  $(addprefix --proto_path=, $(PRIVATE_PROTO_INCLUDES)) \
  $(PRIVATE_PROTOC_FLAGS) \
  $<
@# aprotoc outputs only .cc. Rename it to .cpp if necessary.
$(if $(PRIVATE_RENAME_CPP_EXT),\
  $(hide) mv $(basename $@).cc $@)
endef

###########################################################
## Helper to set include paths form transform-*-to-o
###########################################################
define c-includes
$(addprefix -I , $(PRIVATE_C_INCLUDES)) \
$(foreach i,$(PRIVATE_IMPORTED_INCLUDES),$(EXPORTS.$(i)))\
$(if $(PRIVATE_NO_DEFAULT_COMPILER_FLAGS),,\
    $(addprefix -I ,\
        $(filter-out $(PRIVATE_C_INCLUDES), \
            $(PRIVATE_GLOBAL_C_INCLUDES))) \
    $(addprefix -isystem ,\
        $(filter-out $(PRIVATE_C_INCLUDES), \
            $(PRIVATE_GLOBAL_C_SYSTEM_INCLUDES))))
endef

###########################################################
## Commands for running gcc to compile a C++ file
###########################################################

define transform-cpp-to-o-compiler-args
$(c-includes) \
-c \
$(if $(PRIVATE_NO_DEFAULT_COMPILER_FLAGS),, \
    $(PRIVATE_TARGET_GLOBAL_CFLAGS) \
    $(PRIVATE_TARGET_GLOBAL_CPPFLAGS) \
    $(PRIVATE_ARM_CFLAGS) \
 ) \
$(PRIVATE_RTTI_FLAG) \
$(PRIVATE_CFLAGS) \
$(PRIVATE_CPPFLAGS) \
$(PRIVATE_DEBUG_CFLAGS) \
$(PRIVATE_CFLAGS_NO_OVERRIDE) \
$(PRIVATE_CPPFLAGS_NO_OVERRIDE)
endef

# PATH_TO_CLANG_TIDY is defined in build/soong
define call-clang-tidy
$(PATH_TO_CLANG_TIDY) \
  $(PRIVATE_TIDY_FLAGS) \
  -checks=$(PRIVATE_TIDY_CHECKS)
endef

define clang-tidy-cpp
$(hide) $(call-clang-tidy) $< -- $(transform-cpp-to-o-compiler-args)
endef

ifneq (,$(filter 1 true,$(WITH_TIDY_ONLY)))
define transform-cpp-to-o
$(if $(PRIVATE_TIDY_CHECKS),
  @echo "$($(PRIVATE_PREFIX)DISPLAY) tidy $(PRIVATE_ARM_MODE) C++: $<"
  $(clang-tidy-cpp))
endef
else
define transform-cpp-to-o
@echo "$($(PRIVATE_PREFIX)DISPLAY) $(PRIVATE_ARM_MODE) C++: $(PRIVATE_MODULE) <= $<"
@mkdir -p $(dir $@)
$(if $(PRIVATE_TIDY_CHECKS),$(clang-tidy-cpp))
$(hide) $(RELATIVE_PWD) $(PRIVATE_CXX) \
  $(transform-cpp-to-o-compiler-args) \
  $(if $(findstring $(SDCLANG_PATH),$(PRIVATE_CXX)),$(SDCLANG_COMMON_FLAGS)) \
  -MD -MF $(patsubst %.o,%.d,$@) -o $@ $<
endef
endif


###########################################################
## Commands for running gcc to compile a C file
###########################################################

# $(1): extra flags
define transform-c-or-s-to-o-compiler-args
$(c-includes) \
-c \
$(if $(PRIVATE_NO_DEFAULT_COMPILER_FLAGS),, \
    $(PRIVATE_TARGET_GLOBAL_CFLAGS) \
    $(PRIVATE_TARGET_GLOBAL_CONLYFLAGS) \
    $(PRIVATE_ARM_CFLAGS) \
 ) \
 $(1)
endef

define transform-c-to-o-compiler-args
$(call transform-c-or-s-to-o-compiler-args, \
  $(PRIVATE_CFLAGS) \
  $(PRIVATE_CONLYFLAGS) \
  $(PRIVATE_DEBUG_CFLAGS) \
  $(PRIVATE_CFLAGS_NO_OVERRIDE))
endef

define clang-tidy-c
$(hide) $(call-clang-tidy) $< -- $(transform-c-to-o-compiler-args)
endef

ifneq (,$(filter 1 true,$(WITH_TIDY_ONLY)))
define transform-c-to-o
$(if $(PRIVATE_TIDY_CHECKS),
  @echo "$($(PRIVATE_PREFIX)DISPLAY) tidy $(PRIVATE_ARM_MODE) C: $<"
  $(clang-tidy-c))
endef
else
define transform-c-to-o
@echo "$($(PRIVATE_PREFIX)DISPLAY) $(PRIVATE_ARM_MODE) C: $(PRIVATE_MODULE) <= $<"
@mkdir -p $(dir $@)
$(if $(PRIVATE_TIDY_CHECKS),$(clang-tidy-c))
$(hide) $(RELATIVE_PWD) $(PRIVATE_CC) \
  $(transform-c-to-o-compiler-args) \
  $(if $(findstring $(SDCLANG_PATH),$(PRIVATE_CC)),$(SDCLANG_COMMON_FLAGS)) \
  -MD -MF $(patsubst %.o,%.d,$@) -o $@ $<
endef
endif

define transform-s-to-o
@echo "$($(PRIVATE_PREFIX)DISPLAY) asm: $(PRIVATE_MODULE) <= $<"
@mkdir -p $(dir $@)
$(RELATIVE_PWD) $(PRIVATE_CC) \
  $(call transform-c-or-s-to-o-compiler-args, $(PRIVATE_ASFLAGS)) \
  $(if $(findstring $(SDCLANG_PATH),$(PRIVATE_CC)),$(SDCLANG_COMMON_FLAGS)) \
  -MD -MF $(patsubst %.o,%.d,$@) -o $@ $<
endef

# YASM compilation
define transform-asm-to-o
@mkdir -p $(dir $@)
$(hide) $(YASM) \
    $(addprefix -I , $(PRIVATE_C_INCLUDES)) \
    $($(PRIVATE_2ND_ARCH_VAR_PREFIX)TARGET_GLOBAL_YASM_FLAGS) \
    $(PRIVATE_ASFLAGS) \
    -o $@ $<
endef

###########################################################
## Commands for running gcc to compile an Objective-C file
## This should never happen for target builds but this
## will error at build time.
###########################################################

define transform-m-to-o
@echo "$($(PRIVATE_PREFIX)DISPLAY) ObjC: $(PRIVATE_MODULE) <= $<"
$(call transform-c-or-s-to-o, $(PRIVATE_CFLAGS) $(PRIVATE_DEBUG_CFLAGS))
endef

###########################################################
## Commands for running gcc to compile a host C++ file
###########################################################

define transform-host-cpp-to-o-compiler-args
$(c-includes) \
-c \
$(if $(PRIVATE_NO_DEFAULT_COMPILER_FLAGS),, \
    $(PRIVATE_HOST_GLOBAL_CFLAGS) \
    $(PRIVATE_HOST_GLOBAL_CPPFLAGS) \
 ) \
$(PRIVATE_CFLAGS) \
$(PRIVATE_CPPFLAGS) \
$(PRIVATE_DEBUG_CFLAGS) \
$(PRIVATE_CFLAGS_NO_OVERRIDE) \
$(PRIVATE_CPPFLAGS_NO_OVERRIDE)
endef

define clang-tidy-host-cpp
$(hide) $(call-clang-tidy) $< -- $(transform-host-cpp-to-o-compiler-args)
endef

ifneq (,$(filter 1 true,$(WITH_TIDY_ONLY)))
define transform-host-cpp-to-o
$(if $(PRIVATE_TIDY_CHECKS),
  @echo "tidy $($(PRIVATE_PREFIX)DISPLAY) C++: $<"
  $(clang-tidy-host-cpp))
endef
else
define transform-host-cpp-to-o
@echo "$($(PRIVATE_PREFIX)DISPLAY) C++: $(PRIVATE_MODULE) <= $<"
@mkdir -p $(dir $@)
$(if $(PRIVATE_TIDY_CHECKS),$(clang-tidy-host-cpp))
$(hide) $(RELATIVE_PWD) $(PRIVATE_CXX) \
  $(transform-host-cpp-to-o-compiler-args) \
  -MD -MF $(patsubst %.o,%.d,$@) -o $@ $<
endef
endif


###########################################################
## Commands for running gcc to compile a host C file
###########################################################

define transform-host-c-or-s-to-o-common-args
$(c-includes) \
-c \
$(if $(PRIVATE_NO_DEFAULT_COMPILER_FLAGS),, \
    $(PRIVATE_HOST_GLOBAL_CFLAGS) \
    $(PRIVATE_HOST_GLOBAL_CONLYFLAGS) \
 )
endef

# $(1): extra flags
define transform-host-c-or-s-to-o
@mkdir -p $(dir $@)
$(hide) $(RELATIVE_PWD) $(PRIVATE_CC) \
  $(transform-host-c-or-s-to-o-common-args) \
  $(1) \
  -MD -MF $(patsubst %.o,%.d,$@) -o $@ $<
endef

define transform-host-c-to-o-compiler-args
  $(transform-host-c-or-s-to-o-common-args) \
  $(PRIVATE_CFLAGS) $(PRIVATE_CONLYFLAGS) \
  $(PRIVATE_DEBUG_CFLAGS) $(PRIVATE_CFLAGS_NO_OVERRIDE)
endef

define clang-tidy-host-c
$(hide) $(call-clang-tidy) $< -- $(transform-host-c-to-o-compiler-args)
endef

ifneq (,$(filter 1 true,$(WITH_TIDY_ONLY)))
define transform-host-c-to-o
$(if $(PRIVATE_TIDY_CHECKS),
  @echo "tidy $($(PRIVATE_PREFIX)DISPLAY) C: $<"
  $(clang-tidy-host-c))
endef
else
define transform-host-c-to-o
@echo "$($(PRIVATE_PREFIX)DISPLAY) C: $(PRIVATE_MODULE) <= $<"
@mkdir -p $(dir $@)
$(if $(PRIVATE_TIDY_CHECKS), $(clang-tidy-host-c))
$(hide) $(RELATIVE_PWD) $(PRIVATE_CC) \
  $(transform-host-c-to-o-compiler-args) \
  -MD -MF $(patsubst %.o,%.d,$@) -o $@ $<
endef
endif

define transform-host-s-to-o
@echo "$($(PRIVATE_PREFIX)DISPLAY) asm: $(PRIVATE_MODULE) <= $<"
$(call transform-host-c-or-s-to-o, $(PRIVATE_ASFLAGS))
endef

###########################################################
## Commands for running gcc to compile a host Objective-C file
###########################################################

define transform-host-m-to-o
@echo "$($(PRIVATE_PREFIX)DISPLAY) ObjC: $(PRIVATE_MODULE) <= $<"
$(call transform-host-c-or-s-to-o, $(PRIVATE_CFLAGS) $(PRIVATE_DEBUG_CFLAGS) $(PRIVATE_CFLAGS_NO_OVERRIDE))
endef

###########################################################
## Commands for running gcc to compile a host Objective-C++ file
###########################################################

define transform-host-mm-to-o
$(transform-host-cpp-to-o)
endef


###########################################################
## Rules to compile a single C/C++ source with ../ in the path
###########################################################
# Replace "../" in object paths with $(DOTDOT_REPLACEMENT).
DOTDOT_REPLACEMENT := dotdot/

## Rule to compile a C++ source file with ../ in the path.
## Must be called with $(eval).
# $(1): the C++ source file in LOCAL_SRC_FILES.
# $(2): the additional dependencies.
# $(3): the variable name to collect the output object file.
# $(4): the ninja pool to use for the rule
define compile-dotdot-cpp-file
o := $(intermediates)/$(patsubst %$(LOCAL_CPP_EXTENSION),%.o,$(subst ../,$(DOTDOT_REPLACEMENT),$(1)))
$$(o) : .KATI_NINJA_POOL := $(4)
$$(o) : $(TOPDIR)$(LOCAL_PATH)/$(1) $(2) $(CLANG_CXX)
	$$(transform-$$(PRIVATE_HOST)cpp-to-o)
$$(call include-depfiles-for-objs, $$(o))
$(3) += $$(o)
endef

## Rule to compile a C source file with ../ in the path.
## Must be called with $(eval).
# $(1): the C source file in LOCAL_SRC_FILES.
# $(2): the additional dependencies.
# $(3): the variable name to collect the output object file.
# $(4): the ninja pool to use for the rule
define compile-dotdot-c-file
o := $(intermediates)/$(patsubst %.c,%.o,$(subst ../,$(DOTDOT_REPLACEMENT),$(1)))
$$(o) : .KATI_NINJA_POOL := $(4)
$$(o) : $(TOPDIR)$(LOCAL_PATH)/$(1) $(2) $(CLANG)
	$$(transform-$$(PRIVATE_HOST)c-to-o)
$$(call include-depfiles-for-objs, $$(o))
$(3) += $$(o)
endef

## Rule to compile a .S source file with ../ in the path.
## Must be called with $(eval).
# $(1): the .S source file in LOCAL_SRC_FILES.
# $(2): the additional dependencies.
# $(3): the variable name to collect the output object file.
# $(4): the ninja pool to use for the rule
define compile-dotdot-s-file
o := $(intermediates)/$(patsubst %.S,%.o,$(subst ../,$(DOTDOT_REPLACEMENT),$(1)))
$$(o) : .KATI_NINJA_POOL := $(4)
$$(o) : $(TOPDIR)$(LOCAL_PATH)/$(1) $(2) $(CLANG)
	$$(transform-$$(PRIVATE_HOST)s-to-o)
$$(call include-depfiles-for-objs, $$(o))
$(3) += $$(o)
endef

## Rule to compile a .s source file with ../ in the path.
## Must be called with $(eval).
# $(1): the .s source file in LOCAL_SRC_FILES.
# $(2): the additional dependencies.
# $(3): the variable name to collect the output object file.
# $(4): the ninja pool to use for the rule
define compile-dotdot-s-file-no-deps
o := $(intermediates)/$(patsubst %.s,%.o,$(subst ../,$(DOTDOT_REPLACEMENT),$(1)))
$$(o) : .KATI_NINJA_POOL := $(4)
$$(o) : $(TOPDIR)$(LOCAL_PATH)/$(1) $(2) $(CLANG)
	$$(transform-$$(PRIVATE_HOST)s-to-o)
$(3) += $$(o)
endef

###########################################################
## Commands for running ar
###########################################################

define _concat-if-arg2-not-empty
$(if $(2),$(hide) $(1) $(2))
endef

# Split long argument list into smaller groups and call the command repeatedly
# Call the command at least once even if there are no arguments, as otherwise
# the output file won't be created.
#
# $(1): the command without arguments
# $(2): the arguments
define split-long-arguments
$(hide) $(1) $(wordlist 1,500,$(2))
$(call _concat-if-arg2-not-empty,$(1),$(wordlist 501,1000,$(2)))
$(call _concat-if-arg2-not-empty,$(1),$(wordlist 1001,1500,$(2)))
$(call _concat-if-arg2-not-empty,$(1),$(wordlist 1501,2000,$(2)))
$(call _concat-if-arg2-not-empty,$(1),$(wordlist 2001,2500,$(2)))
$(call _concat-if-arg2-not-empty,$(1),$(wordlist 2501,3000,$(2)))
$(call _concat-if-arg2-not-empty,$(1),$(wordlist 3001,99999,$(2)))
endef

# $(1): the full path of the source static library.
# $(2): the full path of the destination static library.
define _extract-and-include-single-target-whole-static-lib
$(hide) ldir=$(PRIVATE_INTERMEDIATES_DIR)/WHOLE/$(basename $(notdir $(1)))_objs;\
    rm -rf $$ldir; \
    mkdir -p $$ldir; \
    cp $(1) $$ldir; \
    lib_to_include=$$ldir/$(notdir $(1)); \
    filelist=; \
    subdir=0; \
    for f in `$($(PRIVATE_2ND_ARCH_VAR_PREFIX)TARGET_AR) t $(1)`; do \
        if [ -e $$ldir/$$f ]; then \
            mkdir $$ldir/$$subdir; \
            ext=$$subdir/; \
            subdir=$$((subdir+1)); \
            $($(PRIVATE_2ND_ARCH_VAR_PREFIX)TARGET_AR) m $$lib_to_include $$f; \
        else \
            ext=; \
        fi; \
        $($(PRIVATE_2ND_ARCH_VAR_PREFIX)TARGET_AR) p $$lib_to_include $$f > $$ldir/$$ext$$f; \
        filelist="$$filelist $$ldir/$$ext$$f"; \
    done ; \
    $($(PRIVATE_2ND_ARCH_VAR_PREFIX)TARGET_AR) $($(PRIVATE_2ND_ARCH_VAR_PREFIX)TARGET_GLOBAL_ARFLAGS) \
        $(PRIVATE_ARFLAGS) $(2) $$filelist

endef

# $(1): the full path of the source static library.
# $(2): the full path of the destination static library.
define extract-and-include-whole-static-libs-first
$(if $(strip $(1)),
$(hide) cp $(1) $(2))
endef

# $(1): the full path of the destination static library.
define extract-and-include-target-whole-static-libs
$(call extract-and-include-whole-static-libs-first, $(firstword $(PRIVATE_ALL_WHOLE_STATIC_LIBRARIES)),$(1))
$(foreach lib,$(wordlist 2,999,$(PRIVATE_ALL_WHOLE_STATIC_LIBRARIES)), \
    $(call _extract-and-include-single-target-whole-static-lib, $(lib), $(1)))
endef

# Explicitly delete the archive first so that ar doesn't
# try to add to an existing archive.
define transform-o-to-static-lib
@echo "$($(PRIVATE_PREFIX)DISPLAY) StaticLib: $(PRIVATE_MODULE) ($@)"
@mkdir -p $(dir $@)
@rm -f $@ $@.tmp
$(call extract-and-include-target-whole-static-libs,$@.tmp)
$(call split-long-arguments,$($(PRIVATE_2ND_ARCH_VAR_PREFIX)TARGET_AR) \
    $($(PRIVATE_2ND_ARCH_VAR_PREFIX)TARGET_GLOBAL_ARFLAGS) \
    $(PRIVATE_ARFLAGS) \
    $@.tmp,$(PRIVATE_ALL_OBJECTS))
$(hide) mv -f $@.tmp $@
endef

###########################################################
## Commands for running host ar
###########################################################

# $(1): the full path of the source static library.
# $(2): the full path of the destination static library.
define _extract-and-include-single-host-whole-static-lib
$(hide) ldir=$(PRIVATE_INTERMEDIATES_DIR)/WHOLE/$(basename $(notdir $(1)))_objs;\
    rm -rf $$ldir; \
    mkdir -p $$ldir; \
    cp $(1) $$ldir; \
    lib_to_include=$$ldir/$(notdir $(1)); \
    filelist=; \
    subdir=0; \
    for f in `$($(PRIVATE_2ND_ARCH_VAR_PREFIX)$(PRIVATE_PREFIX)AR) t $(1) | \grep '\.o$$'`; do \
        if [ -e $$ldir/$$f ]; then \
           mkdir $$ldir/$$subdir; \
           ext=$$subdir/; \
           subdir=$$((subdir+1)); \
           $($(PRIVATE_2ND_ARCH_VAR_PREFIX)$(PRIVATE_PREFIX)AR) m $$lib_to_include $$f; \
        else \
           ext=; \
        fi; \
        $($(PRIVATE_2ND_ARCH_VAR_PREFIX)$(PRIVATE_PREFIX)AR) p $$lib_to_include $$f > $$ldir/$$ext$$f; \
        filelist="$$filelist $$ldir/$$ext$$f"; \
    done ; \
    $($(PRIVATE_2ND_ARCH_VAR_PREFIX)$(PRIVATE_PREFIX)AR) $($(PRIVATE_2ND_ARCH_VAR_PREFIX)$(PRIVATE_PREFIX)GLOBAL_ARFLAGS) \
        $(2) $$filelist

endef

define extract-and-include-host-whole-static-libs
$(call extract-and-include-whole-static-libs-first, $(firstword $(PRIVATE_ALL_WHOLE_STATIC_LIBRARIES)),$(1))
$(foreach lib,$(wordlist 2,999,$(PRIVATE_ALL_WHOLE_STATIC_LIBRARIES)), \
    $(call _extract-and-include-single-host-whole-static-lib, $(lib),$(1)))
endef

ifeq ($(HOST_OS),darwin)
# On Darwin the host ar fails if there is nothing to add to .a at all.
# We work around by adding a dummy.o and then deleting it.
define create-dummy.o-if-no-objs
$(if $(PRIVATE_ALL_OBJECTS),,$(hide) touch $(dir $(1))dummy.o)
endef

define get-dummy.o-if-no-objs
$(if $(PRIVATE_ALL_OBJECTS),,$(dir $(1))dummy.o)
endef

define delete-dummy.o-if-no-objs
$(if $(PRIVATE_ALL_OBJECTS),,$(hide) $($(PRIVATE_2ND_ARCH_VAR_PREFIX)$(PRIVATE_PREFIX)AR) d $(1) $(dir $(1))dummy.o \
  && rm -f $(dir $(1))dummy.o)
endef
else
create-dummy.o-if-no-objs =
get-dummy.o-if-no-objs =
delete-dummy.o-if-no-objs =
endif  # HOST_OS is darwin

# Explicitly delete the archive first so that ar doesn't
# try to add to an existing archive.
define transform-host-o-to-static-lib
@echo "$($(PRIVATE_PREFIX)DISPLAY) StaticLib: $(PRIVATE_MODULE) ($@)"
@mkdir -p $(dir $@)
@rm -f $@ $@.tmp
$(call extract-and-include-host-whole-static-libs,$@.tmp)
$(call create-dummy.o-if-no-objs,$@.tmp)
$(call split-long-arguments,$($(PRIVATE_2ND_ARCH_VAR_PREFIX)$(PRIVATE_PREFIX)AR) \
    $($(PRIVATE_2ND_ARCH_VAR_PREFIX)$(PRIVATE_PREFIX)GLOBAL_ARFLAGS) $@.tmp,\
    $(PRIVATE_ALL_OBJECTS) $(call get-dummy.o-if-no-objs,$@.tmp))
$(call delete-dummy.o-if-no-objs,$@.tmp)
$(hide) mv -f $@.tmp $@
endef


###########################################################
## Commands for running gcc to link a shared library or package
###########################################################

# ld just seems to be so finicky with command order that we allow
# it to be overriden en-masse see combo/linux-arm.make for an example.
ifneq ($(HOST_CUSTOM_LD_COMMAND),true)
define transform-host-o-to-shared-lib-inner
$(hide) $(PRIVATE_CXX_LINK) \
  -Wl,-rpath,\$$ORIGIN/../$(notdir $($(PRIVATE_2ND_ARCH_VAR_PREFIX)$(PRIVATE_PREFIX)OUT_SHARED_LIBRARIES)) \
  -Wl,-rpath,\$$ORIGIN/$(notdir $($(PRIVATE_2ND_ARCH_VAR_PREFIX)$(PRIVATE_PREFIX)OUT_SHARED_LIBRARIES)) \
  -shared -Wl,-soname,$(notdir $@) \
  $(if $(PRIVATE_NO_DEFAULT_COMPILER_FLAGS),, \
     $(PRIVATE_HOST_GLOBAL_LDFLAGS) \
  ) \
  $(PRIVATE_LDFLAGS) \
  $(PRIVATE_ALL_OBJECTS) \
  -Wl,--whole-archive \
  $(PRIVATE_ALL_WHOLE_STATIC_LIBRARIES) \
  -Wl,--no-whole-archive \
  $(if $(PRIVATE_GROUP_STATIC_LIBRARIES),-Wl$(comma)--start-group) \
  $(PRIVATE_ALL_STATIC_LIBRARIES) \
  $(if $(PRIVATE_GROUP_STATIC_LIBRARIES),-Wl$(comma)--end-group) \
  $(if $(filter true,$(NATIVE_COVERAGE)),-lgcov) \
  $(if $(filter true,$(NATIVE_COVERAGE)),$(PRIVATE_HOST_LIBPROFILE_RT)) \
  $(PRIVATE_ALL_SHARED_LIBRARIES) \
  -o $@ \
  $(PRIVATE_LDLIBS)
endef
endif

define transform-host-o-to-shared-lib
@echo "$($(PRIVATE_PREFIX)DISPLAY) SharedLib: $(PRIVATE_MODULE) ($@)"
@mkdir -p $(dir $@)
$(transform-host-o-to-shared-lib-inner)
endef

define transform-host-o-to-package
@echo "$($(PRIVATE_PREFIX)DISPLAY) Package: $(PRIVATE_MODULE) ($@)"
@mkdir -p $(dir $@)
$(transform-host-o-to-shared-lib-inner)
endef


###########################################################
## Commands for running gcc to link a shared library or package
###########################################################

define transform-o-to-shared-lib-inner
$(hide) $(PRIVATE_CXX_LINK) \
  -nostdlib -Wl,-soname,$(notdir $@) \
  -Wl,--gc-sections \
  -shared \
  $(PRIVATE_TARGET_CRTBEGIN_SO_O) \
  $(PRIVATE_ALL_OBJECTS) \
  -Wl,--whole-archive \
  $(PRIVATE_ALL_WHOLE_STATIC_LIBRARIES) \
  -Wl,--no-whole-archive \
  $(if $(PRIVATE_GROUP_STATIC_LIBRARIES),-Wl$(comma)--start-group) \
  $(PRIVATE_ALL_STATIC_LIBRARIES) \
  $(if $(PRIVATE_GROUP_STATIC_LIBRARIES),-Wl$(comma)--end-group) \
  $(if $(filter true,$(NATIVE_COVERAGE)),$(PRIVATE_TARGET_COVERAGE_LIB)) \
  $(PRIVATE_TARGET_LIBCRT_BUILTINS) \
  $(PRIVATE_TARGET_LIBATOMIC) \
  $(PRIVATE_TARGET_GLOBAL_LDFLAGS) \
  $(PRIVATE_LDFLAGS) \
  $(PRIVATE_ALL_SHARED_LIBRARIES) \
  -o $@ \
  $(PRIVATE_TARGET_CRTEND_SO_O) \
  $(PRIVATE_LDLIBS)
endef

define transform-o-to-shared-lib
@echo "$($(PRIVATE_PREFIX)DISPLAY) SharedLib: $(PRIVATE_MODULE) ($@)"
@mkdir -p $(dir $@)
$(transform-o-to-shared-lib-inner)
endef

###########################################################
## Commands for running gcc to link an executable
###########################################################

define transform-o-to-executable-inner
$(hide) $(PRIVATE_CXX_LINK) -pie \
  -nostdlib -Bdynamic \
  -Wl,-dynamic-linker,$(PRIVATE_LINKER) \
  -Wl,--gc-sections \
  -Wl,-z,nocopyreloc \
  $(PRIVATE_TARGET_CRTBEGIN_DYNAMIC_O) \
  $(PRIVATE_ALL_OBJECTS) \
  -Wl,--whole-archive \
  $(PRIVATE_ALL_WHOLE_STATIC_LIBRARIES) \
  -Wl,--no-whole-archive \
  $(if $(PRIVATE_GROUP_STATIC_LIBRARIES),-Wl$(comma)--start-group) \
  $(PRIVATE_ALL_STATIC_LIBRARIES) \
  $(if $(PRIVATE_GROUP_STATIC_LIBRARIES),-Wl$(comma)--end-group) \
  $(if $(filter true,$(NATIVE_COVERAGE)),$(PRIVATE_TARGET_COVERAGE_LIB)) \
  $(PRIVATE_TARGET_LIBCRT_BUILTINS) \
  $(PRIVATE_TARGET_LIBATOMIC) \
  $(PRIVATE_TARGET_GLOBAL_LDFLAGS) \
  $(PRIVATE_LDFLAGS) \
  $(PRIVATE_ALL_SHARED_LIBRARIES) \
  -o $@ \
  $(PRIVATE_TARGET_CRTEND_O) \
  $(PRIVATE_LDLIBS)
endef

define transform-o-to-executable
@echo "$($(PRIVATE_PREFIX)DISPLAY) Executable: $(PRIVATE_MODULE) ($@)"
@mkdir -p $(dir $@)
$(transform-o-to-executable-inner)
endef


###########################################################
## Commands for linking a static executable. In practice,
## we only use this on arm, so the other platforms don't
## have transform-o-to-static-executable defined.
## Clang driver needs -static to create static executable.
## However, bionic/linker uses -shared to overwrite.
## Linker for x86 targets does not allow coexistance of -static and -shared,
## so we add -static only if -shared is not used.
###########################################################

define transform-o-to-static-executable-inner
$(hide) $(PRIVATE_CXX_LINK) \
  -nostdlib -Bstatic \
  $(if $(filter $(PRIVATE_LDFLAGS),-shared),,-static) \
  -Wl,--gc-sections \
  -o $@ \
  $(PRIVATE_TARGET_CRTBEGIN_STATIC_O) \
  $(PRIVATE_TARGET_GLOBAL_LDFLAGS) \
  $(PRIVATE_LDFLAGS) \
  $(PRIVATE_ALL_OBJECTS) \
  -Wl,--whole-archive \
  $(PRIVATE_ALL_WHOLE_STATIC_LIBRARIES) \
  -Wl,--no-whole-archive \
  $(filter-out %libcompiler_rt.hwasan.a %libc_nomalloc.hwasan.a %libc.hwasan.a %libcompiler_rt.a %libc_nomalloc.a %libc.a,$(PRIVATE_ALL_STATIC_LIBRARIES)) \
  -Wl,--start-group \
  $(filter %libc.a %libc.hwasan.a,$(PRIVATE_ALL_STATIC_LIBRARIES)) \
  $(filter %libc_nomalloc.a %libc_nomalloc.hwasan.a,$(PRIVATE_ALL_STATIC_LIBRARIES)) \
  $(if $(filter true,$(NATIVE_COVERAGE)),$(PRIVATE_TARGET_COVERAGE_LIB)) \
  $(PRIVATE_TARGET_LIBATOMIC) \
  $(filter %libcompiler_rt.a %libcompiler_rt.hwasan.a,$(PRIVATE_ALL_STATIC_LIBRARIES)) \
  $(PRIVATE_TARGET_LIBCRT_BUILTINS) \
  -Wl,--end-group \
  $(PRIVATE_TARGET_CRTEND_O)
endef

define transform-o-to-static-executable
@echo "$($(PRIVATE_PREFIX)DISPLAY) StaticExecutable: $(PRIVATE_MODULE) ($@)"
@mkdir -p $(dir $@)
$(transform-o-to-static-executable-inner)
endef


###########################################################
## Commands for running gcc to link a host executable
###########################################################

ifneq ($(HOST_CUSTOM_LD_COMMAND),true)
define transform-host-o-to-executable-inner
$(hide) $(PRIVATE_CXX_LINK) \
  $(PRIVATE_ALL_OBJECTS) \
  -Wl,--whole-archive \
  $(PRIVATE_ALL_WHOLE_STATIC_LIBRARIES) \
  -Wl,--no-whole-archive \
  $(if $(PRIVATE_GROUP_STATIC_LIBRARIES),-Wl$(comma)--start-group) \
  $(PRIVATE_ALL_STATIC_LIBRARIES) \
  $(if $(PRIVATE_GROUP_STATIC_LIBRARIES),-Wl$(comma)--end-group) \
  $(if $(filter true,$(NATIVE_COVERAGE)),-lgcov) \
  $(if $(filter true,$(NATIVE_COVERAGE)),$(PRIVATE_HOST_LIBPROFILE_RT)) \
  $(PRIVATE_ALL_SHARED_LIBRARIES) \
  $(foreach path,$(PRIVATE_RPATHS), \
    -Wl,-rpath,\$$ORIGIN/$(path)) \
  $(if $(PRIVATE_NO_DEFAULT_COMPILER_FLAGS),, \
      $(PRIVATE_HOST_GLOBAL_LDFLAGS) \
  ) \
  $(PRIVATE_LDFLAGS) \
  -o $@ \
  $(PRIVATE_LDLIBS)
endef
endif

define transform-host-o-to-executable
@echo "$($(PRIVATE_PREFIX)DISPLAY) Executable: $(PRIVATE_MODULE) ($@)"
@mkdir -p $(dir $@)
$(transform-host-o-to-executable-inner)
endef

###########################################################
## Commands for packaging native coverage files
###########################################################
define package-coverage-files
  @rm -f $@ $@.lst $@.premerged
  @touch $@.lst
  $(foreach obj,$(strip $(PRIVATE_ALL_OBJECTS)), $(hide) echo $(obj) >> $@.lst$(newline))
  $(hide) $(SOONG_ZIP) -o $@.premerged -C $(OUT_DIR) -l $@.lst
  $(hide) $(MERGE_ZIPS) -ignore-duplicates $@ $@.premerged $(strip $(PRIVATE_ALL_WHOLE_STATIC_LIBRARIES))
endef

###########################################################
## Commands for running javac to make .class files
###########################################################

# b/37750224
AAPT_ASAN_OPTIONS := ASAN_OPTIONS=detect_leaks=0

# Search for generated R.java/Manifest.java in $1, copy the found R.java as $2.
# Also copy them to a central 'R' directory to make it easier to add the files to an IDE.
define find-generated-R.java
$(hide) for GENERATED_MANIFEST_FILE in `find $(1) \
  -name Manifest.java 2> /dev/null`; do \
    dir=`awk '/package/{gsub(/\./,"/",$$2);gsub(/;/,"",$$2);print $$2;exit}' $$GENERATED_MANIFEST_FILE`; \
    mkdir -p $(TARGET_COMMON_OUT_ROOT)/R/$$dir; \
    cp $$GENERATED_MANIFEST_FILE $(TARGET_COMMON_OUT_ROOT)/R/$$dir; \
  done;
$(hide) for GENERATED_R_FILE in `find $(1) \
  -name R.java 2> /dev/null`; do \
    dir=`awk '/package/{gsub(/\./,"/",$$2);gsub(/;/,"",$$2);print $$2;exit}' $$GENERATED_R_FILE`; \
    mkdir -p $(TARGET_COMMON_OUT_ROOT)/R/$$dir; \
    cp $$GENERATED_R_FILE $(TARGET_COMMON_OUT_ROOT)/R/$$dir \
      || exit 31; \
    cp $$GENERATED_R_FILE $(2) || exit 32; \
  done;
@# Ensure that the target file is always created, i.e. also in case we did not
@# enter the GENERATED_R_FILE-loop above. This avoids unnecessary rebuilding.
$(hide) touch $(2)
endef

###########################################################
# AAPT2 compilation and link
###########################################################
define aapt2-compile-one-resource-file
@mkdir -p $(dir $@)
$(hide) $(AAPT2) compile -o $(dir $@) $(PRIVATE_AAPT2_CFLAGS) $<
endef

define aapt2-compile-resource-dirs
@mkdir -p $(dir $@)
$(hide) $(AAPT2) compile -o $@ $(addprefix --dir ,$(PRIVATE_SOURCE_RES_DIRS)) \
  $(PRIVATE_AAPT2_CFLAGS)
endef

# TODO(b/74574557): use aapt2 compile --zip if it gets implemented
define aapt2-compile-resource-zips
@mkdir -p $(dir $@)
$(ZIPSYNC) -d $@.contents -l $@.list $(PRIVATE_SOURCE_RES_ZIPS)
$(hide) $(AAPT2) compile -o $@ --dir $@.contents $(PRIVATE_AAPT2_CFLAGS)
endef

# Set up rule to compile one resource file with aapt2.
# Must be called with $(eval).
# $(1): the source file
# $(2): the output file
define aapt2-compile-one-resource-file-rule
$(2) : $(1) $(AAPT2)
	@echo "AAPT2 compile $$@ <- $$<"
	$$(call aapt2-compile-one-resource-file)
endef

# Convert input resource file path to output file path.
# values-[config]/<file>.xml -> values-[config]_<file>.arsc.flat;
# For other resource file, just replace the last "/" with "_" and
# add .flat extension.
#
# $(1): the input resource file path
# $(2): the base dir of the output file path
# Returns: the compiled output file path
define aapt2-compiled-resource-out-file
$(strip \
  $(eval _p_w := $(strip $(subst /,$(space),$(dir $(call clean-path,$(1))))))
  $(2)/$(subst $(space),/,$(_p_w))_$(if $(filter values%,$(lastword $(_p_w))),$(patsubst %.xml,%.arsc,$(notdir $(1))),$(notdir $(1))).flat)
endef

define aapt2-link
@mkdir -p $(dir $@)
rm -rf $(PRIVATE_JAVA_GEN_DIR)
mkdir -p $(PRIVATE_JAVA_GEN_DIR)
$(call dump-words-to-file,$(PRIVATE_RES_FLAT),$(dir $@)aapt2-flat-list)
$(call dump-words-to-file,$(PRIVATE_OVERLAY_FLAT),$(dir $@)aapt2-flat-overlay-list)
$(hide) $(AAPT2) link -o $@ \
  $(PRIVATE_AAPT_FLAGS) \
  $(if $(PRIVATE_STATIC_LIBRARY_EXTRA_PACKAGES),$$(cat $(PRIVATE_STATIC_LIBRARY_EXTRA_PACKAGES))) \
  $(addprefix --manifest ,$(PRIVATE_ANDROID_MANIFEST)) \
  $(addprefix -I ,$(PRIVATE_AAPT_INCLUDES)) \
  $(addprefix -I ,$(PRIVATE_SHARED_ANDROID_LIBRARIES)) \
  $(addprefix -A ,$(foreach d,$(PRIVATE_ASSET_DIR),$(call clean-path,$(d)))) \
  $(addprefix --java ,$(PRIVATE_JAVA_GEN_DIR)) \
  $(addprefix --proguard ,$(PRIVATE_PROGUARD_OPTIONS_FILE)) \
  $(addprefix --min-sdk-version ,$(PRIVATE_DEFAULT_APP_TARGET_SDK)) \
  $(addprefix --target-sdk-version ,$(PRIVATE_DEFAULT_APP_TARGET_SDK)) \
  $(if $(filter --product,$(PRIVATE_AAPT_FLAGS)),,$(addprefix --product ,$(PRIVATE_TARGET_AAPT_CHARACTERISTICS))) \
  $(addprefix -c ,$(PRIVATE_PRODUCT_AAPT_CONFIG)) \
  $(addprefix --preferred-density ,$(PRIVATE_PRODUCT_AAPT_PREF_CONFIG)) \
  $(if $(filter --version-code,$(PRIVATE_AAPT_FLAGS)),,--version-code $(PLATFORM_SDK_VERSION)) \
  $(if $(filter --version-name,$(PRIVATE_AAPT_FLAGS)),,--version-name $(APPS_DEFAULT_VERSION_NAME)) \
  $(addprefix --rename-manifest-package ,$(PRIVATE_MANIFEST_PACKAGE_NAME)) \
  $(addprefix --rename-instrumentation-target-package ,$(PRIVATE_MANIFEST_INSTRUMENTATION_FOR)) \
  -R \@$(dir $@)aapt2-flat-overlay-list \
  \@$(dir $@)aapt2-flat-list
$(SOONG_ZIP) -o $(PRIVATE_SRCJAR) -C $(PRIVATE_JAVA_GEN_DIR) -D $(PRIVATE_JAVA_GEN_DIR)
$(EXTRACT_JAR_PACKAGES) -i $(PRIVATE_SRCJAR) -o $(PRIVATE_AAPT_EXTRA_PACKAGES) --prefix '--extra-packages '
endef

define _create-default-manifest-file
$(1):
	rm -f $1
	(echo '<manifest xmlns:android="http://schemas.android.com/apk/res/android" package="missing.manifest">' && \
	 echo '    <uses-sdk android:minSdkVersion="$(2)" />' && \
	 echo '</manifest>' ) > $1
endef

define create-default-manifest-file
  $(eval $(call _create-default-manifest-file,$(1),$(2)))
endef


###########################################################
xlint_unchecked := -Xlint:unchecked

# emit-line, <word list>, <output file>
define emit-line
   $(if $(1),echo -n '$(strip $(1)) ' >> $(2))
endef

# dump-words-to-file, <word list>, <output file>
define dump-words-to-file
        @rm -f $(2)
        @touch $(2)
        @$(call emit-line,$(wordlist 1,500,$(1)),$(2))
        @$(call emit-line,$(wordlist 501,1000,$(1)),$(2))
        @$(call emit-line,$(wordlist 1001,1500,$(1)),$(2))
        @$(call emit-line,$(wordlist 1501,2000,$(1)),$(2))
        @$(call emit-line,$(wordlist 2001,2500,$(1)),$(2))
        @$(call emit-line,$(wordlist 2501,3000,$(1)),$(2))
        @$(call emit-line,$(wordlist 3001,3500,$(1)),$(2))
        @$(call emit-line,$(wordlist 3501,4000,$(1)),$(2))
        @$(call emit-line,$(wordlist 4001,4500,$(1)),$(2))
        @$(call emit-line,$(wordlist 4501,5000,$(1)),$(2))
        @$(call emit-line,$(wordlist 5001,5500,$(1)),$(2))
        @$(call emit-line,$(wordlist 5501,6000,$(1)),$(2))
        @$(call emit-line,$(wordlist 6001,6500,$(1)),$(2))
        @$(call emit-line,$(wordlist 6501,7000,$(1)),$(2))
        @$(call emit-line,$(wordlist 7001,7500,$(1)),$(2))
        @$(call emit-line,$(wordlist 7501,8000,$(1)),$(2))
        @$(call emit-line,$(wordlist 8001,8500,$(1)),$(2))
        @$(call emit-line,$(wordlist 8501,9000,$(1)),$(2))
        @$(call emit-line,$(wordlist 9001,9500,$(1)),$(2))
        @$(call emit-line,$(wordlist 9501,10000,$(1)),$(2))
        @$(call emit-line,$(wordlist 10001,10500,$(1)),$(2))
        @$(call emit-line,$(wordlist 10501,11000,$(1)),$(2))
        @$(call emit-line,$(wordlist 11001,11500,$(1)),$(2))
        @$(call emit-line,$(wordlist 11501,12000,$(1)),$(2))
        @$(call emit-line,$(wordlist 12001,12500,$(1)),$(2))
        @$(call emit-line,$(wordlist 12501,13000,$(1)),$(2))
        @$(call emit-line,$(wordlist 13001,13500,$(1)),$(2))
        @$(if $(wordlist 13501,13502,$(1)),$(error Too many words ($(words $(1)))))
endef
# Return jar arguments to compress files in a given directory
# $(1): directory
#
# Returns an @-file argument that contains the output of a subshell
# that looks like -C $(1) path/to/file1 -C $(1) path/to/file2
# Also adds "-C out/empty ." which avoids errors in jar when
# there are no files in the directory.
define jar-args-sorted-files-in-directory
    @<(find $(1) -type f | sort | $(JAR_ARGS) $(1); echo "-C $(EMPTY_DIRECTORY) .")
endef

# append additional Java sources(resources/Proto sources, and etc) to $(1).
define fetch-additional-java-source
$(hide) if [ -d "$(PRIVATE_SOURCE_INTERMEDIATES_DIR)" ]; then \
    find $(PRIVATE_SOURCE_INTERMEDIATES_DIR) -name '*.java' -and -not -name '.*' >> $(1); \
fi
endef

# Some historical notes:
# - below we write the list of java files to java-source-list to avoid argument
#   list length problems with Cygwin
# - we filter out duplicate java file names because eclipse's compiler
#   doesn't like them.
define write-java-source-list
@echo "$($(PRIVATE_PREFIX)DISPLAY) Java source list: $(PRIVATE_MODULE)"
$(hide) rm -f $@
$(call dump-words-to-file,$(sort $(PRIVATE_JAVA_SOURCES)),$@.tmp)
$(call fetch-additional-java-source,$@.tmp)
$(hide) tr ' ' '\n' < $@.tmp | $(NORMALIZE_PATH) | sort -u > $@
endef

# Common definition to invoke javac on the host and target.
#
# $(1): javac
# $(2): classpath_libs
define compile-java
$(hide) rm -f $@
$(hide) rm -rf $(PRIVATE_CLASS_INTERMEDIATES_DIR) $(PRIVATE_ANNO_INTERMEDIATES_DIR)
$(hide) mkdir -p $(dir $@)
$(hide) mkdir -p $(PRIVATE_CLASS_INTERMEDIATES_DIR) $(PRIVATE_ANNO_INTERMEDIATES_DIR)
$(if $(PRIVATE_SRCJARS),\
    $(ZIPSYNC) -d $(PRIVATE_SRCJAR_INTERMEDIATES_DIR) -l $(PRIVATE_SRCJAR_LIST_FILE) -f "*.java" $(PRIVATE_SRCJARS))
$(hide) if [ -s $(PRIVATE_JAVA_SOURCE_LIST) $(if $(PRIVATE_SRCJARS),-o -s $(PRIVATE_SRCJAR_LIST_FILE) )] ; then \
    $(SOONG_JAVAC_WRAPPER) $(JAVAC_WRAPPER) $(1) -encoding UTF-8 \
    $(if $(findstring true,$(PRIVATE_WARNINGS_ENABLE)),$(xlint_unchecked),) \
    $(if $(PRIVATE_USE_SYSTEM_MODULES), \
      $(addprefix --system=,$(PRIVATE_SYSTEM_MODULES_DIR)), \
      $(addprefix -bootclasspath ,$(strip \
          $(call normalize-path-list,$(PRIVATE_BOOTCLASSPATH)) \
          $(PRIVATE_EMPTY_BOOTCLASSPATH)))) \
    $(if $(PRIVATE_USE_SYSTEM_MODULES), \
      $(if $(PRIVATE_PATCH_MODULE), \
        --patch-module=$(PRIVATE_PATCH_MODULE)=$(call normalize-path-list,. $(2)))) \
    $(addprefix -classpath ,$(call normalize-path-list,$(strip \
      $(if $(PRIVATE_USE_SYSTEM_MODULES), \
        $(filter-out $(PRIVATE_SYSTEM_MODULES_LIBS),$(PRIVATE_BOOTCLASSPATH))) \
      $(2)))) \
    $(if $(findstring true,$(PRIVATE_WARNINGS_ENABLE)),$(xlint_unchecked),) \
    -d $(PRIVATE_CLASS_INTERMEDIATES_DIR) -s $(PRIVATE_ANNO_INTERMEDIATES_DIR) \
    $(PRIVATE_JAVACFLAGS) \
    \@$(PRIVATE_JAVA_SOURCE_LIST) \
    $(if $(PRIVATE_SRCJARS),\@$(PRIVATE_SRCJAR_LIST_FILE)) \
    || ( rm -rf $(PRIVATE_CLASS_INTERMEDIATES_DIR) ; exit 41 ) \
fi
$(if $(PRIVATE_JAVA_LAYERS_FILE), $(hide) build/make/tools/java-layers.py \
    $(PRIVATE_JAVA_LAYERS_FILE) @$(PRIVATE_JAVA_SOURCE_LIST),)
$(if $(PRIVATE_JAR_EXCLUDE_FILES), $(hide) find $(PRIVATE_CLASS_INTERMEDIATES_DIR) \
    -name $(word 1, $(PRIVATE_JAR_EXCLUDE_FILES)) \
    $(addprefix -o -name , $(wordlist 2, 999, $(PRIVATE_JAR_EXCLUDE_FILES))) \
    | xargs rm -rf)
$(if $(PRIVATE_JAR_PACKAGES), \
    $(hide) find $(PRIVATE_CLASS_INTERMEDIATES_DIR) -mindepth 1 -type f \
        $(foreach pkg, $(PRIVATE_JAR_PACKAGES), \
            -not -path $(PRIVATE_CLASS_INTERMEDIATES_DIR)/$(subst .,/,$(pkg))/\*) -delete ; \
        find $(PRIVATE_CLASS_INTERMEDIATES_DIR) -empty -delete)
$(if $(PRIVATE_JAR_EXCLUDE_PACKAGES), $(hide) rm -rf \
    $(foreach pkg, $(PRIVATE_JAR_EXCLUDE_PACKAGES), \
        $(PRIVATE_CLASS_INTERMEDIATES_DIR)/$(subst .,/,$(pkg))))
$(hide) $(SOONG_ZIP) -jar -o $@ -C $(PRIVATE_CLASS_INTERMEDIATES_DIR) -D $(PRIVATE_CLASS_INTERMEDIATES_DIR)
$(if $(PRIVATE_EXTRA_JAR_ARGS),$(call add-java-resources-to,$@))
endef

define transform-java-to-header.jar
@echo "$($(PRIVATE_PREFIX)DISPLAY) Turbine: $(PRIVATE_MODULE)"
@mkdir -p $(dir $@)
@rm -rf $(dir $@)/classes-turbine
@mkdir $(dir $@)/classes-turbine
$(hide) if [ -s $(PRIVATE_JAVA_SOURCE_LIST) -o -n "$(PRIVATE_SRCJARS)" ] ; then \
    $(JAVA) -jar $(TURBINE) \
    --output $@.premerged --temp_dir $(dir $@)/classes-turbine \
    --sources \@$(PRIVATE_JAVA_SOURCE_LIST) --source_jars $(PRIVATE_SRCJARS) \
    --javacopts $(PRIVATE_JAVACFLAGS) $(COMMON_JDK_FLAGS) -- \
    $(if $(PRIVATE_USE_SYSTEM_MODULES), \
      --system $(PRIVATE_SYSTEM_MODULES_DIR), \
      --bootclasspath $(strip $(PRIVATE_BOOTCLASSPATH))) \
    --classpath $(strip $(if $(PRIVATE_USE_SYSTEM_MODULES), \
        $(filter-out $(PRIVATE_SYSTEM_MODULES_LIBS),$(PRIVATE_BOOTCLASSPATH))) \
      $(PRIVATE_ALL_JAVA_HEADER_LIBRARIES)) \
    || ( rm -rf $(dir $@)/classes-turbine ; exit 41 ) && \
    $(MERGE_ZIPS) -j --ignore-duplicates -stripDir META-INF $@.tmp $@.premerged $(PRIVATE_STATIC_JAVA_HEADER_LIBRARIES) ; \
else \
    $(MERGE_ZIPS) -j --ignore-duplicates -stripDir META-INF $@.tmp $(PRIVATE_STATIC_JAVA_HEADER_LIBRARIES) ; \
fi
$(hide) $(ZIPTIME) $@.tmp
$(hide) $(call commit-change-for-toc,$@)
endef

# Moves $1.tmp to $1 if necessary. This is designed to be used with
# .KATI_RESTAT. For kati, this function doesn't update the timestamp
# of $1 when $1.tmp is identical to $1 so that ninja won't rebuild
# targets which depend on $1.
define commit-change-for-toc
$(hide) if cmp -s $1.tmp $1 ; then \
 rm $1.tmp ; \
else \
 mv $1.tmp $1 ; \
fi
endef

ifeq (,$(TARGET_BUILD_APPS))

## Rule to create a table of contents from a .dex file.
## Must be called with $(eval).
# $(1): The directory which contains classes*.dex files
define _transform-dex-to-toc
$1/classes.dex.toc: PRIVATE_INPUT_DEX_FILES := $1/classes*.dex
$1/classes.dex.toc: $1/classes.dex $(DEXDUMP)
	@echo Generating TOC: $$@
	$(hide) ANDROID_LOG_TAGS="*:e" $(DEXDUMP) -l xml $$(PRIVATE_INPUT_DEX_FILES) > $$@.tmp
	$$(call commit-change-for-toc,$$@)
endef

## Define a rule which generates .dex.toc and mark it as .KATI_RESTAT.
# $(1): The directory which contains classes*.dex files
define define-dex-to-toc-rule
$(eval $(call _transform-dex-to-toc,$1))\
$(eval .KATI_RESTAT: $1/classes.dex.toc)
endef

else

# Turn off .toc optimization for apps build as we cannot build dexdump.
define define-dex-to-toc-rule
endef

endif  # TARGET_BUILD_APPS


# Takes an sdk version that might be PLATFORM_VERSION_CODENAME (for example P),
# returns a number greater than the highest existing sdk version if it is, or
# the input if it is not.
define codename-or-sdk-to-sdk
$(if $(filter $(1),$(PLATFORM_VERSION_CODENAME)),10000,$(1))
endef

# Uses LOCAL_SDK_VERSION and PLATFORM_SDK_VERSION to determine a compileSdkVersion
# in the form of a number or a codename (28 or P)
define module-sdk-version
$(strip \
  $(if $(filter-out current system_current test_current core_current,$(LOCAL_SDK_VERSION)), \
    $(call get-numeric-sdk-version,$(LOCAL_SDK_VERSION)), \
    $(PLATFORM_SDK_VERSION)))
endef

# Uses LOCAL_SDK_VERSION and DEFAULT_APP_TARGET_SDK to determine
# a targetSdkVersion in the form of a number or a codename (28 or P).
define module-target-sdk-version
$(strip \
  $(if $(filter-out current system_current test_current core_current,$(LOCAL_SDK_VERSION)), \
    $(call get-numeric-sdk-version,$(LOCAL_SDK_VERSION)), \
    $(DEFAULT_APP_TARGET_SDK)))
endef

# Uses LOCAL_MIN_SDK_VERSION, LOCAL_SDK_VERSION and DEFAULT_APP_TARGET_SDK to determine
# a minSdkVersion in the form of a number or a codename (28 or P).
define module-min-sdk-version
$(if $(LOCAL_MIN_SDK_VERSION),$(LOCAL_MIN_SDK_VERSION),$(call module-target-sdk-version))
endef


define transform-classes.jar-to-dex
@echo "target Dex: $(PRIVATE_MODULE)"
@mkdir -p $(dir $@)tmp
$(hide) rm -f $(dir $@)classes*.dex $(dir $@)d8_input.jar
$(hide) $(ZIP2ZIP) -j -i $< -o $(dir $@)d8_input.jar "**/*.class"
$(hide) $(D8_WRAPPER) $(DX_COMMAND) $(DEX_FLAGS) \
    --output $(dir $@)tmp \
    $(addprefix --lib ,$(PRIVATE_D8_LIBS)) \
    --min-api $(PRIVATE_MIN_SDK_VERSION) \
    $(subst --main-dex-list=, --main-dex-list , \
        $(filter-out --core-library --multi-dex --minimal-main-dex,$(PRIVATE_DX_FLAGS))) \
    $(dir $@)d8_input.jar
$(hide) mv $(dir $@)tmp/* $(dir $@)
$(hide) rm -f $(dir $@)d8_input.jar
$(hide) rm -rf $(dir $@)tmp
endef

# We need the extra blank line, so that the command will be on a separate line.
# $(1): the package
# $(2): the ABI name
# $(3): the list of shared libraies
define _add-jni-shared-libs-to-package-per-abi
$(hide) cp $(3) $(dir $(1))lib/$(2)

endef

# $(1): the package file
# $(2): if true, uncompress jni libs
define create-jni-shared-libs-package
rm -rf $(dir $(1))lib
mkdir -p $(addprefix $(dir $(1))lib/,$(PRIVATE_JNI_SHARED_LIBRARIES_ABI))
$(foreach abi,$(PRIVATE_JNI_SHARED_LIBRARIES_ABI),\
  $(call _add-jni-shared-libs-to-package-per-abi,$(1),$(abi),\
    $(patsubst $(abi):%,%,$(filter $(abi):%,$(PRIVATE_JNI_SHARED_LIBRARIES)))))
$(SOONG_ZIP) $(if $(2),-L 0) -o $(1) -C $(dir $(1)) -D $(dir $(1))lib
rm -rf $(dir $(1))lib
endef

# $(1): the jar file.
# $(2): the classes.dex file.
define create-dex-jar
find $(dir $(2)) -maxdepth 1 -name "classes*.dex" | sort > $(1).lst
$(SOONG_ZIP) -o $(1) -C $(dir $(2)) -l $(1).lst
endef

# Add java resources added by the current module to an existing package.
# $(1) destination package.
define add-java-resources-to
  $(call _java-resources,$(1),u)
endef

# Add java resources added by the current module to a new jar.
# $(1) destination jar.
define create-java-resources-jar
  $(call _java-resources,$(1),c)
endef

define _java-resources
$(call dump-words-to-file, $(PRIVATE_EXTRA_JAR_ARGS), $(1).jar-arg-list)
$(hide) $(JAR) $(2)f $(1) @$(1).jar-arg-list
@rm -f $(1).jar-arg-list
endef

# Add resources (non .class files) from a jar to a package
# $(1): the package file
# $(2): the jar file
# $(3): temporary directory
define add-jar-resources-to-package
  rm -rf $(3)
  mkdir -p $(3)
  unzip -qo $(2) -d $(3) $$(zipinfo -1 $(2) | grep -v -E "\.class$$")
  $(JAR) uf $(1) $(call jar-args-sorted-files-in-directory,$(3))
endef

# $(1): the output resources jar.
# $(2): the input jar
define extract-resources-jar
  $(ZIP2ZIP) -i $(2) -o $(1) -x '**/*.class' -x '**/*/'
endef

# Sign a package using the specified key/cert.
#
define sign-package
$(call sign-package-arg,$@)
endef

# $(1): the package file we are signing.
define sign-package-arg
$(hide) mv $(1) $(1).unsigned
$(hide) $(JAVA) -Djava.library.path=$$(dirname $(SIGNAPK_JNI_LIBRARY_PATH)) -jar $(SIGNAPK_JAR) \
    $(if $(strip $(PRIVATE_CERTIFICATE_LINEAGE)), --lineage $(PRIVATE_CERTIFICATE_LINEAGE)) \
    $(PRIVATE_CERTIFICATE) $(PRIVATE_PRIVATE_KEY) \
    $(PRIVATE_ADDITIONAL_CERTIFICATES) $(1).unsigned $(1).signed
$(hide) mv $(1).signed $(1)
endef

# Align STORED entries of a package on 4-byte boundaries to make them easier to mmap.
#
define align-package
$(hide) if ! $(ZIPALIGN) -c -p 4 $@ >/dev/null ; then \
  mv $@ $@.unaligned; \
  $(ZIPALIGN) \
    -f \
    -p \
    4 \
    $@.unaligned $@.aligned; \
  mv $@.aligned $@; \
  fi
endef

# Compress a package using the standard gzip algorithm.
define compress-package
$(hide) \
  mv $@ $@.uncompressed; \
  $(MINIGZIP) -c $@.uncompressed > $@.compressed; \
  rm -f $@.uncompressed; \
  mv $@.compressed $@;
endef

ifeq ($(HOST_OS),linux)
# Runs appcompat and store logs in $(PRODUCT_OUT)/appcompat
define extract-package
$(AAPT2) dump resources $@ | awk -F ' |=' '/^Package/{print $$3}' >> $(PRODUCT_OUT)/appcompat/$(PRIVATE_MODULE).log &&
endef
define appcompat-header
$(hide) \
  mkdir -p $(PRODUCT_OUT)/appcompat && \
  rm -f $(PRODUCT_OUT)/appcompat/$(PRIVATE_MODULE).log && \
  echo -n "Package name: " >> $(PRODUCT_OUT)/appcompat/$(PRIVATE_MODULE).log && \
  $(extract-package) \
  echo "Module name in Android tree: $(PRIVATE_MODULE)" >> $(PRODUCT_OUT)/appcompat/$(PRIVATE_MODULE).log && \
  echo "Local path in Android tree: $(PRIVATE_PATH)" >> $(PRODUCT_OUT)/appcompat/$(PRIVATE_MODULE).log && \
  echo "Install path on $(TARGET_PRODUCT)-$(TARGET_BUILD_VARIANT): $(PRIVATE_INSTALLED_MODULE)" >> $(PRODUCT_OUT)/appcompat/$(PRIVATE_MODULE).log && \
  echo >> $(PRODUCT_OUT)/appcompat/$(PRIVATE_MODULE).log
endef
ART_VERIDEX_APPCOMPAT_SCRIPT:=$(HOST_OUT)/bin/appcompat.sh
define run-appcompat
$(hide) \
  echo "appcompat.sh output:" >> $(PRODUCT_OUT)/appcompat/$(PRIVATE_MODULE).log && \
  PACKAGING=$(TARGET_OUT_COMMON_INTERMEDIATES)/PACKAGING ANDROID_LOG_TAGS="*:e" $(ART_VERIDEX_APPCOMPAT_SCRIPT) --dex-file=$@ --api-flags=$(INTERNAL_PLATFORM_HIDDENAPI_FLAGS) 2>&1 >> $(PRODUCT_OUT)/appcompat/$(PRIVATE_MODULE).log
endef
appcompat-files = \
  $(AAPT2) \
  $(ART_VERIDEX_APPCOMPAT_SCRIPT) \
  $(INTERNAL_PLATFORM_HIDDENAPI_FLAGS) \
  $(HOST_OUT_EXECUTABLES)/veridex \
  $(TARGET_OUT_COMMON_INTERMEDIATES)/PACKAGING/core_dex_intermediates/classes.dex \
  $(TARGET_OUT_COMMON_INTERMEDIATES)/PACKAGING/oahl_dex_intermediates/classes.dex
else
appcompat-header =
run-appcompat =
appcompat-files =
endif  # HOST_OS == linux
.KATI_READONLY: appcompat-header run-appcompat appcompat-files

# Remove dynamic timestamps from packages
#
define remove-timestamps-from-package
$(hide) $(ZIPTIME) $@
endef

# Uncompress dex files embedded in an apk.
#
define uncompress-dexs
  if (zipinfo $@ '*.dex' 2>/dev/null | grep -v ' stor ' >/dev/null) ; then \
    $(ZIP2ZIP) -i $@ -o $@.tmp -0 "classes*.dex" && \
    mv -f $@.tmp $@ ; \
  fi
endef

# Uncompress shared JNI libraries embedded in an apk.
#
define uncompress-prebuilt-embedded-jni-libs
  if (zipinfo $@ 'lib/*.so' 2>/dev/null | grep -v ' stor ' >/dev/null) ; then \
    $(ZIP2ZIP) -i $@ -o $@.tmp -0 'lib/**/*.so' \
      $(if $(PRIVATE_EMBEDDED_JNI_LIBS), \
        -x 'lib/**/*.so' \
        $(addprefix -X ,$(PRIVATE_EMBEDDED_JNI_LIBS))) && \
    mv -f $@.tmp $@ ; \
  fi
endef

# TODO(joeo): If we can ever upgrade to post 3.81 make and get the
# new prebuilt rules to work, we should change this to copy the
# resources to the out directory and then copy the resources.

# Note: we intentionally don't clean PRIVATE_CLASS_INTERMEDIATES_DIR
# in transform-java-to-classes for the sake of vm-tests.
define transform-host-java-to-package
@echo "Host Java: $(PRIVATE_MODULE) ($(PRIVATE_CLASS_INTERMEDIATES_DIR))"
$(call compile-java,$(HOST_JAVAC),$(PRIVATE_ALL_JAVA_LIBRARIES))
endef

# Note: we intentionally don't clean PRIVATE_CLASS_INTERMEDIATES_DIR
# in transform-java-to-classes for the sake of vm-tests.
define transform-host-java-to-dalvik-package
@echo "Dalvik Java: $(PRIVATE_MODULE) ($(PRIVATE_CLASS_INTERMEDIATES_DIR))"
$(call compile-java,$(HOST_JAVAC),$(PRIVATE_ALL_JAVA_HEADER_LIBRARIES))
endef

###########################################################
## Commands for copying files
###########################################################

# Define a rule to copy a header.  Used via $(eval) by copy_headers.make.
# $(1): source header
# $(2): destination header
define copy-one-header
$(2): $(1)
	@echo "Header: $$@"
	$$(copy-file-to-new-target-with-cp)
endef

# Define a rule to copy a file.  For use via $(eval).
# $(1): source file
# $(2): destination file
define copy-one-file
$(2): $(1)
	@echo "Copy: $$@"
	$$(copy-file-to-target)
endef

define copy-and-uncompress-dexs
$(2): $(1) $(ZIPALIGN) $(ZIP2ZIP)
	@echo "Uncompress dexs in: $$@"
	$$(copy-file-to-target)
	$$(uncompress-dexs)
	$$(align-package)
endef

# Create copy pair for compatibility suite
# Filter out $(LOCAL_INSTALLED_MODULE) to prevent overriding target
# $(1): source path
# $(2): destination path
# The format of copy pair is src:dst
define compat-copy-pair
$(if $(filter-out $(2), $(LOCAL_INSTALLED_MODULE)), $(1):$(2))
endef

# Create copy pair for $(1) $(2)
# If $(2) is substring of $(3) do nothing.
# $(1): source path
# $(2): destination path
# $(3): filter-out target
# The format of copy pair is src:dst
define filter-copy-pair
$(if $(findstring $(2), $(3)),,$(1):$(2))
endef

# Copies many files.
# $(1): The files to copy.  Each entry is a ':' separated src:dst pair
# $(2): An optional directory to prepend to the destination
# Evaluates to the list of the dst files (ie suitable for a dependency list)
define copy-many-files
$(foreach f, $(1), $(strip \
    $(eval _cmf_tuple := $(subst :, ,$(f))) \
    $(eval _cmf_src := $(word 1,$(_cmf_tuple))) \
    $(eval _cmf_dest := $(word 2,$(_cmf_tuple))) \
    $(if $(strip $(2)), \
      $(eval _cmf_dest := $(patsubst %/,%,$(strip $(2)))/$(patsubst /%,%,$(_cmf_dest)))) \
    $(if $(filter-out $(_cmf_src), $(_cmf_dest)), \
      $(eval $(call copy-one-file,$(_cmf_src),$(_cmf_dest)))) \
    $(_cmf_dest)))
endef

# Copy the file only if it's a well-formed init script file. For use via $(eval).
# $(1): source file
# $(2): destination file
define copy-init-script-file-checked
# Host init verifier doesn't exist on darwin.
ifneq ($(HOST_OS),darwin)
$(2): \
	$(1) \
	$(HOST_INIT_VERIFIER) \
	$(call intermediates-dir-for,ETC,passwd_system)/passwd_system \
	$(call intermediates-dir-for,ETC,passwd_vendor)/passwd_vendor \
	$(call intermediates-dir-for,ETC,passwd_odm)/passwd_odm \
	$(call intermediates-dir-for,ETC,passwd_product)/passwd_product \
	$(call intermediates-dir-for,ETC,plat_property_contexts)/plat_property_contexts \
	$(call intermediates-dir-for,ETC,system_ext_property_contexts)/system_ext_property_contexts \
	$(call intermediates-dir-for,ETC,product_property_contexts)/product_property_contexts \
	$(call intermediates-dir-for,ETC,vendor_property_contexts)/vendor_property_contexts \
	$(call intermediates-dir-for,ETC,odm_property_contexts)/odm_property_contexts
	$(hide) $(HOST_INIT_VERIFIER) \
	  -p $(call intermediates-dir-for,ETC,passwd_system)/passwd_system \
	  -p $(call intermediates-dir-for,ETC,passwd_vendor)/passwd_vendor \
	  -p $(call intermediates-dir-for,ETC,passwd_odm)/passwd_odm \
	  -p $(call intermediates-dir-for,ETC,passwd_product)/passwd_product \
	  --property-contexts=$(call intermediates-dir-for,ETC,plat_property_contexts)/plat_property_contexts \
	  --property-contexts=$(call intermediates-dir-for,ETC,system_ext_property_contexts)/system_ext_property_contexts \
	  --property-contexts=$(call intermediates-dir-for,ETC,product_property_contexts)/product_property_contexts \
	  --property-contexts=$(call intermediates-dir-for,ETC,vendor_property_contexts)/vendor_property_contexts \
	  --property-contexts=$(call intermediates-dir-for,ETC,odm_property_contexts)/odm_property_contexts \
	  $$<
else
$(2): $(1)
endif
	@echo "Copy init script: $$@"
	$$(copy-file-to-target)
endef

# Copies many init script files and check they are well-formed.
# $(1): The init script files to copy.  Each entry is a ':' separated src:dst pair.
# Evaluates to the list of the dst files. (ie suitable for a dependency list.)
define copy-many-init-script-files-checked
$(foreach f, $(1), $(strip \
    $(eval _cmf_tuple := $(subst :, ,$(f))) \
    $(eval _cmf_src := $(word 1,$(_cmf_tuple))) \
    $(eval _cmf_dest := $(word 2,$(_cmf_tuple))) \
    $(eval $(call copy-init-script-file-checked,$(_cmf_src),$(_cmf_dest))) \
    $(_cmf_dest)))
endef

# Copy the file only if it's a well-formed xml file. For use via $(eval).
# $(1): source file
# $(2): destination file, must end with .xml.
define copy-xml-file-checked
$(2): $(1) $(XMLLINT)
	@echo "Copy xml: $$@"
	$(hide) $(XMLLINT) $$< >/dev/null  # Don't print the xml file to stdout.
	$$(copy-file-to-target)
endef

# Copies many xml files and check they are well-formed.
# $(1): The xml files to copy.  Each entry is a ':' separated src:dst pair.
# Evaluates to the list of the dst files. (ie suitable for a dependency list.)
define copy-many-xml-files-checked
$(foreach f, $(1), $(strip \
    $(eval _cmf_tuple := $(subst :, ,$(f))) \
    $(eval _cmf_src := $(word 1,$(_cmf_tuple))) \
    $(eval _cmf_dest := $(word 2,$(_cmf_tuple))) \
    $(eval $(call copy-xml-file-checked,$(_cmf_src),$(_cmf_dest))) \
    $(_cmf_dest)))
endef

# Copy the file only if it is a well-formed manifest file. For use viea $(eval)
# $(1): source file
# $(2): destination file
define copy-vintf-manifest-checked
$(2): $(1) $(HOST_OUT_EXECUTABLES)/assemble_vintf
	@echo "Copy xml: $$@"
	$(hide) $(HOST_OUT_EXECUTABLES)/assemble_vintf -i $$< >/dev/null  # Don't print the xml file to stdout.
	$$(copy-file-to-target)
endef

# Copies many vintf manifest files checked.
# $(1): The files to copy.  Each entry is a ':' separated src:dst pair
# Evaluates to the list of the dst files (ie suitable for a dependency list)
define copy-many-vintf-manifest-files-checked
$(foreach f, $(1), $(strip \
    $(eval _cmf_tuple := $(subst :, ,$(f))) \
    $(eval _cmf_src := $(word 1,$(_cmf_tuple))) \
    $(eval _cmf_dest := $(word 2,$(_cmf_tuple))) \
    $(eval $(call copy-vintf-manifest-checked,$(_cmf_src),$(_cmf_dest))) \
    $(_cmf_dest)))
endef

# Copy the file only if it's not an ELF file. For use via $(eval).
# $(1): source file
# $(2): destination file
# $(3): message to print on error
define copy-non-elf-file-checked
$(2): $(1) $(LLVM_READOBJ)
	@echo "Copy non-ELF: $$@"
	$(hide) \
	    if $(LLVM_READOBJ) -h $$< >/dev/null 2>&1; then \
	        $(call echo-error,$$@,$(3)); \
	        $(call echo-error,$$@,found ELF file: $$<); \
	        false; \
	    fi
	$$(copy-file-to-target)
endef

# The -t option to acp and the -p option to cp is
# required for OSX.  OSX has a ridiculous restriction
# where it's an error for a .a file's modification time
# to disagree with an internal timestamp, and this
# macro is used to install .a files (among other things).

# Copy a single file from one place to another,
# preserving permissions and overwriting any existing
# file.
# When we used acp, it could not handle high resolution timestamps
# on file systems like ext4. Because of that, '-t' option was disabled
# and copy-file-to-target was identical to copy-file-to-new-target.
# Keep the behavior until we audit and ensure that switching this back
# won't break anything.
define copy-file-to-target
@mkdir -p $(dir $@)
$(hide) rm -f $@
$(hide) cp "$<" "$@"
endef

# The same as copy-file-to-target, but use the local
# cp command instead of acp.
define copy-file-to-target-with-cp
@mkdir -p $(dir $@)
$(hide) rm -f $@
$(hide) cp -p "$<" "$@"
endef

# The same as copy-file-to-target, but strip out "# comment"-style
# comments (for config files and such).
define copy-file-to-target-strip-comments
@mkdir -p $(dir $@)
$(hide) rm -f $@
$(hide) sed -e 's/#.*$$//' -e 's/[ \t]*$$//' -e '/^$$/d' < $< > $@
endef

# The same as copy-file-to-target, but don't preserve
# the old modification time.
define copy-file-to-new-target
@mkdir -p $(dir $@)
$(hide) rm -f $@
$(hide) cp $< $@
endef

# The same as copy-file-to-new-target, but use the local
# cp command instead of acp.
define copy-file-to-new-target-with-cp
@mkdir -p $(dir $@)
$(hide) rm -f $@
$(hide) cp $< $@
endef

# The same as copy-file-to-new-target, but preserve symlinks. Symlinks are
# converted to absolute to not break.
define copy-file-or-link-to-new-target
@mkdir -p $(dir $@)
$(hide) rm -f $@
$(hide) if [ -h $< ]; then \
  ln -s $$(realpath $<) $@; \
else \
  cp $< $@; \
fi
endef

# Copy a prebuilt file to a target location.
define transform-prebuilt-to-target
@echo "$($(PRIVATE_PREFIX)DISPLAY) Prebuilt: $(PRIVATE_MODULE) ($@)"
$(copy-file-to-target)
endef

# Copy a prebuilt file to a target location, stripping "# comment" comments.
define transform-prebuilt-to-target-strip-comments
@echo "$($(PRIVATE_PREFIX)DISPLAY) Prebuilt: $(PRIVATE_MODULE) ($@)"
$(copy-file-to-target-strip-comments)
endef

# Copy a prebuilt file to a target location, but preserve symlinks rather than
# dereference them.
define copy-or-link-prebuilt-to-target
@echo "$($(PRIVATE_PREFIX)DISPLAY) Prebuilt: $(PRIVATE_MODULE) ($@)"
$(copy-file-or-link-to-new-target)
endef

# Copy a list of files/directories to target location, with sub dir structure preserved.
# For example $(HOST_OUT_EXECUTABLES)/aapt -> $(staging)/bin/aapt .
# $(1): the source list of files/directories.
# $(2): the path prefix to strip. In the above example it would be $(HOST_OUT).
# $(3): the target location.
define copy-files-with-structure
$(foreach t,$(1),\
  $(eval s := $(patsubst $(2)%,%,$(t)))\
  $(hide) mkdir -p $(dir $(3)/$(s)); cp -Rf $(t) $(3)/$(s)$(newline))
endef

# Define a rule to create a symlink to a file.
# $(1): any dependencies
# $(2): source (may be relative)
# $(3): full path to destination
define symlink-file
$(eval $(_symlink-file))
endef

define _symlink-file
$(3): $(1)
	@echo "Symlink: $$@ -> $(2)"
	@mkdir -p $(dir $$@)
	@rm -rf $$@
	$(hide) ln -sf $(2) $$@
endef

# Copy an apk to a target location while removing classes*.dex
# $(1): source file
# $(2): destination file
# $(3): LOCAL_STRIP_DEX, if non-empty then strip classes*.dex
define dexpreopt-copy-jar
$(2): $(1)
	@echo "Copy: $$@"
	$$(copy-file-to-target)
	$(if $(3),$$(call dexpreopt-remove-classes.dex,$$@))
endef

# $(1): the .jar or .apk to remove classes.dex. Note that if all dex files
# are uncompressed in the archive, then dexopt will not do a copy of the dex
# files and we should not strip.
define dexpreopt-remove-classes.dex
$(hide) if (zipinfo $1 '*.dex' 2>/dev/null | grep -v ' stor ' >/dev/null) ; then \
zip --quiet --delete $(1) classes.dex; \
dex_index=2; \
while zip --quiet --delete $(1) classes$${dex_index}.dex > /dev/null; do \
  let dex_index=dex_index+1; \
done \
fi
endef


###########################################################
## Commands to call R8
###########################################################

# Use --debug flag for eng builds by default
ifeq (eng,$(TARGET_BUILD_VARIANT))
R8_DEBUG_MODE := --debug
else
R8_DEBUG_MODE :=
endif

define transform-jar-to-dex-r8
@echo R8: $@
$(hide) rm -f $(PRIVATE_PROGUARD_DICTIONARY)
$(hide) $(R8_WRAPPER) $(R8_COMPAT_PROGUARD) $(DEX_FLAGS) \
    -injars '$<' \
    --min-api $(PRIVATE_MIN_SDK_VERSION) \
    --no-data-resources \
    --force-proguard-compatibility --output $(subst classes.dex,,$@) \
    $(R8_DEBUG_MODE) \
    $(PRIVATE_PROGUARD_FLAGS) \
    $(addprefix -injars , $(PRIVATE_EXTRA_INPUT_JAR)) \
    $(PRIVATE_DX_FLAGS)
$(hide) touch $(PRIVATE_PROGUARD_DICTIONARY)
endef

###########################################################
## Stuff source generated from one-off tools
###########################################################

define transform-generated-source
@echo "$($(PRIVATE_PREFIX)DISPLAY) Generated: $(PRIVATE_MODULE) <= $<"
@mkdir -p $(dir $@)
$(hide) $(PRIVATE_CUSTOM_TOOL)
endef


###########################################################
## Assertions about attributes of the target
###########################################################

# $(1): The file to check
define get-file-size
stat -c "%s" "$(1)" | tr -d '\n'
endef

# $(1): The file(s) to check (often $@)
# $(2): The partition size.
define assert-max-image-size
$(if $(2), \
  size=$$(for i in $(1); do $(call get-file-size,$$i); echo +; done; echo 0); \
  total=$$(( $$( echo "$$size" ) )); \
  printname=$$(echo -n "$(1)" | tr " " +); \
  maxsize=$$(($(2))); \
  if [ "$$total" -gt "$$maxsize" ]; then \
    echo "error: $$printname too large ($$total > $$maxsize)"; \
    false; \
  elif [ "$$total" -gt $$((maxsize - 32768)) ]; then \
    echo "WARNING: $$printname approaching size limit ($$total now; limit $$maxsize)"; \
  fi \
 , \
  true \
 )
endef


###########################################################
## Define device-specific radio files
###########################################################
INSTALLED_RADIOIMAGE_TARGET :=

# Copy a radio image file to the output location, and add it to
# INSTALLED_RADIOIMAGE_TARGET.
# $(1): filename
define add-radio-file
  $(eval $(call add-radio-file-internal,$(1),$(notdir $(1))))
endef
define add-radio-file-internal
INSTALLED_RADIOIMAGE_TARGET += $$(PRODUCT_OUT)/$(2)
$$(PRODUCT_OUT)/$(2) : $$(LOCAL_PATH)/$(1)
	$$(transform-prebuilt-to-target)
endef

# Version of add-radio-file that also arranges for the version of the
# file to be checked against the contents of
# $(TARGET_BOARD_INFO_FILE).
# $(1): filename
# $(2): name of version variable in board-info (eg, "version-baseband")
define add-radio-file-checked
  $(eval $(call add-radio-file-checked-internal,$(1),$(notdir $(1)),$(2)))
endef
define add-radio-file-checked-internal
INSTALLED_RADIOIMAGE_TARGET += $$(PRODUCT_OUT)/$(2)
BOARD_INFO_CHECK += $(3):$(LOCAL_PATH)/$(1)
$$(PRODUCT_OUT)/$(2) : $$(LOCAL_PATH)/$(1)
	$$(transform-prebuilt-to-target)
endef

## Whether to build from source if prebuilt alternative exists
###########################################################
# $(1): module name
# $(2): LOCAL_PATH
# Expands to empty string if not from source.
ifeq (true,$(ANDROID_BUILD_FROM_SOURCE))
define if-build-from-source
true
endef
else
define if-build-from-source
$(if $(filter $(ANDROID_NO_PREBUILT_MODULES),$(1))$(filter \
    $(addsuffix %,$(ANDROID_NO_PREBUILT_PATHS)),$(2)),true)
endef
endif

# Include makefile $(1) if build from source for module $(2)
# $(1): the makefile to include
# $(2): module name
# $(3): LOCAL_PATH
define include-if-build-from-source
$(if $(call if-build-from-source,$(2),$(3)),$(eval include $(1)))
endef

# Return the arch for the source file of a prebuilt
# Return "none" if no matching arch found and return empty
# if the input is empty, so the result can be passed to
# LOCAL_MODULE_TARGET_ARCH.
# $(1) the list of archs supported by the prebuilt
define get-prebuilt-src-arch
$(strip $(if $(filter $(TARGET_ARCH),$(1)),$(TARGET_ARCH),\
  $(if $(filter $(TARGET_2ND_ARCH),$(1)),$(TARGET_2ND_ARCH),$(if $(1),none))))
endef

# ###############################################################
# Set up statistics gathering
# ###############################################################
STATS.MODULE_TYPE := \
  HOST_STATIC_LIBRARY \
  HOST_SHARED_LIBRARY \
  STATIC_LIBRARY \
  SHARED_LIBRARY \
  EXECUTABLE \
  HOST_EXECUTABLE \
  PACKAGE \
  PHONY_PACKAGE \
  HOST_PREBUILT \
  PREBUILT \
  MULTI_PREBUILT \
  JAVA_LIBRARY \
  STATIC_JAVA_LIBRARY \
  HOST_JAVA_LIBRARY \
  DROIDDOC \
  COPY_HEADERS \
  NATIVE_TEST \
  NATIVE_BENCHMARK \
  HOST_NATIVE_TEST \
  FUZZ_TEST \
  HOST_FUZZ_TEST \
  STATIC_TEST_LIBRARY \
  HOST_STATIC_TEST_LIBRARY \
  NOTICE_FILE \
  HOST_DALVIK_JAVA_LIBRARY \
  HOST_DALVIK_STATIC_JAVA_LIBRARY \
  base_rules \
  HEADER_LIBRARY \
  HOST_TEST_CONFIG \
  TARGET_TEST_CONFIG

$(foreach s,$(STATS.MODULE_TYPE),$(eval STATS.MODULE_TYPE.$(s) :=))
define record-module-type
$(strip $(if $(LOCAL_RECORDED_MODULE_TYPE),,
  $(if $(filter-out $(SOONG_ANDROID_MK),$(LOCAL_MODULE_MAKEFILE)),
    $(if $(filter $(1),$(STATS.MODULE_TYPE)),
      $(eval LOCAL_RECORDED_MODULE_TYPE := true)
        $(eval STATS.MODULE_TYPE.$(1) += 1),
      $(error Invalid module type: $(1))))))
endef

###########################################################
## Compatibility suite tools
###########################################################

# Return a list of output directories for a given suite and the current LOCAL_MODULE.
# Can be passed a subdirectory to use for the common testcase directory.
define compatibility_suite_dirs
  $(strip \
    $(if $(COMPATIBILITY_TESTCASES_OUT_INCLUDE_MODULE_FOLDER_$(1)),\
      $(COMPATIBILITY_TESTCASES_OUT_$(1))/$(LOCAL_MODULE)$(2),\
      $(COMPATIBILITY_TESTCASES_OUT_$(1))) \
    $($(my_prefix)OUT_TESTCASES)/$(LOCAL_MODULE)$(2))
endef

# For each suite:
# 1. Copy the files to the many suite output directories.
#    And for test config files, we'll check the .xml is well-formed before copy.
# 2. Add all the files to each suite's dependent files list.
# 3. Do the dependency addition to my_all_targets.
# 4. Save the module name to COMPATIBILITY.$(suite).MODULES for each suite.
# 5. Collect files to dist to ALL_COMPATIBILITY_DIST_FILES.
# Requires for each suite: use my_compat_dist_config_$(suite) to define the test config.
#    and use my_compat_dist_$(suite) to define the others.
define create-suite-dependencies
$(foreach suite, $(LOCAL_COMPATIBILITY_SUITE), \
  $(if $(filter $(suite),$(ALL_COMPATIBILITY_SUITES)),,\
    $(eval ALL_COMPATIBILITY_SUITES += $(suite)) \
    $(eval COMPATIBILITY.$(suite).FILES :=) \
    $(eval COMPATIBILITY.$(suite).MODULES :=)) \
  $(eval COMPATIBILITY.$(suite).FILES += \
    $$(foreach f,$$(my_compat_dist_$(suite)),$$(call word-colon,2,$$(f))) \
    $$(foreach f,$$(my_compat_dist_config_$(suite)),$$(call word-colon,2,$$(f))) \
    $$(my_compat_dist_test_data_$(suite))) \
<<<<<<< HEAD
=======
  $(eval ALL_COMPATIBILITY_DIST_FILES += $$(my_compat_dist_$(suite))) \
>>>>>>> f72c2709
  $(eval COMPATIBILITY.$(suite).MODULES += $$(my_register_name))) \
$(eval $(my_all_targets) : \
  $(sort $(foreach suite,$(LOCAL_COMPATIBILITY_SUITE), \
    $(foreach f,$(my_compat_dist_$(suite)), $(call word-colon,2,$(f))))) \
  $(call copy-many-xml-files-checked, \
    $(sort $(foreach suite,$(LOCAL_COMPATIBILITY_SUITE),$(my_compat_dist_config_$(suite))))))
endef

###########################################################
## Path Cleaning
###########################################################

# Remove "dir .." combinations (but keep ".. ..")
#
# $(1): The expanded path, where / is converted to ' ' to work with $(word)
define _clean-path-strip-dotdot
$(strip \
  $(if $(word 2,$(1)),
    $(if $(call streq,$(word 2,$(1)),..),
      $(if $(call streq,$(word 1,$(1)),..),
        $(word 1,$(1)) $(call _clean-path-strip-dotdot,$(wordlist 2,$(words $(1)),$(1)))
      ,
        $(call _clean-path-strip-dotdot,$(wordlist 3,$(words $(1)),$(1)))
      )
    ,
      $(word 1,$(1)) $(call _clean-path-strip-dotdot,$(wordlist 2,$(words $(1)),$(1)))
    )
  ,
    $(1)
  )
)
endef

# Remove any leading .. from the path (in case of /..)
#
# Should only be called if the original path started with /
# $(1): The expanded path, where / is converted to ' ' to work with $(word)
define _clean-path-strip-root-dotdots
$(strip $(if $(call streq,$(firstword $(1)),..),
  $(call _clean-path-strip-root-dotdots,$(wordlist 2,$(words $(1)),$(1))),
  $(1)))
endef

# Call _clean-path-strip-dotdot until the path stops changing
# $(1): Non-empty if this path started with a /
# $(2): The expanded path, where / is converted to ' ' to work with $(word)
define _clean-path-expanded
$(strip \
  $(eval _ep := $(call _clean-path-strip-dotdot,$(2)))
  $(if $(1),$(eval _ep := $(call _clean-path-strip-root-dotdots,$(_ep))))
  $(if $(call streq,$(2),$(_ep)),
    $(_ep),
    $(call _clean-path-expanded,$(1),$(_ep))))
endef

# Clean the file path -- remove //, dir/.., extra .
#
# This should be the same semantics as golang's filepath.Clean
#
# $(1): The file path to clean
define clean-path
$(strip \
  $(if $(call streq,$(words $(1)),1),
    $(eval _rooted := $(filter /%,$(1)))
    $(eval _expanded_path := $(filter-out .,$(subst /,$(space),$(1))))
    $(eval _path := $(if $(_rooted),/)$(subst $(space),/,$(call _clean-path-expanded,$(_rooted),$(_expanded_path))))
    $(if $(_path),
      $(_path),
      .
     )
  ,
    $(if $(call streq,$(words $(1)),0),
      .,
      $(error Call clean-path with only one path (without spaces))
    )
  )
)
endef

ifeq ($(TEST_MAKE_clean_path),true)
  define my_test
    $(if $(call streq,$(call clean-path,$(1)),$(2)),,
      $(eval my_failed := true)
      $(warning clean-path test '$(1)': expected '$(2)', got '$(call clean-path,$(1))'))
  endef
  my_failed :=

  # Already clean
  $(call my_test,abc,abc)
  $(call my_test,abc/def,abc/def)
  $(call my_test,a/b/c,a/b/c)
  $(call my_test,.,.)
  $(call my_test,..,..)
  $(call my_test,../..,../..)
  $(call my_test,../../abc,../../abc)
  $(call my_test,/abc,/abc)
  $(call my_test,/,/)

  # Empty is current dir
  $(call my_test,,.)

  # Remove trailing slash
  $(call my_test,abc/,abc)
  $(call my_test,abc/def/,abc/def)
  $(call my_test,a/b/c/,a/b/c)
  $(call my_test,./,.)
  $(call my_test,../,..)
  $(call my_test,../../,../..)
  $(call my_test,/abc/,/abc)

  # Remove doubled slash
  $(call my_test,abc//def//ghi,abc/def/ghi)
  $(call my_test,//abc,/abc)
  $(call my_test,///abc,/abc)
  $(call my_test,//abc//,/abc)
  $(call my_test,abc//,abc)

  # Remove . elements
  $(call my_test,abc/./def,abc/def)
  $(call my_test,/./abc/def,/abc/def)
  $(call my_test,abc/.,abc)

  # Remove .. elements
  $(call my_test,abc/def/ghi/../jkl,abc/def/jkl)
  $(call my_test,abc/def/../ghi/../jkl,abc/jkl)
  $(call my_test,abc/def/..,abc)
  $(call my_test,abc/def/../..,.)
  $(call my_test,/abc/def/../..,/)
  $(call my_test,abc/def/../../..,..)
  $(call my_test,/abc/def/../../..,/)
  $(call my_test,abc/def/../../../ghi/jkl/../../../mno,../../mno)
  $(call my_test,/../abc,/abc)

  # Combinations
  $(call my_test,abc/./../def,def)
  $(call my_test,abc//./../def,def)
  $(call my_test,abc/../../././../def,../../def)

  ifdef my_failed
    $(error failed clean-path test)
  endif
endif

###########################################################
## Given a filepath, returns nonempty if the path cannot be
## validated to be contained in the current directory
## This is, this function checks for '/' and '..'
##
## $(1): path to validate
define try-validate-path-is-subdir
$(strip \
    $(if $(filter /%,$(1)),
        $(1) starts with a slash
    )
    $(if $(filter ../%,$(call clean-path,$(1))),
        $(1) escapes its parent using '..'
    )
    $(if $(strip $(1)),
    ,
        '$(1)' is empty
    )
)
endef

define validate-path-is-subdir
$(if $(call try-validate-path-is-subdir,$(1)),
  $(call pretty-error, Illegal path: $(call try-validate-path-is-subdir,$(1)))
)
endef

###########################################################
## Given a space-delimited list of filepaths, returns
## nonempty if any cannot be validated to be contained in
## the current directory
##
## $(1): path list to validate
define try-validate-paths-are-subdirs
$(strip \
  $(foreach my_path,$(1),\
    $(call try-validate-path-is-subdir,$(my_path))\
  )
)
endef

define validate-paths-are-subdirs
$(if $(call try-validate-paths-are-subdirs,$(1)),
    $(call pretty-error,Illegal paths:\'$(call try-validate-paths-are-subdirs,$(1))\')
)
endef

###########################################################
## Tests of try-validate-path-is-subdir
##     and  try-validate-paths-are-subdirs
define test-validate-paths-are-subdirs
$(eval my_error := $(call try-validate-path-is-subdir,/tmp)) \
$(if $(call streq,$(my_error),/tmp starts with a slash),
,
  $(error incorrect error message for path /tmp. Got '$(my_error)')
) \
$(eval my_error := $(call try-validate-path-is-subdir,../sibling)) \
$(if $(call streq,$(my_error),../sibling escapes its parent using '..'),
,
  $(error incorrect error message for path ../sibling. Got '$(my_error)')
) \
$(eval my_error := $(call try-validate-path-is-subdir,child/../../sibling)) \
$(if $(call streq,$(my_error),child/../../sibling escapes its parent using '..'),
,
  $(error incorrect error message for path child/../../sibling. Got '$(my_error)')
) \
$(eval my_error := $(call try-validate-path-is-subdir,)) \
$(if $(call streq,$(my_error),'' is empty),
,
  $(error incorrect error message for empty path ''. Got '$(my_error)')
) \
$(eval my_error := $(call try-validate-path-is-subdir,subdir/subsubdir)) \
$(if $(call streq,$(my_error),),
,
  $(error rejected valid path 'subdir/subsubdir'. Got '$(my_error)')
)

$(eval my_error := $(call try-validate-paths-are-subdirs,a/b /c/d e/f))
$(if $(call streq,$(my_error),/c/d starts with a slash),
,
  $(error incorrect error message for path list 'a/b /c/d e/f'. Got '$(my_error)')
)
$(eval my_error := $(call try-validate-paths-are-subdirs,a/b c/d))
$(if $(call streq,$(my_error),),
,
  $(error rejected valid path list 'a/b c/d'. Got '$(my_error)')
)
endef
# run test
$(strip $(call test-validate-paths-are-subdirs))

###########################################################
## Validate jacoco class filters and convert them to
## file arguments
## Jacoco class filters are comma-separated lists of class
## files (android.app.Application), and may have '*' as the
## last character to match all classes in a package
## including subpackages.
define jacoco-class-filter-to-file-args
$(strip $(call jacoco-validate-file-args,\
  $(subst $(comma),$(space),\
    $(subst .,/,\
      $(strip $(1))))))
endef

define jacoco-validate-file-args
$(strip $(1)\
  $(call validate-paths-are-subdirs,$(1))
  $(foreach arg,$(1),\
    $(if $(findstring ?,$(arg)),$(call pretty-error,\
      '?' filters are not supported in LOCAL_JACK_COVERAGE_INCLUDE_FILTER or LOCAL_JACK_COVERAGE_EXCLUDE_FILTER))\
    $(if $(findstring *,$(patsubst %*,%,$(arg))),$(call pretty-error,\
      '*' is only supported at the end of a filter in LOCAL_JACK_COVERAGE_INCLUDE_FILTER or LOCAL_JACK_COVERAGE_EXCLUDE_FILTER))\
  ))
endef

###########################################################
## Other includes
###########################################################

# Include any vendor specific definitions.mk file
-include $(TOPDIR)vendor/*/build/core/definitions.mk
-include $(TOPDIR)device/*/build/core/definitions.mk
-include $(TOPDIR)product/*/build/core/definitions.mk

# broken:
#	$(foreach file,$^,$(if $(findstring,.a,$(suffix $file)),-l$(file),$(file)))

###########################################################
## Misc notes
###########################################################

#DEPDIR = .deps
#df = $(DEPDIR)/$(*F)

#SRCS = foo.c bar.c ...

#%.o : %.c
#	@$(MAKEDEPEND); \
#	  cp $(df).d $(df).P; \
#	  sed -e 's/#.*//' -e 's/^[^:]*: *//' -e 's/ *\\$$//' \
#	      -e '/^$$/ d' -e 's/$$/ :/' < $(df).d >> $(df).P; \
#	  rm -f $(df).d
#	$(COMPILE.c) -o $@ $<

#-include $(SRCS:%.c=$(DEPDIR)/%.P)


#%.o : %.c
#	$(COMPILE.c) -MD -o $@ $<
#	@cp $*.d $*.P; \
#	  sed -e 's/#.*//' -e 's/^[^:]*: *//' -e 's/ *\\$$//' \
#	      -e '/^$$/ d' -e 's/$$/ :/' < $*.d >> $*.P; \
#	  rm -f $*.d


###########################################################
# Append the information to generate a RRO package for the
# source module.
#
#  $(1): Source module name.
#  $(2): Whether $(3) is a manifest package name or not.
#  $(3): Manifest package name if $(2) is true.
#        Otherwise, android manifest file path of the
#        source module.
#  $(4): Whether LOCAL_EXPORT_PACKAGE_RESOURCES is set or
#        not for the source module.
#  $(5): Resource overlay list.
#  $(6): Target partition
###########################################################
define append_enforce_rro_sources
  $(eval ENFORCE_RRO_SOURCES += \
      $(strip $(1))||$(strip $(2))||$(strip $(3))||$(strip $(4))||$(call normalize-path-list, $(strip $(5)))||$(strip $(6)) \
  )
endef

###########################################################
# Generate all RRO packages for source modules stored in
# ENFORCE_RRO_SOURCES
###########################################################
define generate_all_enforce_rro_packages
$(foreach source,$(ENFORCE_RRO_SOURCES), \
  $(eval _o := $(subst ||,$(space),$(source))) \
  $(eval enforce_rro_source_module := $(word 1,$(_o))) \
  $(eval enforce_rro_source_is_manifest_package_name := $(word 2,$(_o))) \
  $(eval enforce_rro_source_manifest_package_info := $(word 3,$(_o))) \
  $(eval enforce_rro_use_res_lib := $(word 4,$(_o))) \
  $(eval enforce_rro_source_overlays := $(subst :, ,$(word 5,$(_o)))) \
  $(eval enforce_rro_partition := $(word 6,$(_o))) \
  $(eval include $(BUILD_SYSTEM)/generate_enforce_rro.mk) \
  $(eval ALL_MODULES.$$(enforce_rro_source_module).REQUIRED_FROM_TARGET += $$(LOCAL_PACKAGE_NAME)) \
)
endef

###########################################################
## Find system_$(VER) in LOCAL_SDK_VERSION
## note: system_server_* is excluded. It's a different API surface
##
## $(1): LOCAL_SDK_VERSION
###########################################################
define has-system-sdk-version
$(filter-out system_server_%,$(filter system_%,$(1)))
endef

###########################################################
## Get numerical version in LOCAL_SDK_VERSION
##
## $(1): LOCAL_SDK_VERSION
###########################################################
define get-numeric-sdk-version
$(filter-out current,\
  $(if $(call has-system-sdk-version,$(1)),$(patsubst system_%,%,$(1)),$(1)))
endef

###########################################################
## Verify module name meets character requirements:
##   a-z A-Z 0-9
##   _.+-,@~
##
## This is a subset of bazel's target name restrictions:
##   https://docs.bazel.build/versions/master/build-ref.html#name
##
## Kati has problems with '=': https://github.com/google/kati/issues/138
###########################################################
define verify-module-name
$(if $(filter-out $(LOCAL_MODULE),$(subst /,,$(LOCAL_MODULE))), \
  $(call pretty-warning,Module name contains a /$(comma) use LOCAL_MODULE_STEM and LOCAL_MODULE_RELATIVE_PATH instead)) \
$(if $(call _invalid-name-chars,$(LOCAL_MODULE)), \
  $(call pretty-error,Invalid characters in module name: $(call _invalid-name-chars,$(LOCAL_MODULE))))
endef
define _invalid-name-chars
$(subst _,,$(subst .,,$(subst +,,$(subst -,,$(subst $(comma),,$(subst @,,$(subst ~,,$(subst 0,,$(subst 1,,$(subst 2,,$(subst 3,,$(subst 4,,$(subst 5,,$(subst 6,,$(subst 7,,$(subst 8,,$(subst 9,,$(subst a,,$(subst b,,$(subst c,,$(subst d,,$(subst e,,$(subst f,,$(subst g,,$(subst h,,$(subst i,,$(subst j,,$(subst k,,$(subst l,,$(subst m,,$(subst n,,$(subst o,,$(subst p,,$(subst q,,$(subst r,,$(subst s,,$(subst t,,$(subst u,,$(subst v,,$(subst w,,$(subst x,,$(subst y,,$(subst z,,$(call to-lower,$(1)))))))))))))))))))))))))))))))))))))))))))))
endef
.KATI_READONLY := verify-module-name _invalid-name-chars

###########################################################
## Verify module stem meets character requirements:
##   a-z A-Z 0-9
##   _.+-,@~
##
## This is a subset of bazel's target name restrictions:
##   https://docs.bazel.build/versions/master/build-ref.html#name
##
## $(1): The module stem variable to check
###########################################################
define verify-module-stem
$(if $(filter-out $($(1)),$(subst /,,$($(1)))), \
  $(call pretty-warning,Module stem \($(1)\) contains a /$(comma) use LOCAL_MODULE_RELATIVE_PATH instead)) \
$(if $(call _invalid-name-chars,$($(1))), \
  $(call pretty-error,Invalid characters in module stem \($(1)\): $(call _invalid-name-chars,$($(1)))))
endef
.KATI_READONLY := verify-module-stem

$(KATI_obsolete_var \
  create-empty-package \
  initialize-package-file \
  add-jni-shared-libs-to-package \
  inherit-package,\
  These functions have been removed)

###########################################################
## Verify the variants of a VNDK library are identical
##
## $(1): Path to the core variant shared library file.
## $(2): Path to the vendor variant shared library file.
## $(3): TOOLS_PREFIX
###########################################################
LIBRARY_IDENTITY_CHECK_SCRIPT := build/make/tools/check_identical_lib.sh
define verify-vndk-libs-identical
@echo "Checking VNDK vendor variant: $(2)"
$(hide) CLANG_BIN="$(LLVM_PREBUILTS_PATH)" \
  CROSS_COMPILE="$(strip $(3))" \
  XZ="$(XZ)" \
  $(LIBRARY_IDENTITY_CHECK_SCRIPT) $(SOONG_STRIP_PATH) $(1) $(2)
endef

# Convert Soong libraries that have SDK variant
define use_soong_sdk_libraries
  $(foreach l,$(1),$(if $(filter $(l),$(SOONG_SDK_VARIANT_MODULES)),\
      $(l).sdk,$(l)))
endef<|MERGE_RESOLUTION|>--- conflicted
+++ resolved
@@ -2850,10 +2850,7 @@
     $$(foreach f,$$(my_compat_dist_$(suite)),$$(call word-colon,2,$$(f))) \
     $$(foreach f,$$(my_compat_dist_config_$(suite)),$$(call word-colon,2,$$(f))) \
     $$(my_compat_dist_test_data_$(suite))) \
-<<<<<<< HEAD
-=======
   $(eval ALL_COMPATIBILITY_DIST_FILES += $$(my_compat_dist_$(suite))) \
->>>>>>> f72c2709
   $(eval COMPATIBILITY.$(suite).MODULES += $$(my_register_name))) \
 $(eval $(my_all_targets) : \
   $(sort $(foreach suite,$(LOCAL_COMPATIBILITY_SUITE), \
