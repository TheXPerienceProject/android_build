#
# Copyright (C) 2008 The Android Open Source Project
#
# Licensed under the Apache License, Version 2.0 (the "License");
# you may not use this file except in compliance with the License.
# You may obtain a copy of the License at
#
#      http://www.apache.org/licenses/LICENSE-2.0
#
# Unless required by applicable law or agreed to in writing, software
# distributed under the License is distributed on an "AS IS" BASIS,
# WITHOUT WARRANTIES OR CONDITIONS OF ANY KIND, either express or implied.
# See the License for the specific language governing permissions and
# limitations under the License.
#

##
## Common build system definitions.  Mostly standard
## commands for building various types of targets, which
## are used by others to construct the final targets.
##

# These are variables we use to collect overall lists
# of things being processed.

# Full paths to all of the documentation
ALL_DOCS:=

# The short names of all of the targets in the system.
# For each element of ALL_MODULES, two other variables
# are defined:
#   $(ALL_MODULES.$(target)).BUILT
#   $(ALL_MODULES.$(target)).INSTALLED
# The BUILT variable contains LOCAL_BUILT_MODULE for that
# target, and the INSTALLED variable contains the LOCAL_INSTALLED_MODULE.
# Some targets may have multiple files listed in the BUILT and INSTALLED
# sub-variables.
ALL_MODULES:=

# Full paths to targets that should be added to the "make droid"
# set of installed targets.
ALL_DEFAULT_INSTALLED_MODULES:=

# The list of tags that have been defined by
# LOCAL_MODULE_TAGS.  Each word in this variable maps
# to a corresponding ALL_MODULE_TAGS.<tagname> variable
# that contains all of the INSTALLED_MODULEs with that tag.
ALL_MODULE_TAGS:=

# Similar to ALL_MODULE_TAGS, but contains the short names
# of all targets for a particular tag.  The top-level variable
# won't have the list of tags;  ust ALL_MODULE_TAGS to get
# the list of all known tags.  (This means that this variable
# will always be empty; it's just here as a placeholder for
# its sub-variables.)
ALL_MODULE_NAME_TAGS:=

# Full paths to all prebuilt files that will be copied
# (used to make the dependency on acp)
ALL_PREBUILT:=

# Full path to all files that are made by some tool
ALL_GENERATED_SOURCES:=

# Full path to all asm, C, C++, lex and yacc generated C files.
# These all have an order-only dependency on the copied headers
ALL_C_CPP_ETC_OBJECTS:=

# The list of dynamic binaries that haven't been stripped/compressed/etc.
ALL_ORIGINAL_DYNAMIC_BINARIES:=

# These files go into the SDK
ALL_SDK_FILES:=

# Files for dalvik.  This is often build without building the rest of the OS.
INTERNAL_DALVIK_MODULES:=

# All findbugs xml files
ALL_FINDBUGS_FILES:=

# GPL module license files
ALL_GPL_MODULE_LICENSE_FILES:=

# Target and host installed module's dependencies on shared libraries.
# They are list of "<module_name>:<installed_file>:lib1,lib2...".
TARGET_DEPENDENCIES_ON_SHARED_LIBRARIES :=
$(TARGET_2ND_ARCH_VAR_PREFIX)TARGET_DEPENDENCIES_ON_SHARED_LIBRARIES :=
HOST_DEPENDENCIES_ON_SHARED_LIBRARIES :=
$(HOST_2ND_ARCH_VAR_PREFIX)HOST_DEPENDENCIES_ON_SHARED_LIBRARIES :=
HOST_CROSS_DEPENDENCIES_ON_SHARED_LIBRARIES :=

# Generated class file names for Android resource.
# They are escaped and quoted so can be passed safely to a bash command.
ANDROID_RESOURCE_GENERATED_CLASSES := 'R.class' 'R$$*.class' 'Manifest.class' 'Manifest$$*.class'

# Display names for various build targets
TARGET_DISPLAY := target
HOST_DISPLAY := host
HOST_CROSS_DISPLAY := host cross

###########################################################
## Debugging; prints a variable list to stdout
###########################################################

# $(1): variable name list, not variable values
define print-vars
$(foreach var,$(1), \
  $(info $(var):) \
  $(foreach word,$($(var)), \
    $(info $(space)$(space)$(word)) \
   ) \
 )
endef

###########################################################
## Evaluates to true if the string contains the word true,
## and empty otherwise
## $(1): a var to test
###########################################################

define true-or-empty
$(filter true, $(1))
endef


###########################################################
## Retrieve the directory of the current makefile
## Must be called before including any other makefile!!
###########################################################

# Figure out where we are.
define my-dir
$(strip \
  $(eval LOCAL_MODULE_MAKEFILE := $$(lastword $$(MAKEFILE_LIST))) \
  $(if $(filter $(BUILD_SYSTEM)/% $(OUT_DIR)/%,$(LOCAL_MODULE_MAKEFILE)), \
    $(error my-dir must be called before including any other makefile.) \
   , \
    $(patsubst %/,%,$(dir $(LOCAL_MODULE_MAKEFILE))) \
   ) \
 )
endef

###########################################################
## Retrieve a list of all makefiles immediately below some directory
###########################################################

define all-makefiles-under
$(sort $(wildcard $(1)/*/Android.mk))
endef

###########################################################
## Look under a directory for makefiles that don't have parent
## makefiles.
###########################################################

# $(1): directory to search under
# Ignores $(1)/Android.mk
define first-makefiles-under
$(shell build/tools/findleaves.py $(FIND_LEAVES_EXCLUDES) \
        --mindepth=2 $(1) Android.mk)
endef

###########################################################
## Retrieve a list of all makefiles immediately below your directory
## Must be called before including any other makefile!!
###########################################################

define all-subdir-makefiles
$(call all-makefiles-under,$(call my-dir))
endef

###########################################################
## Look in the named list of directories for makefiles,
## relative to the current directory.
## Must be called before including any other makefile!!
###########################################################

# $(1): List of directories to look for under this directory
define all-named-subdir-makefiles
$(sort $(wildcard $(addsuffix /Android.mk, $(addprefix $(call my-dir)/,$(1)))))
endef

###########################################################
## Find all of the java files under the named directories.
## Meant to be used like:
##    SRC_FILES := $(call all-java-files-under,src tests)
###########################################################

define all-java-files-under
$(sort $(patsubst ./%,%, \
  $(shell cd $(LOCAL_PATH) ; \
          find -L $(1) -name "*.java" -and -not -name ".*") \
 ))
endef

###########################################################
## Find all of the java files from here.  Meant to be used like:
##    SRC_FILES := $(call all-subdir-java-files)
###########################################################

define all-subdir-java-files
$(call all-java-files-under,.)
endef

###########################################################
## Find all of the c files under the named directories.
## Meant to be used like:
##    SRC_FILES := $(call all-c-files-under,src tests)
###########################################################

define all-c-files-under
$(sort $(patsubst ./%,%, \
  $(shell cd $(LOCAL_PATH) ; \
          find -L $(1) -name "*.c" -and -not -name ".*") \
 ))
endef

###########################################################
## Find all of the c files from here.  Meant to be used like:
##    SRC_FILES := $(call all-subdir-c-files)
###########################################################

define all-subdir-c-files
$(call all-c-files-under,.)
endef

###########################################################
## Find all files named "I*.aidl" under the named directories,
## which must be relative to $(LOCAL_PATH).  The returned list
## is relative to $(LOCAL_PATH).
###########################################################

define all-Iaidl-files-under
$(sort $(patsubst ./%,%, \
  $(shell cd $(LOCAL_PATH) ; \
          find -L $(1) -name "I*.aidl" -and -not -name ".*") \
 ))
endef

###########################################################
## Find all of the "I*.aidl" files under $(LOCAL_PATH).
###########################################################

define all-subdir-Iaidl-files
$(call all-Iaidl-files-under,.)
endef

###########################################################
## Find all of the logtags files under the named directories.
## Meant to be used like:
##    SRC_FILES := $(call all-logtags-files-under,src)
###########################################################

define all-logtags-files-under
$(sort $(patsubst ./%,%, \
  $(shell cd $(LOCAL_PATH) ; \
          find -L $(1) -name "*.logtags" -and -not -name ".*") \
  ))
endef

###########################################################
## Find all of the .proto files under the named directories.
## Meant to be used like:
##    SRC_FILES := $(call all-proto-files-under,src)
###########################################################

define all-proto-files-under
$(sort $(patsubst ./%,%, \
  $(shell cd $(LOCAL_PATH) ; \
          find -L $(1) -name "*.proto" -and -not -name ".*") \
  ))
endef

###########################################################
## Find all of the RenderScript files under the named directories.
##  Meant to be used like:
##    SRC_FILES := $(call all-renderscript-files-under,src)
###########################################################

define all-renderscript-files-under
$(sort $(patsubst ./%,%, \
  $(shell cd $(LOCAL_PATH) ; \
          find -L $(1) \( -name "*.rs" -or -name "*.fs" \) -and -not -name ".*") \
  ))
endef

###########################################################
## Find all of the S files under the named directories.
## Meant to be used like:
##    SRC_FILES := $(call all-c-files-under,src tests)
###########################################################

define all-S-files-under
$(sort $(patsubst ./%,%, \
  $(shell cd $(LOCAL_PATH) ; \
          find -L $(1) -name "*.S" -and -not -name ".*") \
 ))
endef

###########################################################
## Find all of the html files under the named directories.
## Meant to be used like:
##    SRC_FILES := $(call all-html-files-under,src tests)
###########################################################

define all-html-files-under
$(sort $(patsubst ./%,%, \
  $(shell cd $(LOCAL_PATH) ; \
          find -L $(1) -name "*.html" -and -not -name ".*") \
 ))
endef

###########################################################
## Find all of the html files from here.  Meant to be used like:
##    SRC_FILES := $(call all-subdir-html-files)
###########################################################

define all-subdir-html-files
$(call all-html-files-under,.)
endef

###########################################################
## Find all of the files matching pattern
##    SRC_FILES := $(call find-subdir-files, <pattern>)
###########################################################

define find-subdir-files
$(sort $(patsubst ./%,%,$(shell cd $(LOCAL_PATH) ; find -L $(1))))
endef

###########################################################
# find the files in the subdirectory $1 of LOCAL_DIR
# matching pattern $2, filtering out files $3
# e.g.
#     SRC_FILES += $(call find-subdir-subdir-files, \
#                         css, *.cpp, DontWantThis.cpp)
###########################################################

define find-subdir-subdir-files
$(sort $(filter-out $(patsubst %,$(1)/%,$(3)),$(patsubst ./%,%,$(shell cd \
            $(LOCAL_PATH) ; find -L $(1) -maxdepth 1 -name $(2)))))
endef

###########################################################
## Find all of the files matching pattern
##    SRC_FILES := $(call all-subdir-java-files)
###########################################################

define find-subdir-assets
$(sort $(if $(1),$(patsubst ./%,%, \
	$(shell if [ -d $(1) ] ; then cd $(1) ; find ./ -not -name '.*' -and -type f -and -not -type l ; fi)), \
	$(warning Empty argument supplied to find-subdir-assets) \
))
endef

###########################################################
## Find various file types in a list of directories relative to $(LOCAL_PATH)
###########################################################

define find-other-java-files
	$(call find-subdir-files,$(1) -name "*.java" -and -not -name ".*")
endef

define find-other-html-files
	$(call find-subdir-files,$(1) -name "*.html" -and -not -name ".*")
endef

###########################################################
# Use utility find to find given files in the given subdirs.
# This function uses $(1), instead of LOCAL_PATH as the base.
# $(1): the base dir, relative to the root of the source tree.
# $(2): the file name pattern to be passed to find as "-name".
# $(3): a list of subdirs of the base dir.
# Returns: a list of paths relative to the base dir.
###########################################################

define find-files-in-subdirs
$(sort $(patsubst ./%,%, \
  $(shell cd $(1) ; \
          find -L $(3) -name $(2) -and -not -name ".*") \
 ))
endef

###########################################################
## Scan through each directory of $(1) looking for files
## that match $(2) using $(wildcard).  Useful for seeing if
## a given directory or one of its parents contains
## a particular file.  Returns the first match found,
## starting furthest from the root.
###########################################################

define find-parent-file
$(strip \
  $(eval _fpf := $(wildcard $(foreach f, $(2), $(strip $(1))/$(f)))) \
  $(if $(_fpf),$(_fpf), \
       $(if $(filter-out ./ .,$(1)), \
             $(call find-parent-file,$(patsubst %/,%,$(dir $(1))),$(2)) \
        ) \
   ) \
)
endef

###########################################################
## Function we can evaluate to introduce a dynamic dependency
###########################################################

define add-dependency
$(1): $(2)
endef

###########################################################
## Reverse order of a list
###########################################################

define reverse-list
$(if $(1),$(call reverse-list,$(wordlist 2,$(words $(1)),$(1)))) $(firstword $(1))
endef

###########################################################
## The intermediates directory.  Where object files go for
## a given target.  We could technically get away without
## the "_intermediates" suffix on the directory, but it's
## nice to be able to grep for that string to find out if
## anyone's abusing the system.
###########################################################

# $(1): target class, like "APPS"
# $(2): target name, like "NotePad"
# $(3): if non-empty, this is a HOST target.
# $(4): if non-empty, force the intermediates to be COMMON
# $(5): if non-empty, force the intermediates to be for the 2nd arch
# $(6): if non-empty, force the intermediates to be for the host cross os
define intermediates-dir-for
$(strip \
    $(eval _idfClass := $(strip $(1))) \
    $(if $(_idfClass),, \
        $(error $(LOCAL_PATH): Class not defined in call to intermediates-dir-for)) \
    $(eval _idfName := $(strip $(2))) \
    $(if $(_idfName),, \
        $(error $(LOCAL_PATH): Name not defined in call to intermediates-dir-for)) \
    $(eval _idfPrefix := $(if $(strip $(3)),$(if $(strip $(6)),HOST_CROSS,HOST),TARGET)) \
    $(eval _idf2ndArchPrefix := $(if $(strip $(5)),$(TARGET_2ND_ARCH_VAR_PREFIX))) \
    $(if $(filter $(_idfPrefix)-$(_idfClass),$(COMMON_MODULE_CLASSES))$(4), \
        $(eval _idfIntBase := $($(_idfPrefix)_OUT_COMMON_INTERMEDIATES)) \
      ,$(if $(filter $(_idfClass),SHARED_LIBRARIES STATIC_LIBRARIES EXECUTABLES GYP),\
          $(eval _idfIntBase := $($(_idf2ndArchPrefix)$(_idfPrefix)_OUT_INTERMEDIATES)) \
       ,$(eval _idfIntBase := $($(_idfPrefix)_OUT_INTERMEDIATES)) \
       ) \
     ) \
    $(_idfIntBase)/$(_idfClass)/$(_idfName)_intermediates \
)
endef

# Uses LOCAL_MODULE_CLASS, LOCAL_MODULE, and LOCAL_IS_HOST_MODULE
# to determine the intermediates directory.
#
# $(1): if non-empty, force the intermediates to be COMMON
# $(2): if non-empty, force the intermediates to be for the 2nd arch
# $(3): if non-empty, force the intermediates to be for the host cross os
define local-intermediates-dir
$(strip \
    $(if $(strip $(LOCAL_MODULE_CLASS)),, \
        $(error $(LOCAL_PATH): LOCAL_MODULE_CLASS not defined before call to local-intermediates-dir)) \
    $(if $(strip $(LOCAL_MODULE)),, \
        $(error $(LOCAL_PATH): LOCAL_MODULE not defined before call to local-intermediates-dir)) \
    $(call intermediates-dir-for,$(LOCAL_MODULE_CLASS),$(LOCAL_MODULE),$(LOCAL_IS_HOST_MODULE),$(1),$(2),$(3)) \
)
endef

###########################################################
## The generated sources directory.  Placing generated
## source files directly in the intermediates directory
## causes problems for multiarch builds, where there are
## two intermediates directories for a single target. Put
## them in a separate directory, and they will be copied to
## each intermediates directory automatically.
###########################################################

# $(1): target class, like "APPS"
# $(2): target name, like "NotePad"
# $(3): if non-empty, this is a HOST target.
# $(4): if non-empty, force the generated sources to be COMMON
define generated-sources-dir-for
$(strip \
    $(eval _idfClass := $(strip $(1))) \
    $(if $(_idfClass),, \
        $(error $(LOCAL_PATH): Class not defined in call to generated-sources-dir-for)) \
    $(eval _idfName := $(strip $(2))) \
    $(if $(_idfName),, \
        $(error $(LOCAL_PATH): Name not defined in call to generated-sources-dir-for)) \
    $(eval _idfPrefix := $(if $(strip $(3)),HOST,TARGET)) \
    $(if $(filter $(_idfPrefix)-$(_idfClass),$(COMMON_MODULE_CLASSES))$(4), \
        $(eval _idfIntBase := $($(_idfPrefix)_OUT_GEN_COMMON)) \
      , \
        $(eval _idfIntBase := $($(_idfPrefix)_OUT_GEN)) \
     ) \
    $(_idfIntBase)/$(_idfClass)/$(_idfName)_intermediates \
)
endef

# Uses LOCAL_MODULE_CLASS, LOCAL_MODULE, and LOCAL_IS_HOST_MODULE
# to determine the generated sources directory.
#
# $(1): if non-empty, force the intermediates to be COMMON
define local-generated-sources-dir
$(strip \
    $(if $(strip $(LOCAL_MODULE_CLASS)),, \
        $(error $(LOCAL_PATH): LOCAL_MODULE_CLASS not defined before call to local-generated-sources-dir)) \
    $(if $(strip $(LOCAL_MODULE)),, \
        $(error $(LOCAL_PATH): LOCAL_MODULE not defined before call to local-generated-sources-dir)) \
    $(call generated-sources-dir-for,$(LOCAL_MODULE_CLASS),$(LOCAL_MODULE),$(LOCAL_IS_HOST_MODULE),$(1)) \
)
endef

###########################################################
## Convert "path/to/libXXX.so" to "-lXXX".
## Any "path/to/libXXX.a" elements pass through unchanged.
###########################################################

define normalize-libraries
$(foreach so,$(filter %.so,$(1)),-l$(patsubst lib%.so,%,$(notdir $(so))))\
$(filter-out %.so,$(1))
endef

# TODO: change users to call the common version.
define normalize-host-libraries
$(call normalize-libraries,$(1))
endef

define normalize-target-libraries
$(call normalize-libraries,$(1))
endef

###########################################################
## Convert a list of short module names (e.g., "framework", "Browser")
## into the list of files that are built for those modules.
## NOTE: this won't return reliable results until after all
## sub-makefiles have been included.
## $(1): target list
###########################################################

define module-built-files
$(foreach module,$(1),$(ALL_MODULES.$(module).BUILT))
endef

###########################################################
## Convert a list of short modules names (e.g., "framework", "Browser")
## into the list of files that are installed for those modules.
## NOTE: this won't return reliable results until after all
## sub-makefiles have been included.
## $(1): target list
###########################################################

define module-installed-files
$(foreach module,$(1),$(ALL_MODULES.$(module).INSTALLED))
endef

###########################################################
## Convert a list of short modules names (e.g., "framework", "Browser")
## into the list of files that should be used when linking
## against that module as a public API.
## TODO: Allow this for more than JAVA_LIBRARIES modules
## NOTE: this won't return reliable results until after all
## sub-makefiles have been included.
## $(1): target list
###########################################################

define module-stubs-files
$(foreach module,$(1),$(ALL_MODULES.$(module).STUBS))
endef

###########################################################
## Evaluates to the timestamp file for a doc module, which
## is the dependency that should be used.
## $(1): doc module
###########################################################

define doc-timestamp-for
$(OUT_DOCS)/$(strip $(1))-timestamp
endef


###########################################################
## Convert "core ext framework" to "out/.../javalib.jar ..."
## $(1): library list
## $(2): Non-empty if IS_HOST_MODULE
###########################################################

# $(1): library name
# $(2): Non-empty if IS_HOST_MODULE
define _java-lib-dir
$(call intermediates-dir-for, \
	JAVA_LIBRARIES,$(1),$(2),COMMON)
endef

# $(1): library name
# $(2): Non-empty if IS_HOST_MODULE
define _java-lib-full-classes.jar
$(call _java-lib-dir,$(1),$(2))/classes$(COMMON_JAVA_PACKAGE_SUFFIX)
endef

# $(1): library name list
# $(2): Non-empty if IS_HOST_MODULE
define java-lib-files
$(foreach lib,$(1),$(call _java-lib-full-classes.jar,$(lib),$(2)))
endef

# $(1): library name
# $(2): Non-empty if IS_HOST_MODULE
define _java-lib-full-dep
$(call _java-lib-dir,$(1),$(2))/$(if $(2),javalib,classes)$(COMMON_JAVA_PACKAGE_SUFFIX)
endef

# $(1): library name list
# $(2): Non-empty if IS_HOST_MODULE
define java-lib-deps
$(foreach lib,$(1),$(call _java-lib-full-dep,$(lib),$(2)))
endef

###########################################################
## Convert "core ext framework" to "out/.../classes.jack ..."
## $(1): library list
## $(2): Non-empty if IS_HOST_MODULE
###########################################################

# $(1): library name
# $(2): Non-empty if IS_HOST_MODULE
define _jack-lib-full-classes
$(call _java-lib-dir,$(1),$(2))/classes.jack
endef

# $(1): library name list
# $(2): Non-empty if IS_HOST_MODULE
define jack-lib-files
$(foreach lib,$(1),$(call _jack-lib-full-classes,$(lib),$(2)))
endef

# $(1): library name
# $(2): Non-empty if IS_HOST_MODULE
define _jack-lib-full-dep
$(call _jack-lib-full-classes,$(1),$(2))
endef

# $(1): library name list
# $(2): Non-empty if IS_HOST_MODULE
define jack-lib-deps
$(foreach lib,$(1),$(call _jack-lib-full-dep,$(lib),$(2)))
endef

###########################################################
## Run rot13 on a string
## $(1): the string.  Must be one line.
###########################################################
define rot13
$(shell echo $(1) | tr 'a-zA-Z' 'n-za-mN-ZA-M')
endef


###########################################################
## Returns true if $(1) and $(2) are equal.  Returns
## the empty string if they are not equal.
###########################################################
define streq
$(strip $(if $(strip $(1)),\
  $(if $(strip $(2)),\
    $(if $(filter-out __,_$(subst $(strip $(1)),,$(strip $(2)))$(subst $(strip $(2)),,$(strip $(1)))_),,true), \
    ),\
  $(if $(strip $(2)),\
    ,\
    true)\
 ))
endef

###########################################################
## Convert "a b c" into "a:b:c"
###########################################################
define normalize-path-list
$(subst $(space),:,$(strip $(1)))
endef

###########################################################
## Read the word out of a colon-separated list of words.
## This has the same behavior as the built-in function
## $(word n,str).
##
## The individual words may not contain spaces.
##
## $(1): 1 based index
## $(2): value of the form a:b:c...
###########################################################

define word-colon
$(word $(1),$(subst :,$(space),$(2)))
endef

###########################################################
## Convert "a=b c= d e = f" into "a=b c=d e=f"
##
## $(1): list to collapse
## $(2): if set, separator word; usually "=", ":", or ":="
##       Defaults to "=" if not set.
###########################################################

define collapse-pairs
$(eval _cpSEP := $(strip $(if $(2),$(2),=)))\
$(subst $(space)$(_cpSEP)$(space),$(_cpSEP),$(strip \
    $(subst $(_cpSEP), $(_cpSEP) ,$(1))))
endef

###########################################################
## Given a list of pairs, if multiple pairs have the same
## first components, keep only the first pair.
##
## $(1): list of pairs
## $(2): the separator word, such as ":", "=", etc.
define uniq-pairs-by-first-component
$(eval _upbfc_fc_set :=)\
$(strip $(foreach w,$(1), $(eval _first := $(word 1,$(subst $(2),$(space),$(w))))\
    $(if $(filter $(_upbfc_fc_set),$(_first)),,$(w)\
        $(eval _upbfc_fc_set += $(_first)))))\
$(eval _upbfc_fc_set :=)\
$(eval _first:=)
endef

###########################################################
## MODULE_TAG set operations
###########################################################

# Given a list of tags, return the targets that specify
# any of those tags.
# $(1): tag list
define modules-for-tag-list
$(sort $(foreach tag,$(1),$(foreach m,$(ALL_MODULE_NAME_TAGS.$(tag)),$(ALL_MODULES.$(m).INSTALLED))))
endef

# Same as modules-for-tag-list, but operates on
# ALL_MODULE_NAME_TAGS.
# $(1): tag list
define module-names-for-tag-list
$(sort $(foreach tag,$(1),$(ALL_MODULE_NAME_TAGS.$(tag))))
endef

# Given an accept and reject list, find the matching
# set of targets.  If a target has multiple tags and
# any of them are rejected, the target is rejected.
# Reject overrides accept.
# $(1): list of tags to accept
# $(2): list of tags to reject
#TODO(dbort): do $(if $(strip $(1)),$(1),$(ALL_MODULE_TAGS))
#TODO(jbq): as of 20100106 nobody uses the second parameter
define get-tagged-modules
$(filter-out \
	$(call modules-for-tag-list,$(2)), \
	    $(call modules-for-tag-list,$(1)))
endef

###########################################################
## Append a leaf to a base path.  Properly deals with
## base paths ending in /.
##
## $(1): base path
## $(2): leaf path
###########################################################

define append-path
$(subst //,/,$(1)/$(2))
endef


###########################################################
## Package filtering
###########################################################

# Given a list of installed modules (short or long names)
# return a list of the packages (yes, .apk packages, not
# modules in general) that are overridden by this list and,
# therefore, should not be installed.
# $(1): mixed list of installed modules
# TODO: This is fragile; find a reliable way to get this information.
define _get-package-overrides
 $(eval ### Discard any words containing slashes, unless they end in .apk, \
        ### in which case trim off the directory component and the suffix. \
        ### If there are no slashes, keep the entire word.)
 $(eval _gpo_names := $(subst /,@@@ @@@,$(1)))
 $(eval _gpo_names := \
     $(filter %.apk,$(_gpo_names)) \
     $(filter-out %@@@ @@@%,$(_gpo_names)))
 $(eval _gpo_names := $(patsubst %.apk,%,$(_gpo_names)))
 $(eval _gpo_names := $(patsubst @@@%,%,$(_gpo_names)))

 $(eval ### Remove any remaining words that contain dots.)
 $(eval _gpo_names := $(subst .,@@@ @@@,$(_gpo_names)))
 $(eval _gpo_names := $(filter-out %@@@ @@@%,$(_gpo_names)))

 $(eval ### Now we have a list of any words that could possibly refer to \
        ### packages, although there may be words that do not.  Only \
        ### real packages will be present under PACKAGES.*, though.)
 $(foreach _gpo_name,$(_gpo_names),$(PACKAGES.$(_gpo_name).OVERRIDES))
endef

define get-package-overrides
$(sort $(strip $(call _get-package-overrides,$(1))))
endef

###########################################################
## Output the command lines, or not
###########################################################

ifeq ($(strip $(SHOW_COMMANDS)),)
define pretty
@echo $1
endef
else
define pretty
endef
endif

###########################################################
## Commands for munging the dependency files GCC generates
###########################################################
# $(1): the input .d file
# $(2): the output .P file
define transform-d-to-p-args
$(hide) cp $(1) $(2); \
	sed -e 's/#.*//' -e 's/^[^:]*: *//' -e 's/ *\\$$//' \
		-e '/^$$/ d' -e 's/$$/ :/' < $(1) >> $(2); \
	rm -f $(1)
endef

define transform-d-to-p
$(call transform-d-to-p-args,$(@:%.o=%.d),$(@:%.o=%.P))
endef

###########################################################
## Commands for running lex
###########################################################

define transform-l-to-cpp
@echo "Lex: $(PRIVATE_MODULE) <= $<"
@mkdir -p $(dir $@)
$(hide) $(LEX) -o$@ $<
endef

###########################################################
## Commands for running yacc
##
## Because the extension of c++ files can change, the
## extension must be specified in $1.
## E.g, "$(call transform-y-to-cpp,.cpp)"
###########################################################

define transform-y-to-cpp
@echo "Yacc: $(PRIVATE_MODULE) <= $<"
@mkdir -p $(dir $@)
$(YACC) $(PRIVATE_YACCFLAGS) -o $@ $<
touch $(@:$1=$(YACC_HEADER_SUFFIX))
echo '#ifndef '$(@F:$1=_h) > $(@:$1=.h)
echo '#define '$(@F:$1=_h) >> $(@:$1=.h)
cat $(@:$1=$(YACC_HEADER_SUFFIX)) >> $(@:$1=.h)
echo '#endif' >> $(@:$1=.h)
endef

###########################################################
## Commands to compile RenderScript to Java
###########################################################

define transform-renderscripts-to-java-and-bc
@echo "RenderScript: $(PRIVATE_MODULE) <= $(PRIVATE_RS_SOURCE_FILES)"
$(hide) rm -rf $(PRIVATE_RS_OUTPUT_DIR)
$(hide) mkdir -p $(PRIVATE_RS_OUTPUT_DIR)/res/raw
$(hide) mkdir -p $(PRIVATE_RS_OUTPUT_DIR)/src
$(hide) $(PRIVATE_RS_CC) \
  -o $(PRIVATE_RS_OUTPUT_DIR)/res/raw \
  -p $(PRIVATE_RS_OUTPUT_DIR)/src \
  -d $(PRIVATE_RS_OUTPUT_DIR) \
  -a $@ -MD \
  $(addprefix -target-api , $(PRIVATE_RS_TARGET_API)) \
  $(PRIVATE_RS_FLAGS) \
  $(foreach inc,$(PRIVATE_RS_INCLUDES),$(addprefix -I , $(inc))) \
  $(PRIVATE_RS_SOURCE_FILES)
  $(foreach d,$(PRIVATE_DEP_FILES),\
    $(call transform-d-to-p-args,$(d),$(d:%.d=%.P))$(newline))
$(hide) mkdir -p $(dir $@)
$(hide) touch $@
endef

define transform-bc-to-so
@echo "Renderscript compatibility: $(notdir $@) <= $(notdir $<)"
$(hide) mkdir -p $(dir $@)
$(hide) $(BCC_COMPAT) -O3 -o $(dir $@)/$(notdir $(<:.bc=.o)) -fPIC -shared \
	-rt-path $(RS_PREBUILT_CLCORE) -mtriple $(RS_COMPAT_TRIPLE) $<
$(hide) $(PRIVATE_CXX) -shared -Wl,-soname,$(notdir $@) -nostdlib \
	-Wl,-rpath,\$$ORIGIN/../lib \
	$(dir $@)/$(notdir $(<:.bc=.o)) \
	$(RS_PREBUILT_COMPILER_RT) \
	-o $@ $(TARGET_GLOBAL_LDFLAGS) -Wl,--hash-style=sysv -L prebuilts/gcc/ \
	$(RS_PREBUILT_LIBPATH) -L $(TARGET_OUT_INTERMEDIATE_LIBRARIES) \
	-lRSSupport -lm -lc
endef

###########################################################
## Commands to compile RenderScript to C++
###########################################################

define transform-renderscripts-to-cpp-and-bc
@echo "RenderScript: $(PRIVATE_MODULE) <= $(PRIVATE_RS_SOURCE_FILES)"
$(hide) rm -rf $(PRIVATE_RS_OUTPUT_DIR)
$(hide) mkdir -p $(PRIVATE_RS_OUTPUT_DIR)/
$(hide) $(PRIVATE_RS_CC) \
  -o $(PRIVATE_RS_OUTPUT_DIR)/ \
  -d $(PRIVATE_RS_OUTPUT_DIR) \
  -a $@ -MD \
  -reflect-c++ \
  $(addprefix -target-api , $(PRIVATE_RS_TARGET_API)) \
  $(PRIVATE_RS_FLAGS) \
  $(addprefix -I , $(PRIVATE_RS_INCLUDES)) \
  $(PRIVATE_RS_SOURCE_FILES)
  $(foreach d,$(PRIVATE_DEP_FILES),\
    $(call transform-d-to-p-args,$(d),$(d:%.d=%.P))$(newline))
$(hide) mkdir -p $(dir $@)
$(hide) touch $@
endef


###########################################################
## Commands for running aidl
###########################################################

define transform-aidl-to-java
@mkdir -p $(dir $@)
@echo "Aidl: $(PRIVATE_MODULE) <= $<"
$(hide) $(AIDL) -d$(patsubst %.java,%.P,$@) $(PRIVATE_AIDL_FLAGS) $< $@
endef
#$(AIDL) $(PRIVATE_AIDL_FLAGS) $< - | indent -nut -br -npcs -l1000 > $@


###########################################################
## Commands for running java-event-log-tags.py
###########################################################

define transform-logtags-to-java
@mkdir -p $(dir $@)
@echo "logtags: $@ <= $<"
$(hide) $(JAVATAGS) -o $@ $^
endef


###########################################################
## Commands for running protoc to compile .proto into .java
###########################################################

define transform-proto-to-java
@mkdir -p $(dir $@)
@echo "Protoc: $@ <= $(PRIVATE_PROTO_SRC_FILES)"
@rm -rf $(PRIVATE_PROTO_JAVA_OUTPUT_DIR)
@mkdir -p $(PRIVATE_PROTO_JAVA_OUTPUT_DIR)
$(hide) for f in $(PRIVATE_PROTO_SRC_FILES); do \
        $(PROTOC) \
        $(addprefix --proto_path=, $(PRIVATE_PROTO_INCLUDES)) \
        $(PRIVATE_PROTO_JAVA_OUTPUT_OPTION)="$(PRIVATE_PROTO_JAVA_OUTPUT_PARAMS):$(PRIVATE_PROTO_JAVA_OUTPUT_DIR)" \
        $(PRIVATE_PROTOC_FLAGS) \
        $$f || exit 33; \
        done
$(hide) touch $@
endef

######################################################################
## Commands for running protoc to compile .proto into .pb.cc (or.pb.c) and .pb.h
######################################################################
define transform-proto-to-cc
@echo "Protoc: $@ <= $<"
@mkdir -p $(dir $@)
$(hide) $(PROTOC) \
	$(addprefix --proto_path=, $(PRIVATE_PROTO_INCLUDES)) \
	$(PRIVATE_PROTOC_FLAGS) \
	$<
endef


######################################################################
## Commands for generating DBus adaptors from .dbus-xml files.
######################################################################
define generate-dbus-adaptors
@echo "Generating DBus adaptors for $(PRIVATE_MODULE)"
@mkdir -p $(dir $@)
$(hide) $(DBUS_GENERATOR) \
	--service-config=$(PRIVATE_DBUS_SERVICE_CONFIG) \
	--adaptor=$@ \
	$<
endef

######################################################################
## Commands for generating DBus proxies from .dbus-xml files.
######################################################################
define generate-dbus-proxies
@echo "Generating DBus proxies for $(PRIVATE_MODULE)"
@mkdir -p $(dir $@)
$(hide) $(DBUS_GENERATOR) \
	--service-config=$(PRIVATE_DBUS_SERVICE_CONFIG) \
	--proxy=$@ \
	$(filter %.dbus-xml,$^)
endef


###########################################################
## Commands for running gcc to compile a C++ file
###########################################################

define transform-cpp-to-o
@echo "target $(PRIVATE_ARM_MODE) C++: $(PRIVATE_MODULE) <= $<"
@mkdir -p $(dir $@)
$(hide) $(PRIVATE_CXX) \
	$(addprefix -I , $(PRIVATE_C_INCLUDES)) \
	$(shell cat $(PRIVATE_IMPORT_INCLUDES)) \
	$(addprefix -isystem ,\
	    $(if $(PRIVATE_NO_DEFAULT_COMPILER_FLAGS),, \
	        $(filter-out $(PRIVATE_C_INCLUDES), \
	            $(PRIVATE_TARGET_PROJECT_INCLUDES) \
	            $(PRIVATE_TARGET_C_INCLUDES)))) \
	-c \
	$(if $(PRIVATE_NO_DEFAULT_COMPILER_FLAGS),, \
	    $(PRIVATE_TARGET_GLOBAL_CFLAGS) \
	    $(PRIVATE_TARGET_GLOBAL_CPPFLAGS) \
	    $(PRIVATE_ARM_CFLAGS) \
	 ) \
	$(PRIVATE_RTTI_FLAG) \
	$(PRIVATE_CFLAGS) \
	$(PRIVATE_CPPFLAGS) \
	$(PRIVATE_DEBUG_CFLAGS) \
	$(PRIVATE_CFLAGS_NO_OVERRIDE) \
	$(PRIVATE_CPPFLAGS_NO_OVERRIDE) \
	-MD -MF $(patsubst %.o,%.d,$@) -o $@ $<
$(transform-d-to-p)
endef


###########################################################
## Commands for running gcc to compile a C file
###########################################################

# $(1): extra flags
define transform-c-or-s-to-o-no-deps
@mkdir -p $(dir $@)
$(hide) $(PRIVATE_CC) \
	$(addprefix -I , $(PRIVATE_C_INCLUDES)) \
	$(shell cat $(PRIVATE_IMPORT_INCLUDES)) \
	$(addprefix -isystem ,\
	    $(if $(PRIVATE_NO_DEFAULT_COMPILER_FLAGS),, \
	        $(filter-out $(PRIVATE_C_INCLUDES), \
	            $(PRIVATE_TARGET_PROJECT_INCLUDES) \
	            $(PRIVATE_TARGET_C_INCLUDES)))) \
	-c \
	$(if $(PRIVATE_NO_DEFAULT_COMPILER_FLAGS),, \
	    $(PRIVATE_TARGET_GLOBAL_CFLAGS) \
	    $(PRIVATE_TARGET_GLOBAL_CONLYFLAGS) \
	    $(PRIVATE_ARM_CFLAGS) \
	 ) \
	 $(1) \
	-MD -MF $(patsubst %.o,%.d,$@) -o $@ $<
endef

define transform-c-to-o-no-deps
@echo "target $(PRIVATE_ARM_MODE) C: $(PRIVATE_MODULE) <= $<"
$(call transform-c-or-s-to-o-no-deps, \
    $(PRIVATE_CFLAGS) \
    $(PRIVATE_CONLYFLAGS) \
    $(PRIVATE_DEBUG_CFLAGS) \
    $(PRIVATE_CFLAGS_NO_OVERRIDE))
endef

define transform-s-to-o-no-deps
@echo "target asm: $(PRIVATE_MODULE) <= $<"
$(call transform-c-or-s-to-o-no-deps, $(PRIVATE_ASFLAGS))
endef

define transform-c-to-o
$(transform-c-to-o-no-deps)
$(transform-d-to-p)
endef

define transform-s-to-o
$(transform-s-to-o-no-deps)
$(transform-d-to-p)
endef

# YASM compilation
define transform-asm-to-o
@mkdir -p $(dir $@)
$(hide) $(YASM) \
    $(addprefix -I , $(PRIVATE_C_INCLUDES)) \
    $($(PRIVATE_2ND_ARCH_VAR_PREFIX)TARGET_GLOBAL_YASM_FLAGS) \
    $(PRIVATE_ASFLAGS) \
    -o $@ $<
endef

###########################################################
## Commands for running gcc to compile an Objective-C file
## This should never happen for target builds but this
## will error at build time.
###########################################################

define transform-m-to-o-no-deps
@echo "target ObjC: $(PRIVATE_MODULE) <= $<"
$(call transform-c-or-s-to-o-no-deps, $(PRIVATE_CFLAGS) $(PRIVATE_DEBUG_CFLAGS))
endef

define transform-m-to-o
$(transform-m-to-o-no-deps)
$(transform-d-to-p)
endef

###########################################################
## Commands for running gcc to compile a host C++ file
###########################################################

define transform-host-cpp-to-o
@echo "$($(PRIVATE_PREFIX)DISPLAY) C++: $(PRIVATE_MODULE) <= $<"
@mkdir -p $(dir $@)
$(hide) $(PRIVATE_CXX) \
	$(addprefix -I , $(PRIVATE_C_INCLUDES)) \
	$(shell cat $(PRIVATE_IMPORT_INCLUDES)) \
	$(addprefix -isystem ,\
	    $(if $(PRIVATE_NO_DEFAULT_COMPILER_FLAGS),, \
	        $(filter-out $(PRIVATE_C_INCLUDES), \
	            $($(PRIVATE_PREFIX)PROJECT_INCLUDES) \
	            $(PRIVATE_HOST_C_INCLUDES)))) \
	-c \
	$(if $(PRIVATE_NO_DEFAULT_COMPILER_FLAGS),, \
	    $(PRIVATE_HOST_GLOBAL_CFLAGS) \
	    $(PRIVATE_HOST_GLOBAL_CPPFLAGS) \
	 ) \
	$(PRIVATE_CFLAGS) \
	$(PRIVATE_CPPFLAGS) \
	$(PRIVATE_DEBUG_CFLAGS) \
	$(PRIVATE_CFLAGS_NO_OVERRIDE) \
	$(PRIVATE_CPPFLAGS_NO_OVERRIDE) \
	-MD -MF $(patsubst %.o,%.d,$@) -o $@ $<
$(transform-d-to-p)
endef


###########################################################
## Commands for running gcc to compile a host C file
###########################################################

# $(1): extra flags
define transform-host-c-or-s-to-o-no-deps
@mkdir -p $(dir $@)
$(hide) $(PRIVATE_CC) \
	$(addprefix -I , $(PRIVATE_C_INCLUDES)) \
	$(shell cat $(PRIVATE_IMPORT_INCLUDES)) \
	$(addprefix -isystem ,\
	    $(if $(PRIVATE_NO_DEFAULT_COMPILER_FLAGS),, \
	        $(filter-out $(PRIVATE_C_INCLUDES), \
	            $($(PRIVATE_PREFIX)PROJECT_INCLUDES) \
	            $(PRIVATE_HOST_C_INCLUDES)))) \
	-c \
	$(if $(PRIVATE_NO_DEFAULT_COMPILER_FLAGS),, \
	    $(PRIVATE_HOST_GLOBAL_CFLAGS) \
	    $(PRIVATE_HOST_GLOBAL_CONLYFLAGS) \
	 ) \
	$(1) \
	$(PRIVATE_CFLAGS_NO_OVERRIDE) \
	-MD -MF $(patsubst %.o,%.d,$@) -o $@ $<
endef

define transform-host-c-to-o-no-deps
@echo "$($(PRIVATE_PREFIX)DISPLAY) C: $(PRIVATE_MODULE) <= $<"
$(call transform-host-c-or-s-to-o-no-deps, $(PRIVATE_CFLAGS) $(PRIVATE_CONLYFLAGS) $(PRIVATE_DEBUG_CFLAGS))
endef

define transform-host-s-to-o-no-deps
@echo "$($(PRIVATE_PREFIX)DISPLAY) asm: $(PRIVATE_MODULE) <= $<"
$(call transform-host-c-or-s-to-o-no-deps, $(PRIVATE_ASFLAGS))
endef

define transform-host-c-to-o
$(transform-host-c-to-o-no-deps)
$(transform-d-to-p)
endef

define transform-host-s-to-o
$(transform-host-s-to-o-no-deps)
$(transform-d-to-p)
endef

###########################################################
## Commands for running gcc to compile a host Objective-C file
###########################################################

define transform-host-m-to-o-no-deps
@echo "$($(PRIVATE_PREFIX)DISPLAY) ObjC: $(PRIVATE_MODULE) <= $<"
$(call transform-host-c-or-s-to-o-no-deps, $(PRIVATE_CFLAGS) $(PRIVATE_DEBUG_CFLAGS))
endef

define transform-host-m-to-o
$(transform-host-m-to-o-no-deps)
$(transform-d-to-p)
endef

###########################################################
## Commands for running gcc to compile a host Objective-C++ file
###########################################################

define transform-host-mm-to-o
$(transform-host-cpp-to-o)
endef


###########################################################
## Rules to compile a single C/C++ source with ../ in the path
###########################################################
# Replace "../" in object paths with $(DOTDOT_REPLACEMENT).
DOTDOT_REPLACEMENT := dotdot/

## Rule to compile a C++ source file with ../ in the path.
## Must be called with $(eval).
# $(1): the C++ source file in LOCAL_SRC_FILES.
# $(2): the additional dependencies.
# $(3): the variable name to collect the output object file.
define compile-dotdot-cpp-file
o := $(intermediates)/$(patsubst %$(LOCAL_CPP_EXTENSION),%.o,$(subst ../,$(DOTDOT_REPLACEMENT),$(1)))
$$(o) : $(TOPDIR)$(LOCAL_PATH)/$(1) $(2)
	$$(transform-$$(PRIVATE_HOST)cpp-to-o)
-include $$(o:%.o=%.P)
$(3) += $$(o)
endef

## Rule to compile a C source file with ../ in the path.
## Must be called with $(eval).
# $(1): the C source file in LOCAL_SRC_FILES.
# $(2): the additional dependencies.
# $(3): the variable name to collect the output object file.
define compile-dotdot-c-file
o := $(intermediates)/$(patsubst %.c,%.o,$(subst ../,$(DOTDOT_REPLACEMENT),$(1)))
$$(o) : $(TOPDIR)$(LOCAL_PATH)/$(1) $(2)
	$$(transform-$$(PRIVATE_HOST)c-to-o)
-include $$(o:%.o=%.P)
$(3) += $$(o)
endef

## Rule to compile a .S source file with ../ in the path.
## Must be called with $(eval).
# $(1): the .S source file in LOCAL_SRC_FILES.
# $(2): the additional dependencies.
# $(3): the variable name to collect the output object file.
define compile-dotdot-s-file
o := $(intermediates)/$(patsubst %.S,%.o,$(subst ../,$(DOTDOT_REPLACEMENT),$(1)))
$$(o) : $(TOPDIR)$(LOCAL_PATH)/$(1) $(2)
	$$(transform-$$(PRIVATE_HOST)s-to-o)
-include $$(o:%.o=%.P)
$(3) += $$(o)
endef

## Rule to compile a .s source file with ../ in the path.
## Must be called with $(eval).
# $(1): the .s source file in LOCAL_SRC_FILES.
# $(2): the additional dependencies.
# $(3): the variable name to collect the output object file.
define compile-dotdot-s-file-no-deps
o := $(intermediates)/$(patsubst %.s,%.o,$(subst ../,$(DOTDOT_REPLACEMENT),$(1)))
$$(o) : $(TOPDIR)$(LOCAL_PATH)/$(1) $(2)
	$$(transform-$$(PRIVATE_HOST)s-to-o-no-deps)
$(3) += $$(o)
endef

###########################################################
## Commands for running ar
###########################################################

define _concat-if-arg2-not-empty
$(if $(2),$(hide) $(1) $(2))
endef

# Split long argument list into smaller groups and call the command repeatedly
# Call the command at least once even if there are no arguments, as otherwise
# the output file won't be created.
#
# $(1): the command without arguments
# $(2): the arguments
define split-long-arguments
$(hide) $(1) $(wordlist 1,500,$(2))
$(call _concat-if-arg2-not-empty,$(1),$(wordlist 501,1000,$(2)))
$(call _concat-if-arg2-not-empty,$(1),$(wordlist 1001,1500,$(2)))
$(call _concat-if-arg2-not-empty,$(1),$(wordlist 1501,2000,$(2)))
$(call _concat-if-arg2-not-empty,$(1),$(wordlist 2001,2500,$(2)))
$(call _concat-if-arg2-not-empty,$(1),$(wordlist 2501,3000,$(2)))
$(call _concat-if-arg2-not-empty,$(1),$(wordlist 3001,99999,$(2)))
endef

# $(1): the full path of the source static library.
define _extract-and-include-single-target-whole-static-lib
$(hide) ldir=$(PRIVATE_INTERMEDIATES_DIR)/WHOLE/$(basename $(notdir $(1)))_objs;\
    rm -rf $$ldir; \
    mkdir -p $$ldir; \
    cp $(1) $$ldir; \
    lib_to_include=$$ldir/$(notdir $(1)); \
    filelist=; \
    subdir=0; \
    for f in `$($(PRIVATE_2ND_ARCH_VAR_PREFIX)TARGET_AR) t $(1)`; do \
        if [ -e $$ldir/$$f ]; then \
            mkdir $$ldir/$$subdir; \
            ext=$$subdir/; \
            subdir=$$((subdir+1)); \
            $($(PRIVATE_2ND_ARCH_VAR_PREFIX)TARGET_AR) m $$lib_to_include $$f; \
        else \
            ext=; \
        fi; \
        $($(PRIVATE_2ND_ARCH_VAR_PREFIX)TARGET_AR) p $$lib_to_include $$f > $$ldir/$$ext$$f; \
        filelist="$$filelist $$ldir/$$ext$$f"; \
    done ; \
    $($(PRIVATE_2ND_ARCH_VAR_PREFIX)TARGET_AR) $($(PRIVATE_2ND_ARCH_VAR_PREFIX)TARGET_GLOBAL_ARFLAGS) \
        $(PRIVATE_ARFLAGS) $@ $$filelist

endef

# $(1): the full path of the source static library.
define extract-and-include-whole-static-libs-first
$(if $(strip $(1)),
$(hide) cp $(1) $@)
endef

define extract-and-include-target-whole-static-libs
$(call extract-and-include-whole-static-libs-first, $(firstword $(PRIVATE_ALL_WHOLE_STATIC_LIBRARIES)))
$(foreach lib,$(wordlist 2,999,$(PRIVATE_ALL_WHOLE_STATIC_LIBRARIES)), \
    $(call _extract-and-include-single-target-whole-static-lib, $(lib)))
endef

# Explicitly delete the archive first so that ar doesn't
# try to add to an existing archive.
define transform-o-to-static-lib
@echo "target StaticLib: $(PRIVATE_MODULE) ($@)"
@mkdir -p $(dir $@)
@rm -f $@
$(extract-and-include-target-whole-static-libs)
$(call split-long-arguments,$($(PRIVATE_2ND_ARCH_VAR_PREFIX)TARGET_AR) \
    $($(PRIVATE_2ND_ARCH_VAR_PREFIX)TARGET_GLOBAL_ARFLAGS) \
    $(PRIVATE_ARFLAGS) $@,$(PRIVATE_ALL_OBJECTS))
endef

###########################################################
## Commands for running host ar
###########################################################

# $(1): the full path of the source static library.
define _extract-and-include-single-host-whole-static-lib
$(hide) ldir=$(PRIVATE_INTERMEDIATES_DIR)/WHOLE/$(basename $(notdir $(1)))_objs;\
    rm -rf $$ldir; \
    mkdir -p $$ldir; \
    cp $(1) $$ldir; \
    lib_to_include=$$ldir/$(notdir $(1)); \
    filelist=; \
    subdir=0; \
    for f in `$($(PRIVATE_2ND_ARCH_VAR_PREFIX)$(PRIVATE_PREFIX)AR) t $(1) | \grep '\.o$$'`; do \
        if [ -e $$ldir/$$f ]; then \
           mkdir $$ldir/$$subdir; \
           ext=$$subdir/; \
           subdir=$$((subdir+1)); \
           $($(PRIVATE_2ND_ARCH_VAR_PREFIX)$(PRIVATE_PREFIX)AR) m $$lib_to_include $$f; \
        else \
           ext=; \
        fi; \
        $($(PRIVATE_2ND_ARCH_VAR_PREFIX)$(PRIVATE_PREFIX)AR) p $$lib_to_include $$f > $$ldir/$$ext$$f; \
        filelist="$$filelist $$ldir/$$ext$$f"; \
    done ; \
    $($(PRIVATE_2ND_ARCH_VAR_PREFIX)$(PRIVATE_PREFIX)AR) $($(PRIVATE_2ND_ARCH_VAR_PREFIX)$(PRIVATE_PREFIX)GLOBAL_ARFLAGS) \
        $(PRIVATE_ARFLAGS) $@ $$filelist

endef

define extract-and-include-host-whole-static-libs
$(call extract-and-include-whole-static-libs-first, $(firstword $(PRIVATE_ALL_WHOLE_STATIC_LIBRARIES)))
$(foreach lib,$(wordlist 2,999,$(PRIVATE_ALL_WHOLE_STATIC_LIBRARIES)), \
    $(call _extract-and-include-single-host-whole-static-lib, $(lib)))
endef

# Explicitly delete the archive first so that ar doesn't
# try to add to an existing archive.
define transform-host-o-to-static-lib
@echo "$($(PRIVATE_PREFIX)DISPLAY) StaticLib: $(PRIVATE_MODULE) ($@)"
@mkdir -p $(dir $@)
@rm -f $@
$(extract-and-include-host-whole-static-libs)
$(call split-long-arguments,$($(PRIVATE_2ND_ARCH_VAR_PREFIX)$(PRIVATE_PREFIX)AR) \
    $($(PRIVATE_2ND_ARCH_VAR_PREFIX)$(PRIVATE_PREFIX)GLOBAL_ARFLAGS) \
    $(PRIVATE_ARFLAGS) $@,$(PRIVATE_ALL_OBJECTS))
endef


###########################################################
## Commands for running gcc to link a shared library or package
###########################################################

# ld just seems to be so finicky with command order that we allow
# it to be overriden en-masse see combo/linux-arm.make for an example.
ifneq ($(HOST_CUSTOM_LD_COMMAND),true)
define transform-host-o-to-shared-lib-inner
$(hide) $(PRIVATE_CXX) \
	-Wl,-rpath-link=$($(PRIVATE_2ND_ARCH_VAR_PREFIX)$(PRIVATE_PREFIX)OUT_INTERMEDIATE_LIBRARIES) \
	-Wl,-rpath,\$$ORIGIN/../$(notdir $($(PRIVATE_2ND_ARCH_VAR_PREFIX)$(PRIVATE_PREFIX)OUT_SHARED_LIBRARIES)) \
	-Wl,-rpath,\$$ORIGIN/$(notdir $($(PRIVATE_2ND_ARCH_VAR_PREFIX)$(PRIVATE_PREFIX)OUT_SHARED_LIBRARIES)) \
	-shared -Wl,-soname,$(notdir $@) \
	$($(PRIVATE_2ND_ARCH_VAR_PREFIX)$(PRIVATE_PREFIX)GLOBAL_LD_DIRS) \
	$(if $(PRIVATE_NO_DEFAULT_COMPILER_FLAGS),, \
	   $(PRIVATE_HOST_GLOBAL_LDFLAGS) \
	) \
	$(PRIVATE_LDFLAGS) \
	$(PRIVATE_ALL_OBJECTS) \
	-Wl,--whole-archive \
	$(call normalize-host-libraries,$(PRIVATE_ALL_WHOLE_STATIC_LIBRARIES)) \
	-Wl,--no-whole-archive \
	$(if $(PRIVATE_GROUP_STATIC_LIBRARIES),-Wl$(comma)--start-group) \
	$(call normalize-host-libraries,$(PRIVATE_ALL_STATIC_LIBRARIES)) \
	$(if $(PRIVATE_GROUP_STATIC_LIBRARIES),-Wl$(comma)--end-group) \
	$(if $(filter true,$(NATIVE_COVERAGE)),-lgcov) \
	$(if $(filter true,$(NATIVE_COVERAGE)),$(PRIVATE_HOST_LIBPROFILE_RT)) \
	$(call normalize-host-libraries,$(PRIVATE_ALL_SHARED_LIBRARIES)) \
	-o $@ \
	$(PRIVATE_LDLIBS)
endef
endif

define transform-host-o-to-shared-lib
@echo "$($(PRIVATE_PREFIX)DISPLAY) SharedLib: $(PRIVATE_MODULE) ($@)"
@mkdir -p $(dir $@)
$(transform-host-o-to-shared-lib-inner)
endef

define transform-host-o-to-package
@echo "$($(PRIVATE_PREFIX)DISPLAY) Package: $(PRIVATE_MODULE) ($@)"
@mkdir -p $(dir $@)
$(transform-host-o-to-shared-lib-inner)
endef


###########################################################
## Commands for running gcc to link a shared library or package
###########################################################

define transform-o-to-shared-lib-inner
$(hide) $(PRIVATE_CXX) \
	-nostdlib -Wl,-soname,$(notdir $@) \
	-Wl,--gc-sections \
	$(if $(filter true,$(PRIVATE_CLANG)),-shared,-Wl$(comma)-shared) \
	$(PRIVATE_TARGET_GLOBAL_LD_DIRS) \
	$(PRIVATE_TARGET_CRTBEGIN_SO_O) \
	$(PRIVATE_ALL_OBJECTS) \
	-Wl,--whole-archive \
	$(call normalize-target-libraries,$(PRIVATE_ALL_WHOLE_STATIC_LIBRARIES)) \
	-Wl,--no-whole-archive \
	$(if $(PRIVATE_GROUP_STATIC_LIBRARIES),-Wl$(comma)--start-group) \
	$(call normalize-target-libraries,$(PRIVATE_ALL_STATIC_LIBRARIES)) \
	$(if $(PRIVATE_GROUP_STATIC_LIBRARIES),-Wl$(comma)--end-group) \
	$(if $(filter true,$(NATIVE_COVERAGE)),$(PRIVATE_TARGET_LIBGCOV)) \
	$(if $(filter true,$(NATIVE_COVERAGE)),$(PRIVATE_TARGET_LIBPROFILE_RT)) \
	$(PRIVATE_TARGET_LIBATOMIC) \
	$(PRIVATE_TARGET_LIBGCC) \
	$(call normalize-target-libraries,$(PRIVATE_ALL_SHARED_LIBRARIES)) \
	-o $@ \
	$(PRIVATE_TARGET_GLOBAL_LDFLAGS) \
	$(PRIVATE_LDFLAGS) \
	$(PRIVATE_TARGET_CRTEND_SO_O) \
	$(PRIVATE_LDLIBS)
endef

define transform-o-to-shared-lib
@echo "target SharedLib: $(PRIVATE_MODULE) ($@)"
@mkdir -p $(dir $@)
$(transform-o-to-shared-lib-inner)
endef


###########################################################
## Commands for filtering a target executable or library
###########################################################

ifneq ($(TARGET_BUILD_VARIANT),user)
  TARGET_STRIP_EXTRA = && $(PRIVATE_OBJCOPY) --add-gnu-debuglink=$< $@
  TARGET_STRIP_KEEP_SYMBOLS_EXTRA = --add-gnu-debuglink=$<
endif

define transform-to-stripped
@echo "target Strip: $(PRIVATE_MODULE) ($@)"
@mkdir -p $(dir $@)
$(hide) $(PRIVATE_STRIP) --strip-all $< -o $@ \
  $(if $(PRIVATE_NO_DEBUGLINK),,$(TARGET_STRIP_EXTRA))
endef

define transform-to-stripped-keep-symbols
@echo "target Strip (keep symbols): $(PRIVATE_MODULE) ($@)"
@mkdir -p $(dir $@)
$(hide) $(PRIVATE_OBJCOPY) \
    `$(PRIVATE_READELF) -S $< | awk '/.debug_/ {print "-R " $$2}' | xargs` \
    $(TARGET_STRIP_KEEP_SYMBOLS_EXTRA) $< $@
endef

###########################################################
## Commands for packing a target executable or library
###########################################################

define pack-elf-relocations
@echo "target Pack Relocations: $(PRIVATE_MODULE) ($@)"
$(copy-file-to-target)
$(hide) $(RELOCATION_PACKER) $@
endef

###########################################################
## Commands for running gcc to link an executable
###########################################################

define transform-o-to-executable-inner
$(hide) $(PRIVATE_CXX) -pie \
	-nostdlib -Bdynamic \
	-Wl,-dynamic-linker,$(PRIVATE_LINKER) \
	-Wl,--gc-sections \
	-Wl,-z,nocopyreloc \
	$(PRIVATE_TARGET_GLOBAL_LD_DIRS) \
	-Wl,-rpath-link=$(PRIVATE_TARGET_OUT_INTERMEDIATE_LIBRARIES) \
	$(PRIVATE_TARGET_CRTBEGIN_DYNAMIC_O) \
	$(PRIVATE_ALL_OBJECTS) \
	-Wl,--whole-archive \
	$(call normalize-target-libraries,$(PRIVATE_ALL_WHOLE_STATIC_LIBRARIES)) \
	-Wl,--no-whole-archive \
	$(if $(PRIVATE_GROUP_STATIC_LIBRARIES),-Wl$(comma)--start-group) \
	$(call normalize-target-libraries,$(PRIVATE_ALL_STATIC_LIBRARIES)) \
	$(if $(PRIVATE_GROUP_STATIC_LIBRARIES),-Wl$(comma)--end-group) \
	$(if $(filter true,$(NATIVE_COVERAGE)),$(PRIVATE_TARGET_LIBGCOV)) \
	$(if $(filter true,$(NATIVE_COVERAGE)),$(PRIVATE_TARGET_LIBPROFILE_RT)) \
	$(PRIVATE_TARGET_LIBATOMIC) \
	$(PRIVATE_TARGET_LIBGCC) \
	$(call normalize-target-libraries,$(PRIVATE_ALL_SHARED_LIBRARIES)) \
	-o $@ \
	$(PRIVATE_TARGET_GLOBAL_LDFLAGS) \
	$(PRIVATE_LDFLAGS) \
	$(PRIVATE_TARGET_CRTEND_O) \
	$(PRIVATE_LDLIBS)
endef

define transform-o-to-executable
@echo "target Executable: $(PRIVATE_MODULE) ($@)"
@mkdir -p $(dir $@)
$(transform-o-to-executable-inner)
endef


###########################################################
## Commands for linking a static executable. In practice,
## we only use this on arm, so the other platforms don't
## have transform-o-to-static-executable defined.
## Clang driver needs -static to create static executable.
## However, bionic/linker uses -shared to overwrite.
## Linker for x86 targets does not allow coexistance of -static and -shared,
## so we add -static only if -shared is not used.
###########################################################

define transform-o-to-static-executable-inner
$(hide) $(PRIVATE_CXX) \
	-nostdlib -Bstatic \
	$(if $(filter $(PRIVATE_LDFLAGS),-shared),,-static) \
	-Wl,--gc-sections \
	-o $@ \
	$(PRIVATE_TARGET_GLOBAL_LD_DIRS) \
	$(PRIVATE_TARGET_CRTBEGIN_STATIC_O) \
	$(PRIVATE_TARGET_GLOBAL_LDFLAGS) \
	$(PRIVATE_LDFLAGS) \
	$(PRIVATE_ALL_OBJECTS) \
	-Wl,--whole-archive \
	$(call normalize-target-libraries,$(PRIVATE_ALL_WHOLE_STATIC_LIBRARIES)) \
	-Wl,--no-whole-archive \
	$(call normalize-target-libraries,$(filter-out %libcompiler_rt.a,$(filter-out %libc_nomalloc.a,$(filter-out %libc.a,$(PRIVATE_ALL_STATIC_LIBRARIES))))) \
	-Wl,--start-group \
	$(call normalize-target-libraries,$(filter %libc.a,$(PRIVATE_ALL_STATIC_LIBRARIES))) \
	$(call normalize-target-libraries,$(filter %libc_nomalloc.a,$(PRIVATE_ALL_STATIC_LIBRARIES))) \
	$(if $(filter true,$(NATIVE_COVERAGE)),$(PRIVATE_TARGET_LIBGCOV)) \
	$(if $(filter true,$(NATIVE_COVERAGE)),$(PRIVATE_TARGET_LIBPROFILE_RT)) \
	$(PRIVATE_TARGET_LIBATOMIC) \
	$(call normalize-target-libraries,$(filter %libcompiler_rt.a,$(PRIVATE_ALL_STATIC_LIBRARIES))) \
	$(PRIVATE_TARGET_LIBGCC) \
	-Wl,--end-group \
	$(PRIVATE_TARGET_CRTEND_O)
endef

define transform-o-to-static-executable
@echo "target StaticExecutable: $(PRIVATE_MODULE) ($@)"
@mkdir -p $(dir $@)
$(transform-o-to-static-executable-inner)
endef


###########################################################
## Commands for running gcc to link a host executable
###########################################################
ifdef BUILD_HOST_static
HOST_FPIE_FLAGS :=
else
HOST_FPIE_FLAGS := -pie
# Force the correct entry point to workaround a bug in binutils that manifests with -pie
ifeq ($(HOST_CROSS_OS),windows)
HOST_CROSS_FPIE_FLAGS += -Wl,-e_mainCRTStartup
endif
endif

ifneq ($(HOST_CUSTOM_LD_COMMAND),true)
define transform-host-o-to-executable-inner
$(hide) $(PRIVATE_CXX) \
	$(PRIVATE_ALL_OBJECTS) \
	-Wl,--whole-archive \
	$(call normalize-host-libraries,$(PRIVATE_ALL_WHOLE_STATIC_LIBRARIES)) \
	-Wl,--no-whole-archive \
	$(if $(PRIVATE_GROUP_STATIC_LIBRARIES),-Wl$(comma)--start-group) \
	$(call normalize-host-libraries,$(PRIVATE_ALL_STATIC_LIBRARIES)) \
	$(if $(PRIVATE_GROUP_STATIC_LIBRARIES),-Wl$(comma)--end-group) \
	$(if $(filter true,$(NATIVE_COVERAGE)),-lgcov) \
	$(if $(filter true,$(NATIVE_COVERAGE)),$(PRIVATE_HOST_LIBPROFILE_RT)) \
	$(call normalize-host-libraries,$(PRIVATE_ALL_SHARED_LIBRARIES)) \
	-Wl,-rpath-link=$($(PRIVATE_2ND_ARCH_VAR_PREFIX)$(PRIVATE_PREFIX)OUT_INTERMEDIATE_LIBRARIES) \
	-Wl,-rpath,\$$ORIGIN/../$(notdir $($(PRIVATE_2ND_ARCH_VAR_PREFIX)$(PRIVATE_PREFIX)OUT_SHARED_LIBRARIES)) \
	-Wl,-rpath,\$$ORIGIN/$(notdir $($(PRIVATE_2ND_ARCH_VAR_PREFIX)$(PRIVATE_PREFIX)OUT_SHARED_LIBRARIES)) \
	$($(PRIVATE_2ND_ARCH_VAR_PREFIX)$(PRIVATE_PREFIX)GLOBAL_LD_DIRS) \
	$(if $(PRIVATE_NO_DEFAULT_COMPILER_FLAGS),, \
		$(PRIVATE_HOST_GLOBAL_LDFLAGS) \
	) \
	$(PRIVATE_LDFLAGS) \
	-o $@ \
	$(PRIVATE_LDLIBS)
endef
endif

define transform-host-o-to-executable
@echo "$($(PRIVATE_PREFIX)DISPLAY) Executable: $(PRIVATE_MODULE) ($@)"
@mkdir -p $(dir $@)
$(transform-host-o-to-executable-inner)
endef


###########################################################
## Commands for running javac to make .class files
###########################################################

# Add BUILD_NUMBER to apps default version name if it's unbundled build.
ifdef TARGET_BUILD_APPS
APPS_DEFAULT_VERSION_NAME := $(PLATFORM_VERSION)-$(BUILD_NUMBER_FROM_FILE)
else
APPS_DEFAULT_VERSION_NAME := $(PLATFORM_VERSION)
endif

# TODO: Right now we generate the asset resources twice, first as part
# of generating the Java classes, then at the end when packaging the final
# assets.  This should be changed to do one of two things: (1) Don't generate
# any resource files the first time, only create classes during that stage;
# or (2) Don't use the -c flag with the second stage, instead taking the
# resource files from the first stage as additional input.  My original intent
# was to use approach (2), but this requires a little more work in the tool.
# Maybe we should just use approach (1).

# This rule creates the R.java and Manifest.java files, both of which
# are PRODUCT-neutral.  Don't pass PRIVATE_PRODUCT_AAPT_CONFIG to this invocation.
define create-resource-java-files
@mkdir -p $(PRIVATE_SOURCE_INTERMEDIATES_DIR)
@mkdir -p $(dir $(PRIVATE_RESOURCE_PUBLICS_OUTPUT))
$(hide) $(AAPT) package $(PRIVATE_AAPT_FLAGS) -m \
    $(eval # PRIVATE_PRODUCT_AAPT_CONFIG is intentionally missing-- see comment.) \
    $(addprefix -J , $(PRIVATE_SOURCE_INTERMEDIATES_DIR)) \
    $(addprefix -M , $(PRIVATE_ANDROID_MANIFEST)) \
    $(addprefix -P , $(PRIVATE_RESOURCE_PUBLICS_OUTPUT)) \
    $(addprefix -S , $(PRIVATE_RESOURCE_DIR)) \
    $(addprefix -A , $(PRIVATE_ASSET_DIR)) \
    $(addprefix -I , $(PRIVATE_AAPT_INCLUDES)) \
    $(addprefix -G , $(PRIVATE_PROGUARD_OPTIONS_FILE)) \
    $(addprefix --min-sdk-version , $(PRIVATE_DEFAULT_APP_TARGET_SDK)) \
    $(addprefix --target-sdk-version , $(PRIVATE_DEFAULT_APP_TARGET_SDK)) \
    $(if $(filter --version-code,$(PRIVATE_AAPT_FLAGS)),,--version-code $(PLATFORM_SDK_VERSION)) \
    $(if $(filter --version-name,$(PRIVATE_AAPT_FLAGS)),,--version-name $(APPS_DEFAULT_VERSION_NAME)) \
    $(addprefix --rename-manifest-package , $(PRIVATE_MANIFEST_PACKAGE_NAME)) \
    $(addprefix --rename-instrumentation-target-package , $(PRIVATE_MANIFEST_INSTRUMENTATION_FOR)) \
    --skip-symbols-without-default-localization
endef

xlint_unchecked := -Xlint:unchecked

# emit-line, <word list>, <output file>
define emit-line
   $(if $(1),echo -n '$(strip $(1)) ' >> $(2))
endef

# dump-words-to-file, <word list>, <output file>
define dump-words-to-file
        @rm -f $(2)
        @$(call emit-line,$(wordlist 1,200,$(1)),$(2))
        @$(call emit-line,$(wordlist 201,400,$(1)),$(2))
        @$(call emit-line,$(wordlist 401,600,$(1)),$(2))
        @$(call emit-line,$(wordlist 601,800,$(1)),$(2))
        @$(call emit-line,$(wordlist 801,1000,$(1)),$(2))
        @$(call emit-line,$(wordlist 1001,1200,$(1)),$(2))
        @$(call emit-line,$(wordlist 1201,1400,$(1)),$(2))
        @$(call emit-line,$(wordlist 1401,1600,$(1)),$(2))
        @$(call emit-line,$(wordlist 1601,1800,$(1)),$(2))
        @$(call emit-line,$(wordlist 1801,2000,$(1)),$(2))
        @$(call emit-line,$(wordlist 2001,2200,$(1)),$(2))
        @$(call emit-line,$(wordlist 2201,2400,$(1)),$(2))
        @$(call emit-line,$(wordlist 2401,2600,$(1)),$(2))
        @$(call emit-line,$(wordlist 2601,2800,$(1)),$(2))
        @$(call emit-line,$(wordlist 2801,3000,$(1)),$(2))
        @$(call emit-line,$(wordlist 3001,3200,$(1)),$(2))
        @$(call emit-line,$(wordlist 3201,3400,$(1)),$(2))
        @$(call emit-line,$(wordlist 3401,3600,$(1)),$(2))
        @$(call emit-line,$(wordlist 3601,3800,$(1)),$(2))
        @$(call emit-line,$(wordlist 3801,4000,$(1)),$(2))
        @$(call emit-line,$(wordlist 4001,4200,$(1)),$(2))
        @$(call emit-line,$(wordlist 4201,4400,$(1)),$(2))
        @$(call emit-line,$(wordlist 4401,4600,$(1)),$(2))
        @$(call emit-line,$(wordlist 4601,4800,$(1)),$(2))
        @$(call emit-line,$(wordlist 4801,5000,$(1)),$(2))
        @$(if $(wordlist 5001,5002,$(1)),$(error Too many words ($(words $(1)))))
endef

# For a list of jar files, unzip them to a specified directory,
# but make sure that no META-INF files come along for the ride.
#
# $(1): files to unzip
# $(2): destination directory
define unzip-jar-files
  $(hide) for f in $(1); \
  do \
    if [ ! -f $$f ]; then \
      echo Missing file $$f; \
      exit 1; \
    fi; \
    unzip -qo $$f -d $(2); \
  done \
  $(if $(PRIVATE_DONT_DELETE_JAR_META_INF),,;rm -rf $(2)/META-INF)
endef

# Common definition to invoke javac on the host and target.
#
# Some historical notes:
# - below we write the list of java files to java-source-list to avoid argument
#   list length problems with Cygwin
# - we filter out duplicate java file names because eclipse's compiler
#   doesn't like them.
#
# $(1): javac
# $(2): bootclasspath
define compile-java
$(hide) rm -f $@
$(hide) rm -rf $(PRIVATE_CLASS_INTERMEDIATES_DIR)
$(hide) mkdir -p $(dir $@)
$(hide) mkdir -p $(PRIVATE_CLASS_INTERMEDIATES_DIR)
$(call unzip-jar-files,$(PRIVATE_STATIC_JAVA_LIBRARIES),$(PRIVATE_CLASS_INTERMEDIATES_DIR))
$(call dump-words-to-file,$(PRIVATE_JAVA_SOURCES),$(PRIVATE_CLASS_INTERMEDIATES_DIR)/java-source-list)
$(hide) if [ -d "$(PRIVATE_SOURCE_INTERMEDIATES_DIR)" ]; then \
          find $(PRIVATE_SOURCE_INTERMEDIATES_DIR) -name '*.java' -and -not -name '.*' >> $(PRIVATE_CLASS_INTERMEDIATES_DIR)/java-source-list; \
fi
$(hide) tr ' ' '\n' < $(PRIVATE_CLASS_INTERMEDIATES_DIR)/java-source-list \
    | sort -u > $(PRIVATE_CLASS_INTERMEDIATES_DIR)/java-source-list-uniq
$(hide) if [ -s $(PRIVATE_CLASS_INTERMEDIATES_DIR)/java-source-list-uniq ] ; then \
    $(1) -encoding UTF-8 \
    $(if $(findstring true,$(PRIVATE_WARNINGS_ENABLE)),$(xlint_unchecked),) \
    $(2) \
    $(addprefix -classpath ,$(strip \
        $(call normalize-path-list,$(PRIVATE_ALL_JAVA_LIBRARIES)))) \
    $(if $(findstring true,$(PRIVATE_WARNINGS_ENABLE)),$(xlint_unchecked),) \
    -extdirs "" -d $(PRIVATE_CLASS_INTERMEDIATES_DIR) \
    $(PRIVATE_JAVACFLAGS) \
    \@$(PRIVATE_CLASS_INTERMEDIATES_DIR)/java-source-list-uniq \
    || ( rm -rf $(PRIVATE_CLASS_INTERMEDIATES_DIR) ; exit 41 ) \
fi
$(if $(PRIVATE_JAVA_LAYERS_FILE), $(hide) build/tools/java-layers.py \
    $(PRIVATE_JAVA_LAYERS_FILE) \@$(PRIVATE_CLASS_INTERMEDIATES_DIR)/java-source-list-uniq,)
$(hide) rm -f $(PRIVATE_CLASS_INTERMEDIATES_DIR)/java-source-list
$(hide) rm -f $(PRIVATE_CLASS_INTERMEDIATES_DIR)/java-source-list-uniq
$(if $(PRIVATE_JAR_EXCLUDE_FILES), $(hide) find $(PRIVATE_CLASS_INTERMEDIATES_DIR) \
    -name $(word 1, $(PRIVATE_JAR_EXCLUDE_FILES)) \
    $(addprefix -o -name , $(wordlist 2, 999, $(PRIVATE_JAR_EXCLUDE_FILES))) \
    | xargs rm -rf)
$(if $(PRIVATE_JAR_PACKAGES), \
    $(hide) find $(PRIVATE_CLASS_INTERMEDIATES_DIR) -mindepth 1 -type f \
        $(foreach pkg, $(PRIVATE_JAR_PACKAGES), \
            -not -path $(PRIVATE_CLASS_INTERMEDIATES_DIR)/$(subst .,/,$(pkg))/\*) -delete ; \
        find $(PRIVATE_CLASS_INTERMEDIATES_DIR) -empty -delete)
$(if $(PRIVATE_JAR_EXCLUDE_PACKAGES), $(hide) rm -rf \
    $(foreach pkg, $(PRIVATE_JAR_EXCLUDE_PACKAGES), \
        $(PRIVATE_CLASS_INTERMEDIATES_DIR)/$(subst .,/,$(pkg))))
$(if $(PRIVATE_RMTYPEDEFS), $(hide) $(RMTYPEDEFS) -v $(PRIVATE_CLASS_INTERMEDIATES_DIR))
$(if $(PRIVATE_JAR_MANIFEST), \
    $(hide) sed -e "s/%BUILD_NUMBER%/$(BUILD_NUMBER_FROM_FILE)/" \
            $(PRIVATE_JAR_MANIFEST) > $(dir $@)/manifest.mf && \
        jar -cfm $@ $(dir $@)/manifest.mf \
            -C $(PRIVATE_CLASS_INTERMEDIATES_DIR) ., \
    $(hide) jar -cf $@ -C $(PRIVATE_CLASS_INTERMEDIATES_DIR) .)
$(if $(PRIVATE_EXTRA_JAR_ARGS),$(call add-java-resources-to,$@))
endef

define transform-java-to-classes.jar
@echo "target Java: $(PRIVATE_MODULE) ($(PRIVATE_CLASS_INTERMEDIATES_DIR))"
$(call compile-java,$(TARGET_JAVAC),$(PRIVATE_BOOTCLASSPATH))
endef

# Invoke Jack to compile java from source to dex and jack files.
#
# Some historical notes:
# - below we write the list of java files to java-source-list to avoid argument
#   list length problems with Cygwin
# - we filter out duplicate java file names because Jack doesn't like them.
define jack-java-to-dex
$(hide) rm -f $@
$(hide) rm -f $(PRIVATE_CLASSES_JACK)
$(hide) rm -rf $(PRIVATE_JACK_INTERMEDIATES_DIR)
$(hide) mkdir -p $(dir $@)
$(hide) mkdir -p $(dir $(PRIVATE_CLASSES_JACK))
$(hide) mkdir -p $(PRIVATE_JACK_INTERMEDIATES_DIR)
$(if $(PRIVATE_JACK_INCREMENTAL_DIR),$(hide) mkdir -p $(PRIVATE_JACK_INCREMENTAL_DIR))
$(call dump-words-to-file,$(PRIVATE_JAVA_SOURCES),$(PRIVATE_JACK_INTERMEDIATES_DIR)/java-source-list)
$(hide) if [ -d "$(PRIVATE_SOURCE_INTERMEDIATES_DIR)" ]; then \
          find $(PRIVATE_SOURCE_INTERMEDIATES_DIR) -name '*.java' >> $(PRIVATE_JACK_INTERMEDIATES_DIR)/java-source-list; \
fi
$(hide) tr ' ' '\n' < $(PRIVATE_JACK_INTERMEDIATES_DIR)/java-source-list \
    | sort -u > $(PRIVATE_JACK_INTERMEDIATES_DIR)/java-source-list-uniq
$(if $(PRIVATE_JACK_PROGUARD_FLAGS), \
    $(hide) echo -basedirectory $(CURDIR) > $@.flags; \
    echo $(PRIVATE_JACK_PROGUARD_FLAGS) >> $@.flags; \
)
$(if $(PRIVATE_EXTRA_JAR_ARGS),
    $(hide) mkdir -p $@.res.tmp
    $(hide) $(call create-empty-package-at,$@.res.tmp.zip)
    $(hide) $(call add-java-resources-to,$@.res.tmp.zip)
    $(hide) $(call unzip-jar-files,$@.res.tmp.zip,$@.res.tmp)
    $(hide) rm $@.res.tmp.zip)
$(hide) if [ -s $(PRIVATE_JACK_INTERMEDIATES_DIR)/java-source-list-uniq ] ; then \
    export tmpEcjArg="@$(PRIVATE_JACK_INTERMEDIATES_DIR)/java-source-list-uniq"; \
else \
    export tmpEcjArg=""; \
fi; \
$(call call-jack,$(PRIVATE_JACK_VM_ARGS),$(PRIVATE_JACK_EXTRA_ARGS)) \
    $(strip $(PRIVATE_JACK_FLAGS)) \
    $(if $(NO_OPTIMIZE_DX), \
        -D jack.dex.optimize="false") \
    $(if $(PRIVATE_RMTYPEDEFS), \
        -D jack.android.remove-typedef="true") \
    $(addprefix --classpath ,$(strip \
        $(call normalize-path-list,$(PRIVATE_BOOTCLASSPATH_JAVA_LIBRARIES) $(PRIVATE_ALL_JACK_LIBRARIES)))) \
    $(addprefix --import ,$(call reverse-list,$(PRIVATE_STATIC_JACK_LIBRARIES))) \
    $(if $(PRIVATE_EXTRA_JAR_ARGS),--import-resource $@.res.tmp) \
    -D jack.import.resource.policy=keep-first \
    -D jack.import.type.policy=keep-first \
    --output-jack $(PRIVATE_CLASSES_JACK) \
    -D jack.java.source.version=1.7 \
    $(if $(PRIVATE_JACK_INCREMENTAL_DIR),--incremental-folder $(PRIVATE_JACK_INCREMENTAL_DIR)) \
    --output-dex $(PRIVATE_JACK_INTERMEDIATES_DIR) \
    $(addprefix --config-jarjar ,$(strip $(PRIVATE_JARJAR_RULES))) \
    $(if $(PRIVATE_JACK_PROGUARD_FLAGS),--config-proguard $@.flags) \
    $$tmpEcjArg \
    || ( rm -rf $(PRIVATE_CLASSES_JACK); rm -rf $(PRIVATE_JACK_INTERMEDIATES_DIR); exit 41 )
$(hide) mv $(PRIVATE_JACK_INTERMEDIATES_DIR)/classes*.dex $(dir $@)
$(hide) rm -f $(PRIVATE_JACK_INTERMEDIATES_DIR)/java-source-list
$(if $(PRIVATE_EXTRA_JAR_ARGS),$(hide) rm -rf $@.res.tmp)
$(hide) mv $(PRIVATE_JACK_INTERMEDIATES_DIR)/java-source-list-uniq $(PRIVATE_JACK_INTERMEDIATES_DIR).java-source-list
$(if $(PRIVATE_JAR_PACKAGES), $(hide) echo unsupported options PRIVATE_JAR_PACKAGES in $@; exit 53)
$(if $(PRIVATE_JAR_EXCLUDE_PACKAGES), $(hide) echo unsupported options JAR_EXCLUDE_PACKAGES in $@; exit 53)
$(if $(PRIVATE_JAR_MANIFEST), $(hide) echo unsupported options JAR_MANIFEST in $@; exit 53)
endef

define transform-jar-to-jack
	$(hide) mkdir -p $(dir $@)
	$(JILL) $(PRIVATE_JILL_FLAGS) --output $@.tmpjill.jack $<
	$(hide) mkdir -p $@.tmpjill.res
	$(hide) $(call unzip-jar-files,$<,$@.tmpjill.res)
	$(hide) find $@.tmpjill.res -iname "*.class" -delete
	$(hide) $(call call-jack,$(PRIVATE_JACK_VM_ARGS),$(PRIVATE_JACK_EXTRA_ARGS)) \
        -D jack.import.resource.policy=keep-first \
        -D jack.import.type.policy=keep-first \
	    --import $@.tmpjill.jack \
	    --import-resource $@.tmpjill.res \
	    --output-jack $@
	$(hide) rm -rf $@.tmpjill.res
	$(hide) rm $@.tmpjill.jack
endef


# Invoke Jack to compile java from source to jack files without shrink or obfuscation.
#
# Some historical notes:
# - below we write the list of java files to java-source-list to avoid argument
#   list length problems with Cygwin
# - we filter out duplicate java file names because Jack doesn't like them.
define java-to-jack
$(hide) rm -f $@
$(hide) rm -rf $(PRIVATE_JACK_INTERMEDIATES_DIR)
$(hide) mkdir -p $(dir $@)
$(hide) mkdir -p $(PRIVATE_JACK_INTERMEDIATES_DIR)
$(if $(PRIVATE_JACK_INCREMENTAL_DIR),$(hide) mkdir -p $(PRIVATE_JACK_INCREMENTAL_DIR))
$(call dump-words-to-file,$(PRIVATE_JAVA_SOURCES),$(PRIVATE_JACK_INTERMEDIATES_DIR)/java-source-list)
$(hide) if [ -d "$(PRIVATE_SOURCE_INTERMEDIATES_DIR)" ]; then \
          find $(PRIVATE_SOURCE_INTERMEDIATES_DIR) -name '*.java' >> $(PRIVATE_JACK_INTERMEDIATES_DIR)/java-source-list; \
fi
$(hide) tr ' ' '\n' < $(PRIVATE_JACK_INTERMEDIATES_DIR)/java-source-list \
    | sort -u > $(PRIVATE_JACK_INTERMEDIATES_DIR)/java-source-list-uniq
$(if $(PRIVATE_JACK_PROGUARD_FLAGS), \
    $(hide) echo -basedirectory $(CURDIR) > $@.flags; \
    echo $(PRIVATE_JACK_PROGUARD_FLAGS) >> $@.flags; \
)
$(if $(PRIVATE_EXTRA_JAR_ARGS),
	$(hide) mkdir -p $@.res.tmp
	$(hide) $(call create-empty-package-at,$@.res.tmp.zip)
	$(hide) $(call add-java-resources-to,$@.res.tmp.zip)
	$(hide) unzip -qo $@.res.tmp.zip -d $@.res.tmp
	$(hide) rm $@.res.tmp.zip)
$(hide) if [ -s $(PRIVATE_JACK_INTERMEDIATES_DIR)/java-source-list-uniq ] ; then \
    export tmpEcjArg="@$(PRIVATE_JACK_INTERMEDIATES_DIR)/java-source-list-uniq"; \
else \
    export tmpEcjArg=""; \
fi; \
$(call call-jack,$(PRIVATE_JACK_VM_ARGS),$(PRIVATE_JACK_EXTRA_ARGS)) \
    $(strip $(PRIVATE_JACK_FLAGS)) \
    $(if $(NO_OPTIMIZE_DX), \
        -D jack.dex.optimize="false") \
    $(addprefix --classpath ,$(strip \
        $(call normalize-path-list,$(PRIVATE_BOOTCLASSPATH_JAVA_LIBRARIES) $(PRIVATE_ALL_JACK_LIBRARIES)))) \
    $(addprefix --import ,$(call reverse-list,$(PRIVATE_STATIC_JACK_LIBRARIES))) \
    $(if $(PRIVATE_EXTRA_JAR_ARGS),--import-resource $@.res.tmp) \
    -D jack.import.resource.policy=keep-first \
    -D jack.import.type.policy=keep-first \
    -D jack.java.source.version=1.7 \
    $(if $(PRIVATE_JACK_INCREMENTAL_DIR),--incremental-folder $(PRIVATE_JACK_INCREMENTAL_DIR)) \
    --output-jack $@ \
    $(addprefix --config-jarjar ,$(strip $(PRIVATE_JARJAR_RULES))) \
    $(if $(PRIVATE_JACK_PROGUARD_FLAGS),--config-proguard $@.flags) \
    $$tmpEcjArg \
    || ( rm -f $@ ; exit 41 )
$(hide) rm -f $(PRIVATE_JACK_INTERMEDIATES_DIR)/java-source-list
$(if $(PRIVATE_EXTRA_JAR_ARGS),$(hide) rm -rf $@.res.tmp)
$(hide) mv $(PRIVATE_JACK_INTERMEDIATES_DIR)/java-source-list-uniq $(PRIVATE_JACK_INTERMEDIATES_DIR).java-source-list
$(if $(PRIVATE_JAR_PACKAGES), $(hide) echo unsupported options PRIVATE_JAR_PACKAGES in $@; exit 53)
$(if $(PRIVATE_JAR_EXCLUDE_PACKAGES), $(hide) echo unsupported options JAR_EXCLUDE_PACKAGES in $@; exit 53)
$(if $(PRIVATE_JAR_MANIFEST), $(hide) echo unsupported options JAR_MANIFEST in $@; exit 53)
endef

define transform-classes.jar-to-emma
$(hide) java -classpath $(EMMA_JAR) emma instr -outmode fullcopy -outfile \
    $(PRIVATE_EMMA_COVERAGE_FILE) -ip $< -d $(PRIVATE_EMMA_INTERMEDIATES_DIR) \
    $(addprefix -ix , $(PRIVATE_EMMA_COVERAGE_FILTER))
endef

#TODO: use a smaller -Xmx value for most libraries;
#      only core.jar and framework.jar need a heap this big.
define transform-classes.jar-to-dex
@echo "target Dex: $(PRIVATE_MODULE)"
@mkdir -p $(dir $@)
$(hide) rm -f $(dir $@)classes*.dex
$(hide) $(DX) \
    -JXms16M -JXmx2048M \
    --dex --output=$(dir $@) \
    $(if $(NO_OPTIMIZE_DX), \
        --no-optimize) \
    $(if $(GENERATE_DEX_DEBUG), \
	    --debug --verbose \
	    --dump-to=$(@:.dex=.lst) \
	    --dump-width=1000) \
    $(PRIVATE_DX_FLAGS) \
    $<
endef

# Create a mostly-empty .jar file that we'll add to later.
# The MacOS jar tool doesn't like creating empty jar files,
# so we need to give it something.
# $(1) package to create
define create-empty-package-at
@mkdir -p $(dir $(1))
$(hide) touch $(dir $(1))zipdummy
$(hide) (cd $(dir $(1)) && jar cf $(notdir $(1)) zipdummy)
$(hide) zip -qd $(1) zipdummy
$(hide) rm $(dir $(1))zipdummy
endef

# Create a mostly-empty .jar file that we'll add to later.
# The MacOS jar tool doesn't like creating empty jar files,
# so we need to give it something.
define create-empty-package
$(call create-empty-package-at,$@)
endef

# Copy an arhchive file and delete any class files and empty folders inside.
# $(1): the source archive file.
# $(2): the destination archive file.
define initialize-package-file
@mkdir -p $(dir $(2))
$(hide) cp -f $(1) $(2)
$(hide) zip -qd $(2) "*.class" \
    $(if $(strip $(PRIVATE_DONT_DELETE_JAR_DIRS)),,"*/") \
    || true # Ignore the error when nothing to delete.
endef

#TODO: we kinda want to build different asset packages for
#      different configurations, then combine them later (or something).
#      Per-locale, etc.
#      A list of dynamic and static parameters;  build layers for
#      dynamic params that lay over the static ones.
#TODO: update the manifest to point to the package file
#Note that the version numbers are given to aapt as simple default
#values; applications can override these by explicitly stating
#them in their manifest.
define add-assets-to-package
$(hide) $(AAPT) package -u $(PRIVATE_AAPT_FLAGS) \
    $(addprefix -c , $(PRIVATE_PRODUCT_AAPT_CONFIG)) \
    $(addprefix --preferred-density , $(PRIVATE_PRODUCT_AAPT_PREF_CONFIG)) \
    $(addprefix -M , $(PRIVATE_ANDROID_MANIFEST)) \
    $(addprefix -S , $(PRIVATE_RESOURCE_DIR)) \
    $(addprefix -A , $(PRIVATE_ASSET_DIR)) \
    $(addprefix -I , $(PRIVATE_AAPT_INCLUDES)) \
    $(addprefix --min-sdk-version , $(PRIVATE_DEFAULT_APP_TARGET_SDK)) \
    $(addprefix --target-sdk-version , $(PRIVATE_DEFAULT_APP_TARGET_SDK)) \
    $(if $(filter --product,$(PRIVATE_AAPT_FLAGS)),,$(addprefix --product , $(TARGET_AAPT_CHARACTERISTICS))) \
    $(if $(filter --version-code,$(PRIVATE_AAPT_FLAGS)),,--version-code $(PLATFORM_SDK_VERSION)) \
    $(if $(filter --version-name,$(PRIVATE_AAPT_FLAGS)),,--version-name $(APPS_DEFAULT_VERSION_NAME)) \
    $(addprefix --rename-manifest-package , $(PRIVATE_MANIFEST_PACKAGE_NAME)) \
    $(addprefix --rename-instrumentation-target-package , $(PRIVATE_MANIFEST_INSTRUMENTATION_FOR)) \
    --skip-symbols-without-default-localization \
    -F $@
endef

# We need the extra blank line, so that the command will be on a separate line.
# $(1): the ABI name
# $(2): the list of shared libraies
define _add-jni-shared-libs-to-package-per-abi
$(hide) cp $(2) $(dir $@)lib/$(1)

endef

# For apps_only build, don't uncompress/page-align the jni libraries,
# because the apk may be run on older platforms that don't support loading jni directly from apk.
ifdef TARGET_BUILD_APPS
JNI_COMPRESS_FLAGS :=
ZIPALIGN_PAGE_ALIGN_FLAGS :=
else
JNI_COMPRESS_FLAGS := -0
ZIPALIGN_PAGE_ALIGN_FLAGS := -p
endif

define add-jni-shared-libs-to-package
$(hide) rm -rf $(dir $@)lib
$(hide) mkdir -p $(addprefix $(dir $@)lib/,$(PRIVATE_JNI_SHARED_LIBRARIES_ABI))
$(foreach abi,$(PRIVATE_JNI_SHARED_LIBRARIES_ABI),\
  $(call _add-jni-shared-libs-to-package-per-abi,$(abi),\
    $(patsubst $(abi):%,%,$(filter $(abi):%,$(PRIVATE_JNI_SHARED_LIBRARIES)))))
<<<<<<< HEAD
$(hide) (cd $(dir $@) && zip -r $(JNI_COMPRESS_FLAGS) $(notdir $@) lib)
=======
$(hide) (cd $(dir $@) && zip -qr \
    $(if $(filter true, $(PRIVATE_PAGE_ALIGN_JNI_SHARED_LIBRARIES)),-0,) $(notdir $@) lib)
>>>>>>> 6c3bf1b8
$(hide) rm -rf $(dir $@)lib
endef

#TODO: update the manifest to point to the dex file
define add-dex-to-package
$(hide) zip -qj $@ $(dir $(PRIVATE_DEX_FILE))classes*.dex
endef

# Add java resources added by the current module.
# $(1) destination package
#
define add-java-resources-to
$(call dump-words-to-file, $(PRIVATE_EXTRA_JAR_ARGS), $(1).jar-arg-list)
$(hide) jar uf $(1) @$(1).jar-arg-list
@rm -f $(1).jar-arg-list
endef

# Add resources carried by static Jack libraries.
#
define add-carried-jack-resources
 $(hide) if [ -d $(PRIVATE_JACK_INTERMEDIATES_DIR) ] ; then \
    jack_res_jar_flags=$$(find $(PRIVATE_JACK_INTERMEDIATES_DIR) -type f \
        | sed -e "s?^$(PRIVATE_JACK_INTERMEDIATES_DIR)/? -C $(PRIVATE_JACK_INTERMEDIATES_DIR) ?"); \
    if [ -n "$$jack_res_jar_flags" ] ; then \
        echo $$jack_res_jar_flags >$(dir $@)jack_res_jar_flags; \
        jar uf $@ $$jack_res_jar_flags; \
    fi; \
fi
endef

# Sign a package using the specified key/cert.
#
define sign-package
$(hide) mv $@ $@.unsigned
$(hide) java -jar $(SIGNAPK_JAR) \
    $(PRIVATE_CERTIFICATE) $(PRIVATE_PRIVATE_KEY) \
    $(PRIVATE_ADDITIONAL_CERTIFICATES) $@.unsigned $@.signed
$(hide) mv $@.signed $@
endef

# Align STORED entries of a package on 4-byte boundaries to make them easier to mmap.
#
define align-package
$(hide) mv $@ $@.unaligned
$(hide) $(ZIPALIGN) \
    -f \
    $(ZIPALIGN_PAGE_ALIGN_FLAGS) \
    4 \
    $@.unaligned $@.aligned
$(hide) mv $@.aligned $@
endef

# Uncompress shared libraries embedded in an apk.
#
define uncompress-shared-libs
$(hide) if unzip -l $@ $(PRIVATE_EMBEDDED_JNI_LIBS) >/dev/null ; then \
  rm -rf $(dir $@)uncompressedlibs && mkdir $(dir $@)uncompressedlibs; \
  unzip $@ $(PRIVATE_EMBEDDED_JNI_LIBS) -d $(dir $@)uncompressedlibs && \
  zip -d $@ 'lib/*.so' && \
  ( cd $(dir $@)uncompressedlibs && zip -D -r -0 ../$(notdir $@) lib ) && \
  rm -rf $(dir $@)uncompressedlibs; \
  fi
endef

define install-dex-debug
$(hide) if [ -f "$(PRIVATE_INTERMEDIATES_DIR)/classes.dex" ]; then \
	    mkdir -p $(TOP)/dalvik/DEBUG-FILES; \
	    $(ACP) $(PRIVATE_INTERMEDIATES_DIR)/classes.dex \
		$(TOP)/dalvik/DEBUG-FILES/$(PRIVATE_MODULE).dex; \
	fi
$(hide) if [ -f "$(PRIVATE_INTERMEDIATES_DIR)/classes.lst" ]; then \
	    mkdir -p $(TOP)/dalvik/DEBUG-FILES; \
	    $(ACP) $(PRIVATE_INTERMEDIATES_DIR)/classes.lst \
		$(TOP)/dalvik/DEBUG-FILES/$(PRIVATE_MODULE).lst; \
	fi
endef

# TODO(joeo): If we can ever upgrade to post 3.81 make and get the
# new prebuilt rules to work, we should change this to copy the
# resources to the out directory and then copy the resources.

# Note: we intentionally don't clean PRIVATE_CLASS_INTERMEDIATES_DIR
# in transform-java-to-classes for the sake of vm-tests.
define transform-host-java-to-package
@echo "$($(PRIVATE_PREFIX)DISPLAY) Java: $(PRIVATE_MODULE) ($(PRIVATE_CLASS_INTERMEDIATES_DIR))"
$(call compile-java,$(HOST_JAVAC),$(PRIVATE_BOOTCLASSPATH))
endef

###########################################################
## Commands for copying files
###########################################################

# Define a rule to copy a header.  Used via $(eval) by copy_headers.make.
# $(1): source header
# $(2): destination header
define copy-one-header
$(2): $(1)
	@echo "Header: $$@"
	$$(copy-file-to-new-target-with-cp)
endef

# Define a rule to copy a file.  For use via $(eval).
# $(1): source file
# $(2): destination file
define copy-one-file
$(2): $(1) | $(ACP)
	@echo "Copy: $$@"
	$$(copy-file-to-target)
endef

# Copies many files.
# $(1): The files to copy.  Each entry is a ':' separated src:dst pair
# Evaluates to the list of the dst files (ie suitable for a dependency list)
define copy-many-files
$(foreach f, $(1), $(strip \
    $(eval _cmf_tuple := $(subst :, ,$(f))) \
    $(eval _cmf_src := $(word 1,$(_cmf_tuple))) \
    $(eval _cmf_dest := $(word 2,$(_cmf_tuple))) \
    $(eval $(call copy-one-file,$(_cmf_src),$(_cmf_dest))) \
    $(_cmf_dest)))
endef

# Copy the file only if it's a well-formed xml file. For use via $(eval).
# $(1): source file
# $(2): destination file, must end with .xml.
define copy-xml-file-checked
$(2): $(1) | $(ACP)
	@echo "Copy xml: $$@"
	$(hide) xmllint $$< >/dev/null  # Don't print the xml file to stdout.
	$$(copy-file-to-target)
endef

# The -t option to acp and the -p option to cp is
# required for OSX.  OSX has a ridiculous restriction
# where it's an error for a .a file's modification time
# to disagree with an internal timestamp, and this
# macro is used to install .a files (among other things).

# Copy a single file from one place to another,
# preserving permissions and overwriting any existing
# file.
# We disable the "-t" option for acp cannot handle
# high resolution timestamp correctly on file systems like ext4.
# Therefore copy-file-to-target is the same as copy-file-to-new-target.
define copy-file-to-target
@mkdir -p $(dir $@)
$(hide) $(ACP) -fp $< $@
endef

# The same as copy-file-to-target, but use the local
# cp command instead of acp.
define copy-file-to-target-with-cp
@mkdir -p $(dir $@)
$(hide) cp -fp $< $@
endef

# The same as copy-file-to-target, but use the zipalign tool to do so.
define copy-file-to-target-with-zipalign
@mkdir -p $(dir $@)
$(hide) $(ZIPALIGN) -f 4 $< $@
endef

# The same as copy-file-to-target, but strip out "# comment"-style
# comments (for config files and such).
define copy-file-to-target-strip-comments
@mkdir -p $(dir $@)
$(hide) sed -e 's/#.*$$//' -e 's/[ \t]*$$//' -e '/^$$/d' < $< > $@
endef

# The same as copy-file-to-target, but don't preserve
# the old modification time.
define copy-file-to-new-target
@mkdir -p $(dir $@)
$(hide) $(ACP) -fp $< $@
endef

# The same as copy-file-to-new-target, but use the local
# cp command instead of acp.
define copy-file-to-new-target-with-cp
@mkdir -p $(dir $@)
$(hide) cp -f $< $@
endef

# Copy a prebuilt file to a target location.
define transform-prebuilt-to-target
@echo "$(if $(PRIVATE_IS_HOST_MODULE),host,target) Prebuilt: $(PRIVATE_MODULE) ($@)"
$(copy-file-to-target)
endef

# Copy a prebuilt file to a target location, using zipalign on it.
define transform-prebuilt-to-target-with-zipalign
@echo "$(if $(PRIVATE_IS_HOST_MODULE),host,target) Prebuilt APK: $(PRIVATE_MODULE) ($@)"
$(copy-file-to-target-with-zipalign)
endef

# Copy a prebuilt file to a target location, stripping "# comment" comments.
define transform-prebuilt-to-target-strip-comments
@echo "$(if $(PRIVATE_IS_HOST_MODULE),host,target) Prebuilt: $(PRIVATE_MODULE) ($@)"
$(copy-file-to-target-strip-comments)
endef

# Copy a list of files/directories to target location, with sub dir structure preserved.
# For example $(HOST_OUT_EXECUTABLES)/aapt -> $(staging)/bin/aapt .
# $(1): the source list of files/directories.
# $(2): the path prefix to strip. In the above example it would be $(HOST_OUT).
# $(3): the target location.
define copy-files-with-structure
$(foreach t,$(1),\
  $(eval s := $(patsubst $(2)%,%,$(t)))\
  $(hide) mkdir -p $(dir $(3)/$(s)); cp -Rf $(t) $(3)/$(s)$(newline))
endef


###########################################################
## Commands to call Proguard
###########################################################
define transform-jar-to-proguard
@echo Proguard: $@
$(hide) $(PROGUARD) -injars $< -outjars $@ $(PRIVATE_PROGUARD_FLAGS) \
    $(addprefix -injars , $(PRIVATE_EXTRA_INPUT_JAR))
endef

###########################################################
## Stuff source generated from one-off tools
###########################################################

define transform-generated-source
@echo "target Generated: $(PRIVATE_MODULE) <= $<"
@mkdir -p $(dir $@)
$(hide) $(PRIVATE_CUSTOM_TOOL)
endef


###########################################################
## Assertions about attributes of the target
###########################################################

# $(1): The file to check
ifndef get-file-size
$(error HOST_OS must define get-file-size)
endif

# Convert a partition data size (eg, as reported in /proc/mtd) to the
# size of the image used to flash that partition (which includes a
# spare area for each page).
# $(1): the partition data size
define image-size-from-data-size
$(strip $(eval _isfds_value := $$(shell echo $$$$(($(1) / $(BOARD_NAND_PAGE_SIZE) * \
  ($(BOARD_NAND_PAGE_SIZE)+$(BOARD_NAND_SPARE_SIZE))))))\
$(if $(filter 0, $(_isfds_value)),$(shell echo $$(($(BOARD_NAND_PAGE_SIZE)+$(BOARD_NAND_SPARE_SIZE)))),$(_isfds_value))\
$(eval _isfds_value :=))
endef

# $(1): The file(s) to check (often $@)
# $(2): The maximum total image size, in decimal bytes.
#    Make sure to take into account any reserved space needed for the FS.
#
# If $(2) is empty, evaluates to "true"
#
# Reserve bad blocks.  Make sure that MAX(1% of partition size, 2 blocks)
# is left over after the image has been flashed.  Round the 1% up to the
# next whole flash block size.
define assert-max-file-size
$(if $(2), \
  size=$$(for i in $(1); do $(call get-file-size,$$i); echo +; done; echo 0); \
  total=$$(( $$( echo "$$size" ) )); \
  printname=$$(echo -n "$(1)" | tr " " +); \
  img_blocksize=$(call image-size-from-data-size,$(BOARD_FLASH_BLOCK_SIZE)); \
  twoblocks=$$((img_blocksize * 2)); \
  onepct=$$((((($(2) / 100) - 1) / img_blocksize + 1) * img_blocksize)); \
  reserve=$$((twoblocks > onepct ? twoblocks : onepct)); \
  maxsize=$$(($(2) - reserve)); \
  echo "$$printname maxsize=$$maxsize blocksize=$$img_blocksize total=$$total reserve=$$reserve"; \
  if [ "$$total" -gt "$$maxsize" ]; then \
    echo "error: $$printname too large ($$total > [$(2) - $$reserve])"; \
    false; \
  elif [ "$$total" -gt $$((maxsize - 32768)) ]; then \
    echo "WARNING: $$printname approaching size limit ($$total now; limit $$maxsize)"; \
  fi \
 , \
  true \
 )
endef

# Like assert-max-file-size, but the second argument is a partition
# size, which we'll convert to a max image size before checking it
# against the files.
#
# $(1): The file(s) to check (often $@)
# $(2): The partition size.
define assert-max-image-size
$(if $(2), \
  $(call assert-max-file-size,$(1),$(call image-size-from-data-size,$(2))))
endef


###########################################################
## Define device-specific radio files
###########################################################
INSTALLED_RADIOIMAGE_TARGET :=

# Copy a radio image file to the output location, and add it to
# INSTALLED_RADIOIMAGE_TARGET.
# $(1): filename
define add-radio-file
  $(eval $(call add-radio-file-internal,$(1),$(notdir $(1))))
endef
define add-radio-file-internal
INSTALLED_RADIOIMAGE_TARGET += $$(PRODUCT_OUT)/$(2)
$$(PRODUCT_OUT)/$(2) : $$(LOCAL_PATH)/$(1) | $$(ACP)
	$$(transform-prebuilt-to-target)
endef

# Version of add-radio-file that also arranges for the version of the
# file to be checked against the contents of
# $(TARGET_BOARD_INFO_FILE).
# $(1): filename
# $(2): name of version variable in board-info (eg, "version-baseband")
define add-radio-file-checked
  $(eval $(call add-radio-file-checked-internal,$(1),$(notdir $(1)),$(2)))
endef
define add-radio-file-checked-internal
INSTALLED_RADIOIMAGE_TARGET += $$(PRODUCT_OUT)/$(2)
BOARD_INFO_CHECK += $(3):$(LOCAL_PATH)/$(1)
$$(PRODUCT_OUT)/$(2) : $$(LOCAL_PATH)/$(1) | $$(ACP)
	$$(transform-prebuilt-to-target)
endef


###########################################################
# Override the package defined in $(1), setting the
# variables listed below differently.
#
#  $(1): The makefile to override (relative to the source
#        tree root)
#  $(2): Old LOCAL_PACKAGE_NAME value.
#  $(3): New LOCAL_PACKAGE_NAME value.
#  $(4): New LOCAL_MANIFEST_PACKAGE_NAME value.
#  $(5): New LOCAL_CERTIFICATE value.
#  $(6): New LOCAL_INSTRUMENTATION_FOR value.
#  $(7): New LOCAL_MANIFEST_INSTRUMENTATION_FOR value.
#
# Note that LOCAL_PACKAGE_OVERRIDES is NOT cleared in
# clear_vars.mk.
###########################################################
define inherit-package
  $(eval $(call inherit-package-internal,$(1),$(2),$(3),$(4),$(5),$(6),$(7)))
endef

define inherit-package-internal
  LOCAL_PACKAGE_OVERRIDES \
      := $(strip $(1))||$(strip $(2))||$(strip $(3))||$(strip $(4))||&&$(strip $(5))||&&$(strip $(6))||&&$(strip $(7)) $(LOCAL_PACKAGE_OVERRIDES)
  include $(1)
  LOCAL_PACKAGE_OVERRIDES \
      := $(wordlist 1,$(words $(LOCAL_PACKAGE_OVERRIDES)), $(LOCAL_PACKAGE_OVERRIDES))
endef

# To be used with inherit-package above
# Evalutes to true if the package was overridden
define set-inherited-package-variables
$(strip $(call set-inherited-package-variables-internal))
endef

define keep-or-override
$(eval $(1) := $(if $(2),$(2),$($(1))))
endef

define set-inherited-package-variables-internal
  $(eval _o := $(subst ||, ,$(lastword $(LOCAL_PACKAGE_OVERRIDES))))
  $(eval _n := $(subst ||, ,$(firstword $(LOCAL_PACKAGE_OVERRIDES))))
  $(if $(filter $(word 2,$(_n)),$(LOCAL_PACKAGE_NAME)), \
    $(eval LOCAL_PACKAGE_NAME := $(word 3,$(_o))) \
    $(eval LOCAL_MANIFEST_PACKAGE_NAME := $(word 4,$(_o))) \
    $(call keep-or-override,LOCAL_CERTIFICATE,$(patsubst &&%,%,$(word 5,$(_o)))) \
    $(call keep-or-override,LOCAL_INSTRUMENTATION_FOR,$(patsubst &&%,%,$(word 6,$(_o)))) \
    $(call keep-or-override,LOCAL_MANIFEST_INSTRUMENTATION_FOR,$(patsubst &&%,%,$(word 7,$(_o)))) \
    $(eval LOCAL_OVERRIDES_PACKAGES := $(sort $(LOCAL_OVERRIDES_PACKAGES) $(word 2,$(_o)))) \
    true \
  ,)
endef

###########################################################
## API Check
###########################################################

# eval this to define a rule that runs apicheck.
#
# Args:
#    $(1)  target
#    $(2)  stable api file
#    $(3)  api file to be tested
#    $(4)  stable removed api file
#    $(5)  removed api file to be tested
#    $(6)  arguments for apicheck
#    $(7)  command to run if apicheck failed
#    $(8)  target dependent on this api check
#    $(9)  additional dependencies
define check-api
$(TARGET_OUT_COMMON_INTERMEDIATES)/PACKAGING/$(strip $(1))-timestamp: $(2) $(3) $(4) $(APICHECK) $(9)
	@echo "Checking API:" $(1)
	$(hide) ( $(APICHECK_COMMAND) $(6) $(2) $(3) $(4) $(5) || ( $(7) ; exit 38 ) )
	$(hide) mkdir -p $$(dir $$@)
	$(hide) touch $$@
$(8): $(TARGET_OUT_COMMON_INTERMEDIATES)/PACKAGING/$(strip $(1))-timestamp
endef

## Whether to build from source if prebuilt alternative exists
###########################################################
# $(1): module name
# $(2): LOCAL_PATH
# Expands to empty string if not from source.
ifeq (true,$(ANDROID_BUILD_FROM_SOURCE))
define if-build-from-source
true
endef
else
define if-build-from-source
$(if $(filter $(ANDROID_NO_PREBUILT_MODULES),$(1))$(filter \
    $(addsuffix %,$(ANDROID_NO_PREBUILT_PATHS)),$(2)),true)
endef
endif

# Include makefile $(1) if build from source for module $(2)
# $(1): the makefile to include
# $(2): module name
# $(3): LOCAL_PATH
define include-if-build-from-source
$(if $(call if-build-from-source,$(2),$(3)),$(eval include $(1)))
endef

# Return the arch for the source file of a prebuilt
# Return "none" if no matching arch found, so the result can be passed to
# LOCAL_MODULE_TARGET_ARCH.
# $(1) the list of archs supported by the prebuilt
define get-prebuilt-src-arch
$(strip $(if $(filter $(TARGET_ARCH),$(1)),$(TARGET_ARCH),\
  $(if $(filter $(TARGET_2ND_ARCH),$(1)),$(TARGET_2ND_ARCH),none)))
endef

###########################################################
## Other includes
###########################################################

# -----------------------------------------------------------------
# Rules and functions to help copy important files to DIST_DIR
# when requested.
include $(BUILD_SYSTEM)/distdir.mk

# Include any vendor specific definitions.mk file
-include $(TOPDIR)vendor/*/build/core/definitions.mk
-include $(TOPDIR)device/*/build/core/definitions.mk

# broken:
#	$(foreach file,$^,$(if $(findstring,.a,$(suffix $file)),-l$(file),$(file)))

###########################################################
## Misc notes
###########################################################

#DEPDIR = .deps
#df = $(DEPDIR)/$(*F)

#SRCS = foo.c bar.c ...

#%.o : %.c
#	@$(MAKEDEPEND); \
#	  cp $(df).d $(df).P; \
#	  sed -e 's/#.*//' -e 's/^[^:]*: *//' -e 's/ *\\$$//' \
#	      -e '/^$$/ d' -e 's/$$/ :/' < $(df).d >> $(df).P; \
#	  rm -f $(df).d
#	$(COMPILE.c) -o $@ $<

#-include $(SRCS:%.c=$(DEPDIR)/%.P)


#%.o : %.c
#	$(COMPILE.c) -MD -o $@ $<
#	@cp $*.d $*.P; \
#	  sed -e 's/#.*//' -e 's/^[^:]*: *//' -e 's/ *\\$$//' \
#	      -e '/^$$/ d' -e 's/$$/ :/' < $*.d >> $*.P; \
#	  rm -f $*.d<|MERGE_RESOLUTION|>--- conflicted
+++ resolved
@@ -2042,12 +2042,7 @@
 $(foreach abi,$(PRIVATE_JNI_SHARED_LIBRARIES_ABI),\
   $(call _add-jni-shared-libs-to-package-per-abi,$(abi),\
     $(patsubst $(abi):%,%,$(filter $(abi):%,$(PRIVATE_JNI_SHARED_LIBRARIES)))))
-<<<<<<< HEAD
-$(hide) (cd $(dir $@) && zip -r $(JNI_COMPRESS_FLAGS) $(notdir $@) lib)
-=======
-$(hide) (cd $(dir $@) && zip -qr \
-    $(if $(filter true, $(PRIVATE_PAGE_ALIGN_JNI_SHARED_LIBRARIES)),-0,) $(notdir $@) lib)
->>>>>>> 6c3bf1b8
+$(hide) (cd $(dir $@) && zip -qr $(JNI_COMPRESS_FLAGS) $(notdir $@) lib)
 $(hide) rm -rf $(dir $@)lib
 endef
 
