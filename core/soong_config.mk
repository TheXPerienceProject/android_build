SOONG_MAKEVARS_MK := $(SOONG_OUT_DIR)/make_vars-$(TARGET_PRODUCT).mk
SOONG_VARIABLES := $(SOONG_OUT_DIR)/soong.variables
SOONG_ANDROID_MK := $(SOONG_OUT_DIR)/Android-$(TARGET_PRODUCT).mk

BINDER32BIT :=
ifneq ($(TARGET_USES_64_BIT_BINDER),true)
ifneq ($(TARGET_IS_64_BIT),true)
BINDER32BIT := true
endif
endif

include $(BUILD_SYSTEM)/dex_preopt_config.mk

ifeq ($(WRITE_SOONG_VARIABLES),true)

# Create soong.variables with copies of makefile settings.  Runs every build,
# but only updates soong.variables if it changes
$(shell mkdir -p $(dir $(SOONG_VARIABLES)))
$(call json_start)

$(call add_json_str,  Make_suffix, -$(TARGET_PRODUCT))

$(call add_json_str,  BuildId,                           $(BUILD_ID))
$(call add_json_str,  BuildNumberFile,                   build_number.txt)

$(call add_json_str,  Platform_version_name,             $(PLATFORM_VERSION))
$(call add_json_val,  Platform_sdk_version,              $(PLATFORM_SDK_VERSION))
$(call add_json_str,  Platform_sdk_codename,             $(PLATFORM_VERSION_CODENAME))
$(call add_json_bool, Platform_sdk_final,                $(filter REL,$(PLATFORM_VERSION_CODENAME)))
$(call add_json_val,  Platform_sdk_extension_version,    $(PLATFORM_SDK_EXTENSION_VERSION))
$(call add_json_csv,  Platform_version_active_codenames, $(PLATFORM_VERSION_ALL_CODENAMES))
$(call add_json_str,  Platform_security_patch,           $(PLATFORM_SECURITY_PATCH))
$(call add_json_str,  Platform_preview_sdk_version,      $(PLATFORM_PREVIEW_SDK_VERSION))
$(call add_json_str,  Platform_base_os,                  $(PLATFORM_BASE_OS))

$(call add_json_str,  Platform_min_supported_target_sdk_version, $(PLATFORM_MIN_SUPPORTED_TARGET_SDK_VERSION))

$(call add_json_bool, Allow_missing_dependencies,        $(filter true,$(ALLOW_MISSING_DEPENDENCIES)))
$(call add_json_bool, Unbundled_build,                   $(TARGET_BUILD_UNBUNDLED))
$(call add_json_bool, Unbundled_build_apps,              $(TARGET_BUILD_APPS))
$(call add_json_bool, Unbundled_build_image,             $(TARGET_BUILD_UNBUNDLED_IMAGE))
$(call add_json_bool, Always_use_prebuilt_sdks,          $(TARGET_BUILD_USE_PREBUILT_SDKS))

$(call add_json_bool, Debuggable,                        $(filter userdebug eng,$(TARGET_BUILD_VARIANT)))
$(call add_json_bool, Eng,                               $(filter eng,$(TARGET_BUILD_VARIANT)))

$(call add_json_str,  DeviceName,                        $(TARGET_DEVICE))
$(call add_json_str,  DeviceArch,                        $(TARGET_ARCH))
$(call add_json_str,  DeviceArchVariant,                 $(TARGET_ARCH_VARIANT))
$(call add_json_str,  DeviceCpuVariant,                  $(TARGET_CPU_VARIANT))
$(call add_json_list, DeviceAbi,                         $(TARGET_CPU_ABI) $(TARGET_CPU_ABI2))

$(call add_json_str,  DeviceSecondaryArch,               $(TARGET_2ND_ARCH))
$(call add_json_str,  DeviceSecondaryArchVariant,        $(TARGET_2ND_ARCH_VARIANT))
$(call add_json_str,  DeviceSecondaryCpuVariant,         $(TARGET_2ND_CPU_VARIANT))
$(call add_json_list, DeviceSecondaryAbi,                $(TARGET_2ND_CPU_ABI) $(TARGET_2ND_CPU_ABI2))

$(call add_json_bool, Aml_abis,                          $(if $(filter mainline_sdk,$(TARGET_ARCH_SUITE)),true))
$(call add_json_bool, Ndk_abis,                          $(if $(filter ndk,         $(TARGET_ARCH_SUITE)),true))

$(call add_json_str,  NativeBridgeArch,                  $(TARGET_NATIVE_BRIDGE_ARCH))
$(call add_json_str,  NativeBridgeArchVariant,           $(TARGET_NATIVE_BRIDGE_ARCH_VARIANT))
$(call add_json_str,  NativeBridgeCpuVariant,            $(TARGET_NATIVE_BRIDGE_CPU_VARIANT))
$(call add_json_list, NativeBridgeAbi,                   $(TARGET_NATIVE_BRIDGE_ABI))
$(call add_json_str,  NativeBridgeRelativePath,          $(TARGET_NATIVE_BRIDGE_RELATIVE_PATH))

$(call add_json_str,  NativeBridgeSecondaryArch,         $(TARGET_NATIVE_BRIDGE_2ND_ARCH))
$(call add_json_str,  NativeBridgeSecondaryArchVariant,  $(TARGET_NATIVE_BRIDGE_2ND_ARCH_VARIANT))
$(call add_json_str,  NativeBridgeSecondaryCpuVariant,   $(TARGET_NATIVE_BRIDGE_2ND_CPU_VARIANT))
$(call add_json_list, NativeBridgeSecondaryAbi,          $(TARGET_NATIVE_BRIDGE_2ND_ABI))
$(call add_json_str,  NativeBridgeSecondaryRelativePath, $(TARGET_NATIVE_BRIDGE_2ND_RELATIVE_PATH))

$(call add_json_str,  HostArch,                          $(HOST_ARCH))
$(call add_json_str,  HostSecondaryArch,                 $(HOST_2ND_ARCH))
$(call add_json_bool, HostStaticBinaries,                $(BUILD_HOST_static))
$(call add_json_bool, HostMusl,                          $(USE_HOST_MUSL))

$(call add_json_str,  CrossHost,                         $(HOST_CROSS_OS))
$(call add_json_str,  CrossHostArch,                     $(HOST_CROSS_ARCH))
$(call add_json_str,  CrossHostSecondaryArch,            $(HOST_CROSS_2ND_ARCH))

$(call add_json_list, DeviceResourceOverlays,            $(DEVICE_PACKAGE_OVERLAYS))
$(call add_json_list, ProductResourceOverlays,           $(PRODUCT_PACKAGE_OVERLAYS))
$(call add_json_list, EnforceRROTargets,                 $(PRODUCT_ENFORCE_RRO_TARGETS))
$(call add_json_list, EnforceRROExcludedOverlays,        $(PRODUCT_ENFORCE_RRO_EXCLUDED_OVERLAYS))

$(call add_json_str,  AAPTCharacteristics,               $(TARGET_AAPT_CHARACTERISTICS))
$(call add_json_list, AAPTConfig,                        $(PRODUCT_AAPT_CONFIG))
$(call add_json_str,  AAPTPreferredConfig,               $(PRODUCT_AAPT_PREF_CONFIG))
$(call add_json_list, AAPTPrebuiltDPI,                   $(PRODUCT_AAPT_PREBUILT_DPI))

$(call add_json_str,  DefaultAppCertificate,             $(PRODUCT_DEFAULT_DEV_CERTIFICATE))

$(call add_json_str,  AppsDefaultVersionName,            $(APPS_DEFAULT_VERSION_NAME))

$(call add_json_list, SanitizeHost,                      $(SANITIZE_HOST))
$(call add_json_list, SanitizeDevice,                    $(SANITIZE_TARGET))
$(call add_json_list, SanitizeDeviceDiag,                $(SANITIZE_TARGET_DIAG))
$(call add_json_list, SanitizeDeviceArch,                $(SANITIZE_TARGET_ARCH))

$(call add_json_bool, Safestack,                         $(filter true,$(USE_SAFESTACK)))
$(call add_json_bool, EnableCFI,                         $(call invert_bool,$(filter false,$(ENABLE_CFI))))
$(call add_json_list, CFIExcludePaths,                   $(CFI_EXCLUDE_PATHS) $(PRODUCT_CFI_EXCLUDE_PATHS))
$(call add_json_list, CFIIncludePaths,                   $(CFI_INCLUDE_PATHS) $(PRODUCT_CFI_INCLUDE_PATHS))
$(call add_json_list, IntegerOverflowExcludePaths,       $(INTEGER_OVERFLOW_EXCLUDE_PATHS) $(PRODUCT_INTEGER_OVERFLOW_EXCLUDE_PATHS))
$(call add_json_list, IntegerOverflowIncludePaths,       $(INTEGER_OVERFLOW_INCLUDE_PATHS) $(PRODUCT_INTEGER_OVERFLOW_INCLUDE_PATHS))

$(call add_json_list, BoundSanitizerExcludePaths ,	 	 $(BOUNDS_EXCLUDE_PATHS) $(PRODUCT_BOUNDS_EXCLUDE_PATHS))
$(call add_json_list, BoundSanitizerIncludePaths ,       $(BOUNDS_INCLUDE_PATHS) $(PRODUCT_BOUNDS_INCLUDE_PATHS))

$(call add_json_list, MemtagHeapExcludePaths,            $(MEMTAG_HEAP_EXCLUDE_PATHS) $(PRODUCT_MEMTAG_HEAP_EXCLUDE_PATHS))
$(call add_json_list, MemtagHeapAsyncIncludePaths,       $(MEMTAG_HEAP_ASYNC_INCLUDE_PATHS) $(PRODUCT_MEMTAG_HEAP_ASYNC_INCLUDE_PATHS))
$(call add_json_list, MemtagHeapSyncIncludePaths,        $(MEMTAG_HEAP_SYNC_INCLUDE_PATHS) $(PRODUCT_MEMTAG_HEAP_SYNC_INCLUDE_PATHS))

$(call add_json_bool, DisableScudo,                      $(filter true,$(PRODUCT_DISABLE_SCUDO)))

$(call add_json_bool, ClangTidy,                         $(filter 1 true,$(WITH_TIDY)))
$(call add_json_str,  TidyChecks,                        $(WITH_TIDY_CHECKS))

$(call add_json_list, JavaCoveragePaths,                 $(JAVA_COVERAGE_PATHS))
$(call add_json_list, JavaCoverageExcludePaths,          $(JAVA_COVERAGE_EXCLUDE_PATHS))

$(call add_json_bool, GcovCoverage,                      $(filter true,$(NATIVE_COVERAGE)))
$(call add_json_bool, ClangCoverage,                     $(filter true,$(CLANG_COVERAGE)))
$(call add_json_list, NativeCoveragePaths,               $(NATIVE_COVERAGE_PATHS))
$(call add_json_list, NativeCoverageExcludePaths,        $(NATIVE_COVERAGE_EXCLUDE_PATHS))

$(call add_json_bool, SamplingPGO,                       $(filter true,$(SAMPLING_PGO)))

$(call add_json_bool, ArtUseReadBarrier,                 $(call invert_bool,$(filter false,$(PRODUCT_ART_USE_READ_BARRIER))))
$(call add_json_bool, Binder32bit,                       $(BINDER32BIT))
$(call add_json_str,  BtConfigIncludeDir,                $(BOARD_BLUETOOTH_BDROID_BUILDCFG_INCLUDE_DIR))
$(call add_json_bool, Device_support_hwfde,              $(filter true,$(TARGET_HW_DISK_ENCRYPTION)))
$(call add_json_bool, Device_support_hwfde_perf,         $(filter true,$(TARGET_HW_DISK_ENCRYPTION_PERF)))
$(call add_json_list, DeviceKernelHeaders,               $(TARGET_DEVICE_KERNEL_HEADERS) $(TARGET_BOARD_KERNEL_HEADERS) $(TARGET_PRODUCT_KERNEL_HEADERS))
$(call add_json_str,  DeviceVndkVersion,                 $(BOARD_VNDK_VERSION))
$(call add_json_str,  Platform_vndk_version,             $(PLATFORM_VNDK_VERSION))
$(call add_json_str,  ProductVndkVersion,                $(PRODUCT_PRODUCT_VNDK_VERSION))
$(call add_json_list, ExtraVndkVersions,                 $(PRODUCT_EXTRA_VNDK_VERSIONS))
$(call add_json_list, DeviceSystemSdkVersions,           $(BOARD_SYSTEMSDK_VERSIONS))
$(call add_json_str,  RecoverySnapshotVersion,           $(RECOVERY_SNAPSHOT_VERSION))
$(call add_json_str,  RamdiskSnapshotVersion,            $(RAMDISK_SNAPSHOT_VERSION))
$(call add_json_list, Platform_systemsdk_versions,       $(PLATFORM_SYSTEMSDK_VERSIONS))
$(call add_json_bool, Malloc_not_svelte,                 $(call invert_bool,$(filter true,$(MALLOC_SVELTE))))
$(call add_json_bool, Malloc_zero_contents,              $(call invert_bool,$(filter false,$(MALLOC_ZERO_CONTENTS))))
$(call add_json_bool, Malloc_pattern_fill_contents,      $(MALLOC_PATTERN_FILL_CONTENTS))
$(call add_json_str,  Override_rs_driver,                $(OVERRIDE_RS_DRIVER))

$(call add_json_bool, UncompressPrivAppDex,              $(call invert_bool,$(filter true,$(DONT_UNCOMPRESS_PRIV_APPS_DEXS))))
$(call add_json_list, ModulesLoadedByPrivilegedModules,  $(PRODUCT_LOADED_BY_PRIVILEGED_MODULES))

$(call add_json_list, BootJars,                          $(PRODUCT_BOOT_JARS))
$(call add_json_list, ApexBootJars,                      $(PRODUCT_APEX_BOOT_JARS))

$(call add_json_bool, VndkUseCoreVariant,                $(TARGET_VNDK_USE_CORE_VARIANT))
$(call add_json_bool, VndkSnapshotBuildArtifacts,        $(VNDK_SNAPSHOT_BUILD_ARTIFACTS))

$(call add_json_bool, DirectedVendorSnapshot,            $(DIRECTED_VENDOR_SNAPSHOT))
$(call add_json_map,  VendorSnapshotModules)
$(foreach module,$(VENDOR_SNAPSHOT_MODULES),\
  $(call add_json_bool,$(module),true))
$(call end_json_map)

$(call add_json_bool, DirectedRecoverySnapshot,          $(DIRECTED_RECOVERY_SNAPSHOT))
$(call add_json_map,  RecoverySnapshotModules)
$(foreach module,$(RECOVERY_SNAPSHOT_MODULES),\
  $(call add_json_bool,$(module),true))
$(call end_json_map)

$(call add_json_bool, DirectedRamdiskSnapshot,          $(DIRECTED_RAMDISK_SNAPSHOT))
$(call add_json_map,  RamdiskSnapshotModules)
$(foreach module,$(RAMDISK_SNAPSHOT_MODULES),\
  $(call add_json_bool,$(module),true))
$(call end_json_map)


$(call add_json_list, VendorSnapshotDirsIncluded,        $(VENDOR_SNAPSHOT_DIRS_INCLUDED))
$(call add_json_list, VendorSnapshotDirsExcluded,        $(VENDOR_SNAPSHOT_DIRS_EXCLUDED))
$(call add_json_list, RecoverySnapshotDirsIncluded,      $(RECOVERY_SNAPSHOT_DIRS_INCLUDED))
$(call add_json_list, RecoverySnapshotDirsExcluded,      $(RECOVERY_SNAPSHOT_DIRS_EXCLUDED))
<<<<<<< HEAD
$(call add_json_list, RamdiskSnapshotDirsIncluded,       $(RAMDISK_SNAPSHOT_DIRS_INCLUDED))
$(call add_json_list, RamdiskSnapshotDirsExcluded,       $(RAMDISK_SNAPSHOT_DIRS_EXCLUDED))
=======
$(call add_json_bool, HostFakeSnapshotEnabled,           $(HOST_FAKE_SNAPSHOT_ENABLE))
>>>>>>> 2bb49d4d

$(call add_json_bool, Treble_linker_namespaces,          $(filter true,$(PRODUCT_TREBLE_LINKER_NAMESPACES)))
$(call add_json_bool, Enforce_vintf_manifest,            $(filter true,$(PRODUCT_ENFORCE_VINTF_MANIFEST)))

$(call add_json_bool, Uml,                               $(filter true,$(TARGET_USER_MODE_LINUX)))
$(call add_json_str,  VendorPath,                        $(TARGET_COPY_OUT_VENDOR))
$(call add_json_str,  OdmPath,                           $(TARGET_COPY_OUT_ODM))
$(call add_json_str,  VendorDlkmPath,                    $(TARGET_COPY_OUT_VENDOR_DLKM))
$(call add_json_str,  OdmDlkmPath,                       $(TARGET_COPY_OUT_ODM_DLKM))
$(call add_json_str,  ProductPath,                       $(TARGET_COPY_OUT_PRODUCT))
$(call add_json_str,  SystemExtPath,                     $(TARGET_COPY_OUT_SYSTEM_EXT))
$(call add_json_bool, MinimizeJavaDebugInfo,             $(filter true,$(PRODUCT_MINIMIZE_JAVA_DEBUG_INFO)))

$(call add_json_bool, UseGoma,                           $(filter-out false,$(USE_GOMA)))
$(call add_json_bool, UseRBE,                            $(filter-out false,$(USE_RBE)))
$(call add_json_bool, UseRBEJAVAC,                       $(filter-out false,$(RBE_JAVAC)))
$(call add_json_bool, UseRBER8,                          $(filter-out false,$(RBE_R8)))
$(call add_json_bool, UseRBED8,                          $(filter-out false,$(RBE_D8)))
$(call add_json_bool, Arc,                               $(filter true,$(TARGET_ARC)))
$(call add_json_bool, Qmaa_hal,                          $(filter true,$(TARGET_USES_QMAA_HAL)))
$(call add_json_bool, Real_hal,                          $(filter true,$(TARGET_USES_REAL_HAL)))

$(call add_json_list, NamespacesToExport,                $(PRODUCT_SOONG_NAMESPACES))

$(call add_json_list, PgoAdditionalProfileDirs,          $(PGO_ADDITIONAL_PROFILE_DIRS))

$(call add_json_list, BoardReqdMaskPolicy,               $(BOARD_REQD_MASK_POLICY))
$(call add_json_list, BoardVendorSepolicyDirs,           $(BOARD_VENDOR_SEPOLICY_DIRS) $(BOARD_SEPOLICY_DIRS))
$(call add_json_list, BoardOdmSepolicyDirs,              $(BOARD_ODM_SEPOLICY_DIRS))
$(call add_json_list, BoardVendorDlkmSepolicyDirs,       $(BOARD_VENDOR_DLKM_SEPOLICY_DIRS))
$(call add_json_list, BoardOdmDlkmSepolicyDirs,          $(BOARD_ODM_DLKM_SEPOLICY_DIRS))
# TODO: BOARD_PLAT_* dirs only kept for compatibility reasons. Will be a hard error on API level 31
$(call add_json_list, SystemExtPublicSepolicyDirs,       $(SYSTEM_EXT_PUBLIC_SEPOLICY_DIRS) $(BOARD_PLAT_PUBLIC_SEPOLICY_DIR))
$(call add_json_list, SystemExtPrivateSepolicyDirs,      $(SYSTEM_EXT_PRIVATE_SEPOLICY_DIRS) $(BOARD_PLAT_PRIVATE_SEPOLICY_DIR))
$(call add_json_list, BoardSepolicyM4Defs,               $(BOARD_SEPOLICY_M4DEFS))
$(call add_json_str,  BoardSepolicyVers,                 $(BOARD_SEPOLICY_VERS))

$(call add_json_str,  PlatformSepolicyVersion,           $(PLATFORM_SEPOLICY_VERSION))
$(call add_json_str,  TotSepolicyVersion,                $(TOT_SEPOLICY_VERSION))

$(call add_json_bool, Flatten_apex,                      $(filter true,$(TARGET_FLATTEN_APEX)))
$(call add_json_bool, ForceApexSymlinkOptimization,      $(filter true,$(TARGET_FORCE_APEX_SYMLINK_OPTIMIZATION)))

$(call add_json_str,  DexpreoptGlobalConfig,             $(DEX_PREOPT_CONFIG))

$(call add_json_bool, WithDexpreopt,                     $(filter true,$(WITH_DEXPREOPT)))

$(call add_json_list, ManifestPackageNameOverrides,      $(PRODUCT_MANIFEST_PACKAGE_NAME_OVERRIDES))
$(call add_json_list, PackageNameOverrides,              $(PRODUCT_PACKAGE_NAME_OVERRIDES))
$(call add_json_list, CertificateOverrides,              $(PRODUCT_CERTIFICATE_OVERRIDES))

$(call add_json_bool, EnforceSystemCertificate,          $(filter true,$(ENFORCE_SYSTEM_CERTIFICATE)))
$(call add_json_list, EnforceSystemCertificateAllowList, $(ENFORCE_SYSTEM_CERTIFICATE_ALLOW_LIST))

$(call add_json_list, ProductHiddenAPIStubs,             $(PRODUCT_HIDDENAPI_STUBS))
$(call add_json_list, ProductHiddenAPIStubsSystem,       $(PRODUCT_HIDDENAPI_STUBS_SYSTEM))
$(call add_json_list, ProductHiddenAPIStubsTest,         $(PRODUCT_HIDDENAPI_STUBS_TEST))

$(call add_json_list, ProductPublicSepolicyDirs,         $(PRODUCT_PUBLIC_SEPOLICY_DIRS))
$(call add_json_list, ProductPrivateSepolicyDirs,        $(PRODUCT_PRIVATE_SEPOLICY_DIRS))

$(call add_json_list, TargetFSConfigGen,                 $(TARGET_FS_CONFIG_GEN))

$(call add_json_list, MissingUsesLibraries,              $(INTERNAL_PLATFORM_MISSING_USES_LIBRARIES))

$(call add_json_map, VendorVars)
$(foreach namespace,$(SOONG_CONFIG_NAMESPACES),\
  $(call add_json_map, $(namespace))\
  $(foreach key,$(SOONG_CONFIG_$(namespace)),\
    $(call add_json_str,$(key),$(SOONG_CONFIG_$(namespace)_$(key))))\
  $(call end_json_map))
$(call end_json_map)

$(call add_json_bool, EnforceProductPartitionInterface,  $(filter true,$(PRODUCT_ENFORCE_PRODUCT_PARTITION_INTERFACE)))
$(call add_json_str,  DeviceCurrentApiLevelForVendorModules,  $(BOARD_CURRENT_API_LEVEL_FOR_VENDOR_MODULES))

$(call add_json_bool, EnforceInterPartitionJavaSdkLibrary, $(filter true,$(PRODUCT_ENFORCE_INTER_PARTITION_JAVA_SDK_LIBRARY)))
$(call add_json_list, InterPartitionJavaLibraryAllowList, $(PRODUCT_INTER_PARTITION_JAVA_LIBRARY_ALLOWLIST))

$(call add_json_bool, InstallExtraFlattenedApexes, $(PRODUCT_INSTALL_EXTRA_FLATTENED_APEXES))

$(call add_json_bool, CompressedApex, $(filter true,$(PRODUCT_COMPRESSED_APEX)))

$(call add_json_bool, BoardUsesRecoveryAsBoot, $(filter true,$(BOARD_USES_RECOVERY_AS_BOOT)))
$(call add_json_bool, BoardUsesRamdiskAsBoot, $(filter true,$(BOARD_USES_RAMDISK_AS_BOOT)))

$(call add_json_list, BoardKernelBinaries, $(BOARD_KERNEL_BINARIES))
$(call add_json_list, BoardKernelModuleInterfaceVersions, $(BOARD_KERNEL_MODULE_INTERFACE_VERSIONS))

$(call add_json_bool, BoardMoveRecoveryResourcesToVendorBoot, $(filter true,$(BOARD_MOVE_RECOVERY_RESOURCES_TO_VENDOR_BOOT)))
$(call add_json_bool, BoardMoveRamdiskResourcesToVendorBoot, $(filter true,$(BOARD_MOVE_RAMDISK_RESOURCES_TO_VENDOR_BOOT)))
$(call add_json_str,  PrebuiltHiddenApiDir, $(BOARD_PREBUILT_HIDDENAPI_DIR))

$(call add_json_str,  ShippingApiLevel, $(PRODUCT_SHIPPING_API_LEVEL))

$(call add_json_bool, BuildBrokenEnforceSyspropOwner,     $(filter true,$(BUILD_BROKEN_ENFORCE_SYSPROP_OWNER)))
$(call add_json_bool, BuildBrokenTrebleSyspropNeverallow, $(filter true,$(BUILD_BROKEN_TREBLE_SYSPROP_NEVERALLOW)))
$(call add_json_bool, BuildBrokenVendorPropertyNamespace, $(filter true,$(BUILD_BROKEN_VENDOR_PROPERTY_NAMESPACE)))

$(call add_json_bool, BuildDebugfsRestrictionsEnabled, $(filter true,$(PRODUCT_SET_DEBUGFS_RESTRICTIONS)))

$(call add_json_bool, RequiresInsecureExecmemForSwiftshader, $(filter true,$(PRODUCT_REQUIRES_INSECURE_EXECMEM_FOR_SWIFTSHADER)))

$(call add_json_bool, SelinuxIgnoreNeverallows, $(filter true,$(SELINUX_IGNORE_NEVERALLOWS)))

$(call add_json_bool, SepolicySplit, $(filter true,$(PRODUCT_SEPOLICY_SPLIT)))

$(call add_json_list, SepolicyFreezeTestExtraDirs,         $(SEPOLICY_FREEZE_TEST_EXTRA_DIRS))
$(call add_json_list, SepolicyFreezeTestExtraPrebuiltDirs, $(SEPOLICY_FREEZE_TEST_EXTRA_PREBUILT_DIRS))

$(call json_end)

$(file >$(SOONG_VARIABLES).tmp,$(json_contents))

$(shell if ! cmp -s $(SOONG_VARIABLES).tmp $(SOONG_VARIABLES); then \
	  mv $(SOONG_VARIABLES).tmp $(SOONG_VARIABLES); \
	else \
	  rm $(SOONG_VARIABLES).tmp; \
	fi)

endif # CONFIGURE_SOONG<|MERGE_RESOLUTION|>--- conflicted
+++ resolved
@@ -178,12 +178,9 @@
 $(call add_json_list, VendorSnapshotDirsExcluded,        $(VENDOR_SNAPSHOT_DIRS_EXCLUDED))
 $(call add_json_list, RecoverySnapshotDirsIncluded,      $(RECOVERY_SNAPSHOT_DIRS_INCLUDED))
 $(call add_json_list, RecoverySnapshotDirsExcluded,      $(RECOVERY_SNAPSHOT_DIRS_EXCLUDED))
-<<<<<<< HEAD
 $(call add_json_list, RamdiskSnapshotDirsIncluded,       $(RAMDISK_SNAPSHOT_DIRS_INCLUDED))
 $(call add_json_list, RamdiskSnapshotDirsExcluded,       $(RAMDISK_SNAPSHOT_DIRS_EXCLUDED))
-=======
 $(call add_json_bool, HostFakeSnapshotEnabled,           $(HOST_FAKE_SNAPSHOT_ENABLE))
->>>>>>> 2bb49d4d
 
 $(call add_json_bool, Treble_linker_namespaces,          $(filter true,$(PRODUCT_TREBLE_LINKER_NAMESPACES)))
 $(call add_json_bool, Enforce_vintf_manifest,            $(filter true,$(PRODUCT_ENFORCE_VINTF_MANIFEST)))
