SOONG := $(SOONG_OUT_DIR)/soong
SOONG_BOOTSTRAP := $(SOONG_OUT_DIR)/.soong.bootstrap
SOONG_BUILD_NINJA := $(SOONG_OUT_DIR)/build.ninja
SOONG_IN_MAKE := $(SOONG_OUT_DIR)/.soong.in_make
SOONG_MAKEVARS_MK := $(SOONG_OUT_DIR)/make_vars-$(TARGET_PRODUCT).mk
SOONG_VARIABLES := $(SOONG_OUT_DIR)/soong.variables
SOONG_ANDROID_MK := $(SOONG_OUT_DIR)/Android-$(TARGET_PRODUCT).mk

BINDER32BIT :=
ifneq ($(TARGET_USES_64_BIT_BINDER),true)
ifneq ($(TARGET_IS_64_BIT),true)
BINDER32BIT := true
endif
endif

include $(BUILD_SYSTEM)/dex_preopt_config.mk

ifeq ($(WRITE_SOONG_VARIABLES),true)

# Create soong.variables with copies of makefile settings.  Runs every build,
# but only updates soong.variables if it changes
$(shell mkdir -p $(dir $(SOONG_VARIABLES)))
$(call json_start)

$(call add_json_str,  Make_suffix, -$(TARGET_PRODUCT))

$(call add_json_str,  BuildId,                           $(BUILD_ID))
$(call add_json_str,  BuildNumberFile,                   build_number.txt)

$(call add_json_str,  Platform_version_name,             $(PLATFORM_VERSION))
$(call add_json_val,  Platform_sdk_version,              $(PLATFORM_SDK_VERSION))
$(call add_json_str,  Platform_sdk_codename,             $(PLATFORM_VERSION_CODENAME))
$(call add_json_bool, Platform_sdk_final,                $(filter REL,$(PLATFORM_VERSION_CODENAME)))
$(call add_json_csv,  Platform_version_active_codenames, $(PLATFORM_VERSION_ALL_CODENAMES))
$(call add_json_str,  Platform_security_patch,           $(PLATFORM_SECURITY_PATCH))
$(call add_json_str,  Platform_preview_sdk_version,      $(PLATFORM_PREVIEW_SDK_VERSION))
$(call add_json_str,  Platform_base_os,                  $(PLATFORM_BASE_OS))

$(call add_json_str,  Platform_min_supported_target_sdk_version, $(PLATFORM_MIN_SUPPORTED_TARGET_SDK_VERSION))

$(call add_json_bool, Allow_missing_dependencies,        $(ALLOW_MISSING_DEPENDENCIES))
$(call add_json_bool, Unbundled_build,                   $(TARGET_BUILD_UNBUNDLED))
$(call add_json_bool, Unbundled_build_apps,              $(TARGET_BUILD_APPS))
<<<<<<< HEAD
$(call add_json_bool, Unbundled_build_sdks_from_source,  $(UNBUNDLED_BUILD_SDKS_FROM_SOURCE))
$(call add_json_bool, Pdk,                               $(filter true,$(TARGET_BUILD_PDK)))
=======
$(call add_json_bool, Always_use_prebuilt_sdks,          $(TARGET_BUILD_USE_PREBUILT_SDKS))
>>>>>>> f72c2709

$(call add_json_bool, Debuggable,                        $(filter userdebug eng,$(TARGET_BUILD_VARIANT)))
$(call add_json_bool, Eng,                               $(filter eng,$(TARGET_BUILD_VARIANT)))

$(call add_json_str,  DeviceName,                        $(TARGET_DEVICE))
$(call add_json_str,  DeviceArch,                        $(TARGET_ARCH))
$(call add_json_str,  DeviceArchVariant,                 $(TARGET_ARCH_VARIANT))
$(call add_json_str,  DeviceCpuVariant,                  $(TARGET_CPU_VARIANT))
$(call add_json_list, DeviceAbi,                         $(TARGET_CPU_ABI) $(TARGET_CPU_ABI2))

$(call add_json_str,  DeviceSecondaryArch,               $(TARGET_2ND_ARCH))
$(call add_json_str,  DeviceSecondaryArchVariant,        $(TARGET_2ND_ARCH_VARIANT))
$(call add_json_str,  DeviceSecondaryCpuVariant,         $(TARGET_2ND_CPU_VARIANT))
$(call add_json_list, DeviceSecondaryAbi,                $(TARGET_2ND_CPU_ABI) $(TARGET_2ND_CPU_ABI2))

$(call add_json_str,  NativeBridgeArch,                  $(TARGET_NATIVE_BRIDGE_ARCH))
$(call add_json_str,  NativeBridgeArchVariant,           $(TARGET_NATIVE_BRIDGE_ARCH_VARIANT))
$(call add_json_str,  NativeBridgeCpuVariant,            $(TARGET_NATIVE_BRIDGE_CPU_VARIANT))
$(call add_json_list, NativeBridgeAbi,                   $(TARGET_NATIVE_BRIDGE_ABI))
$(call add_json_str,  NativeBridgeRelativePath,          $(TARGET_NATIVE_BRIDGE_RELATIVE_PATH))

$(call add_json_str,  NativeBridgeSecondaryArch,         $(TARGET_NATIVE_BRIDGE_2ND_ARCH))
$(call add_json_str,  NativeBridgeSecondaryArchVariant,  $(TARGET_NATIVE_BRIDGE_2ND_ARCH_VARIANT))
$(call add_json_str,  NativeBridgeSecondaryCpuVariant,   $(TARGET_NATIVE_BRIDGE_2ND_CPU_VARIANT))
$(call add_json_list, NativeBridgeSecondaryAbi,          $(TARGET_NATIVE_BRIDGE_2ND_ABI))
$(call add_json_str,  NativeBridgeSecondaryRelativePath, $(TARGET_NATIVE_BRIDGE_2ND_RELATIVE_PATH))

$(call add_json_str,  HostArch,                          $(HOST_ARCH))
$(call add_json_str,  HostSecondaryArch,                 $(HOST_2ND_ARCH))
$(call add_json_bool, HostStaticBinaries,                $(BUILD_HOST_static))

$(call add_json_str,  CrossHost,                         $(HOST_CROSS_OS))
$(call add_json_str,  CrossHostArch,                     $(HOST_CROSS_ARCH))
$(call add_json_str,  CrossHostSecondaryArch,            $(HOST_CROSS_2ND_ARCH))

$(call add_json_list, DeviceResourceOverlays,            $(DEVICE_PACKAGE_OVERLAYS))
$(call add_json_list, ProductResourceOverlays,           $(PRODUCT_PACKAGE_OVERLAYS))
$(call add_json_list, EnforceRROTargets,                 $(PRODUCT_ENFORCE_RRO_TARGETS))
$(call add_json_list, EnforceRROExemptedTargets,         $(PRODUCT_ENFORCE_RRO_EXEMPTED_TARGETS))
$(call add_json_list, EnforceRROExcludedOverlays,        $(PRODUCT_ENFORCE_RRO_EXCLUDED_OVERLAYS))

$(call add_json_str,  AAPTCharacteristics,               $(TARGET_AAPT_CHARACTERISTICS))
$(call add_json_list, AAPTConfig,                        $(PRODUCT_AAPT_CONFIG))
$(call add_json_str,  AAPTPreferredConfig,               $(PRODUCT_AAPT_PREF_CONFIG))
$(call add_json_list, AAPTPrebuiltDPI,                   $(PRODUCT_AAPT_PREBUILT_DPI))

$(call add_json_str,  DefaultAppCertificate,             $(PRODUCT_DEFAULT_DEV_CERTIFICATE))

$(call add_json_str,  AppsDefaultVersionName,            $(APPS_DEFAULT_VERSION_NAME))

$(call add_json_list, SanitizeHost,                      $(SANITIZE_HOST))
$(call add_json_list, SanitizeDevice,                    $(SANITIZE_TARGET))
$(call add_json_list, SanitizeDeviceDiag,                $(SANITIZE_TARGET_DIAG))
$(call add_json_list, SanitizeDeviceArch,                $(SANITIZE_TARGET_ARCH))

$(call add_json_bool, Safestack,                         $(filter true,$(USE_SAFESTACK)))
$(call add_json_bool, EnableCFI,                         $(call invert_bool,$(filter false,$(ENABLE_CFI))))
$(call add_json_list, CFIExcludePaths,                   $(CFI_EXCLUDE_PATHS) $(PRODUCT_CFI_EXCLUDE_PATHS))
$(call add_json_list, CFIIncludePaths,                   $(CFI_INCLUDE_PATHS) $(PRODUCT_CFI_INCLUDE_PATHS))
$(call add_json_list, IntegerOverflowExcludePaths,       $(INTEGER_OVERFLOW_EXCLUDE_PATHS) $(PRODUCT_INTEGER_OVERFLOW_EXCLUDE_PATHS))
$(call add_json_list, IntegerOverflowIncludePaths,       $(INTEGER_OVERFLOW_INCLUDE_PATHS) $(PRODUCT_INTEGER_OVERFLOW_INCLUDE_PATHS))

$(call add_json_list, BoundSanitizerExcludePaths ,	 	 $(BOUNDS_EXCLUDE_PATHS) $(PRODUCT_BOUNDS_EXCLUDE_PATHS))
$(call add_json_list, BoundSanitizerIncludePaths ,       $(BOUNDS_INCLUDE_PATHS) $(PRODUCT_BOUNDS_INCLUDE_PATHS))

$(call add_json_bool, Experimental_mte,                  $(filter true,$(TARGET_EXPERIMENTAL_MTE)))

$(call add_json_bool, DisableScudo,                      $(filter true,$(PRODUCT_DISABLE_SCUDO)))

$(call add_json_bool, ClangTidy,                         $(filter 1 true,$(WITH_TIDY)))
$(call add_json_str,  TidyChecks,                        $(WITH_TIDY_CHECKS))

$(call add_json_list, JavaCoveragePaths,                 $(JAVA_COVERAGE_PATHS))
$(call add_json_list, JavaCoverageExcludePaths,          $(JAVA_COVERAGE_EXCLUDE_PATHS))

$(call add_json_bool, GcovCoverage,                      $(filter true,$(NATIVE_COVERAGE)))
$(call add_json_bool, ClangCoverage,                     $(filter true,$(CLANG_COVERAGE)))
$(call add_json_list, NativeCoveragePaths,               $(NATIVE_COVERAGE_PATHS))
$(call add_json_list, NativeCoverageExcludePaths,        $(NATIVE_COVERAGE_EXCLUDE_PATHS))

$(call add_json_bool, SamplingPGO,                       $(filter true,$(SAMPLING_PGO)))

$(call add_json_bool, ArtUseReadBarrier,                 $(call invert_bool,$(filter false,$(PRODUCT_ART_USE_READ_BARRIER))))
$(call add_json_bool, Binder32bit,                       $(BINDER32BIT))
$(call add_json_str,  BtConfigIncludeDir,                $(BOARD_BLUETOOTH_BDROID_BUILDCFG_INCLUDE_DIR))
<<<<<<< HEAD
$(call add_json_bool, Device_support_hwfde,              $(filter true,$(TARGET_HW_DISK_ENCRYPTION)))
$(call add_json_bool, Device_support_hwfde_perf,         $(filter true,$(TARGET_HW_DISK_ENCRYPTION_PERF)))
=======
>>>>>>> f72c2709
$(call add_json_list, DeviceKernelHeaders,               $(TARGET_DEVICE_KERNEL_HEADERS) $(TARGET_BOARD_KERNEL_HEADERS) $(TARGET_PRODUCT_KERNEL_HEADERS))
$(call add_json_str,  DeviceVndkVersion,                 $(BOARD_VNDK_VERSION))
$(call add_json_str,  Platform_vndk_version,             $(PLATFORM_VNDK_VERSION))
$(call add_json_str,  ProductVndkVersion,                $(PRODUCT_PRODUCT_VNDK_VERSION))
$(call add_json_list, ExtraVndkVersions,                 $(PRODUCT_EXTRA_VNDK_VERSIONS))
$(call add_json_list, DeviceSystemSdkVersions,           $(BOARD_SYSTEMSDK_VERSIONS))
$(call add_json_list, Platform_systemsdk_versions,       $(PLATFORM_SYSTEMSDK_VERSIONS))
$(call add_json_bool, Malloc_not_svelte,                 $(call invert_bool,$(filter true,$(MALLOC_SVELTE))))
$(call add_json_bool, Malloc_zero_contents,              $(MALLOC_ZERO_CONTENTS))
$(call add_json_bool, Malloc_pattern_fill_contents,      $(MALLOC_PATTERN_FILL_CONTENTS))
$(call add_json_str,  Override_rs_driver,                $(OVERRIDE_RS_DRIVER))

$(call add_json_bool, UncompressPrivAppDex,              $(call invert_bool,$(filter true,$(DONT_UNCOMPRESS_PRIV_APPS_DEXS))))
$(call add_json_list, ModulesLoadedByPrivilegedModules,  $(PRODUCT_LOADED_BY_PRIVILEGED_MODULES))

$(call add_json_list, BootJars,                          $(PRODUCT_BOOT_JARS))
$(call add_json_list, UpdatableBootJars,                 $(PRODUCT_UPDATABLE_BOOT_JARS))

$(call add_json_bool, VndkUseCoreVariant,                $(TARGET_VNDK_USE_CORE_VARIANT))
$(call add_json_bool, VndkSnapshotBuildArtifacts,        $(VNDK_SNAPSHOT_BUILD_ARTIFACTS))

$(call add_json_bool, Treble_linker_namespaces,          $(filter true,$(PRODUCT_TREBLE_LINKER_NAMESPACES)))
$(call add_json_bool, Enforce_vintf_manifest,            $(filter true,$(PRODUCT_ENFORCE_VINTF_MANIFEST)))

$(call add_json_bool, Check_elf_files,                   $(filter true,$(PRODUCT_CHECK_ELF_FILES)))

$(call add_json_bool, Uml,                               $(filter true,$(TARGET_USER_MODE_LINUX)))
$(call add_json_bool, Use_lmkd_stats_log,                $(filter true,$(TARGET_LMKD_STATS_LOG)))
$(call add_json_str,  VendorPath,                        $(TARGET_COPY_OUT_VENDOR))
$(call add_json_str,  OdmPath,                           $(TARGET_COPY_OUT_ODM))
$(call add_json_str,  VendorDlkmPath,                    $(TARGET_COPY_OUT_VENDOR_DLKM))
$(call add_json_str,  OdmDlkmPath,                       $(TARGET_COPY_OUT_ODM_DLKM))
$(call add_json_str,  ProductPath,                       $(TARGET_COPY_OUT_PRODUCT))
$(call add_json_str,  SystemExtPath,                     $(TARGET_COPY_OUT_SYSTEM_EXT))
$(call add_json_bool, MinimizeJavaDebugInfo,             $(filter true,$(PRODUCT_MINIMIZE_JAVA_DEBUG_INFO)))

$(call add_json_bool, UseGoma,                           $(filter-out false,$(USE_GOMA)))
$(call add_json_bool, UseRBE,                            $(filter-out false,$(USE_RBE)))
$(call add_json_bool, UseRBEJAVAC,                       $(filter-out false,$(RBE_JAVAC)))
$(call add_json_bool, UseRBER8,                          $(filter-out false,$(RBE_R8)))
$(call add_json_bool, UseRBED8,                          $(filter-out false,$(RBE_D8)))
$(call add_json_bool, Arc,                               $(filter true,$(TARGET_ARC)))
$(call add_json_bool, Qmaa_hal,                          $(filter true,$(TARGET_USES_QMAA_HAL)))
$(call add_json_bool, Real_hal,                          $(filter true,$(TARGET_USES_REAL_HAL)))

$(call add_json_list, NamespacesToExport,                $(PRODUCT_SOONG_NAMESPACES))

$(call add_json_list, PgoAdditionalProfileDirs,          $(PGO_ADDITIONAL_PROFILE_DIRS))

$(call add_json_list, BoardVendorSepolicyDirs,           $(BOARD_VENDOR_SEPOLICY_DIRS) $(BOARD_SEPOLICY_DIRS))
$(call add_json_list, BoardOdmSepolicyDirs,              $(BOARD_ODM_SEPOLICY_DIRS))
$(call add_json_list, BoardVendorDlkmSepolicyDirs,       $(BOARD_VENDOR_DLKM_SEPOLICY_DIRS))
$(call add_json_list, BoardOdmDlkmSepolicyDirs,          $(BOARD_ODM_DLKM_SEPOLICY_DIRS))
$(call add_json_list, BoardPlatPublicSepolicyDirs,       $(BOARD_PLAT_PUBLIC_SEPOLICY_DIR))
$(call add_json_list, BoardPlatPrivateSepolicyDirs,      $(BOARD_PLAT_PRIVATE_SEPOLICY_DIR))
$(call add_json_list, BoardSepolicyM4Defs,               $(BOARD_SEPOLICY_M4DEFS))

$(call add_json_bool, Flatten_apex,                      $(filter true,$(TARGET_FLATTEN_APEX)))

$(call add_json_str,  DexpreoptGlobalConfig,             $(DEX_PREOPT_CONFIG))

$(call add_json_list, ManifestPackageNameOverrides,      $(PRODUCT_MANIFEST_PACKAGE_NAME_OVERRIDES))
$(call add_json_list, PackageNameOverrides,              $(PRODUCT_PACKAGE_NAME_OVERRIDES))
$(call add_json_list, CertificateOverrides,              $(PRODUCT_CERTIFICATE_OVERRIDES))

$(call add_json_bool, EnforceSystemCertificate,          $(ENFORCE_SYSTEM_CERTIFICATE))
$(call add_json_list, EnforceSystemCertificateAllowList, $(ENFORCE_SYSTEM_CERTIFICATE_ALLOW_LIST))

$(call add_json_list, ProductHiddenAPIStubs,             $(PRODUCT_HIDDENAPI_STUBS))
$(call add_json_list, ProductHiddenAPIStubsSystem,       $(PRODUCT_HIDDENAPI_STUBS_SYSTEM))
$(call add_json_list, ProductHiddenAPIStubsTest,         $(PRODUCT_HIDDENAPI_STUBS_TEST))

$(call add_json_list, ProductPublicSepolicyDirs,         $(PRODUCT_PUBLIC_SEPOLICY_DIRS))
$(call add_json_list, ProductPrivateSepolicyDirs,        $(PRODUCT_PRIVATE_SEPOLICY_DIRS))
$(call add_json_bool, ProductCompatibleProperty,         $(PRODUCT_COMPATIBLE_PROPERTY))

$(call add_json_list, TargetFSConfigGen,                 $(TARGET_FS_CONFIG_GEN))

$(call add_json_list, MissingUsesLibraries,              $(INTERNAL_PLATFORM_MISSING_USES_LIBRARIES))

$(call add_json_map, VendorVars)
$(foreach namespace,$(SOONG_CONFIG_NAMESPACES),\
  $(call add_json_map, $(namespace))\
  $(foreach key,$(SOONG_CONFIG_$(namespace)),\
    $(call add_json_str,$(key),$(SOONG_CONFIG_$(namespace)_$(key))))\
  $(call end_json_map))
$(call end_json_map)

$(call add_json_bool, EnforceProductPartitionInterface,  $(PRODUCT_ENFORCE_PRODUCT_PARTITION_INTERFACE))
$(call add_json_str,  DeviceCurrentApiLevelForVendorModules,  $(BOARD_CURRENT_API_LEVEL_FOR_VENDOR_MODULES))

$(call add_json_bool, InstallExtraFlattenedApexes, $(PRODUCT_INSTALL_EXTRA_FLATTENED_APEXES))

$(call add_json_bool, BoardUsesRecoveryAsBoot, $(BOARD_USES_RECOVERY_AS_BOOT))

$(call add_json_list, BoardKernelBinaries, $(BOARD_KERNEL_BINARIES))
$(call add_json_list, BoardKernelModuleInterfaceVersions, $(BOARD_KERNEL_MODULE_INTERFACE_VERSIONS))

$(call json_end)

$(file >$(SOONG_VARIABLES).tmp,$(json_contents))

$(shell if ! cmp -s $(SOONG_VARIABLES).tmp $(SOONG_VARIABLES); then \
	  mv $(SOONG_VARIABLES).tmp $(SOONG_VARIABLES); \
	else \
	  rm $(SOONG_VARIABLES).tmp; \
	fi)

endif # CONFIGURE_SOONG<|MERGE_RESOLUTION|>--- conflicted
+++ resolved
@@ -41,12 +41,7 @@
 $(call add_json_bool, Allow_missing_dependencies,        $(ALLOW_MISSING_DEPENDENCIES))
 $(call add_json_bool, Unbundled_build,                   $(TARGET_BUILD_UNBUNDLED))
 $(call add_json_bool, Unbundled_build_apps,              $(TARGET_BUILD_APPS))
-<<<<<<< HEAD
-$(call add_json_bool, Unbundled_build_sdks_from_source,  $(UNBUNDLED_BUILD_SDKS_FROM_SOURCE))
-$(call add_json_bool, Pdk,                               $(filter true,$(TARGET_BUILD_PDK)))
-=======
 $(call add_json_bool, Always_use_prebuilt_sdks,          $(TARGET_BUILD_USE_PREBUILT_SDKS))
->>>>>>> f72c2709
 
 $(call add_json_bool, Debuggable,                        $(filter userdebug eng,$(TARGET_BUILD_VARIANT)))
 $(call add_json_bool, Eng,                               $(filter eng,$(TARGET_BUILD_VARIANT)))
@@ -132,11 +127,8 @@
 $(call add_json_bool, ArtUseReadBarrier,                 $(call invert_bool,$(filter false,$(PRODUCT_ART_USE_READ_BARRIER))))
 $(call add_json_bool, Binder32bit,                       $(BINDER32BIT))
 $(call add_json_str,  BtConfigIncludeDir,                $(BOARD_BLUETOOTH_BDROID_BUILDCFG_INCLUDE_DIR))
-<<<<<<< HEAD
 $(call add_json_bool, Device_support_hwfde,              $(filter true,$(TARGET_HW_DISK_ENCRYPTION)))
 $(call add_json_bool, Device_support_hwfde_perf,         $(filter true,$(TARGET_HW_DISK_ENCRYPTION_PERF)))
-=======
->>>>>>> f72c2709
 $(call add_json_list, DeviceKernelHeaders,               $(TARGET_DEVICE_KERNEL_HEADERS) $(TARGET_BOARD_KERNEL_HEADERS) $(TARGET_PRODUCT_KERNEL_HEADERS))
 $(call add_json_str,  DeviceVndkVersion,                 $(BOARD_VNDK_VERSION))
 $(call add_json_str,  Platform_vndk_version,             $(PLATFORM_VNDK_VERSION))
