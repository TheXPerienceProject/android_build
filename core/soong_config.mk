--- conflicted
+++ resolved
@@ -62,19 +62,13 @@
 $(call add_json_str,  NativeBridgeArchVariant,           $(TARGET_NATIVE_BRIDGE_ARCH_VARIANT))
 $(call add_json_str,  NativeBridgeCpuVariant,            $(TARGET_NATIVE_BRIDGE_CPU_VARIANT))
 $(call add_json_list, NativeBridgeAbi,                   $(TARGET_NATIVE_BRIDGE_ABI))
-<<<<<<< HEAD
-=======
 $(call add_json_str,  NativeBridgeRelativePath,          $(TARGET_NATIVE_BRIDGE_RELATIVE_PATH))
->>>>>>> 5e9a20c3
 
 $(call add_json_str,  NativeBridgeSecondaryArch,         $(TARGET_NATIVE_BRIDGE_2ND_ARCH))
 $(call add_json_str,  NativeBridgeSecondaryArchVariant,  $(TARGET_NATIVE_BRIDGE_2ND_ARCH_VARIANT))
 $(call add_json_str,  NativeBridgeSecondaryCpuVariant,   $(TARGET_NATIVE_BRIDGE_2ND_CPU_VARIANT))
 $(call add_json_list, NativeBridgeSecondaryAbi,          $(TARGET_NATIVE_BRIDGE_2ND_ABI))
-<<<<<<< HEAD
-=======
 $(call add_json_str,  NativeBridgeSecondaryRelativePath, $(TARGET_NATIVE_BRIDGE_2ND_RELATIVE_PATH))
->>>>>>> 5e9a20c3
 
 $(call add_json_str,  HostArch,                          $(HOST_ARCH))
 $(call add_json_str,  HostSecondaryArch,                 $(HOST_2ND_ARCH))
@@ -123,11 +117,8 @@
 $(call add_json_bool, ArtUseReadBarrier,                 $(call invert_bool,$(filter false,$(PRODUCT_ART_USE_READ_BARRIER))))
 $(call add_json_bool, Binder32bit,                       $(BINDER32BIT))
 $(call add_json_str,  BtConfigIncludeDir,                $(BOARD_BLUETOOTH_BDROID_BUILDCFG_INCLUDE_DIR))
-<<<<<<< HEAD
 $(call add_json_bool, Device_support_hwfde,              $(filter true,$(TARGET_HW_DISK_ENCRYPTION)))
 $(call add_json_bool, Device_support_hwfde_perf,         $(filter true,$(TARGET_HW_DISK_ENCRYPTION_PERF)))
-=======
->>>>>>> 5e9a20c3
 $(call add_json_list, DeviceKernelHeaders,               $(TARGET_PROJECT_SYSTEM_INCLUDES))
 $(call add_json_bool, DevicePrefer32BitApps,             $(filter true,$(TARGET_PREFER_32_BIT_APPS)))
 $(call add_json_bool, DevicePrefer32BitExecutables,      $(filter true,$(TARGET_PREFER_32_BIT_EXECUTABLES)))
@@ -146,12 +137,7 @@
 $(call add_json_list, BootJars,                          $(PRODUCT_BOOT_JARS))
 
 $(call add_json_bool, VndkUseCoreVariant,                $(TARGET_VNDK_USE_CORE_VARIANT))
-<<<<<<< HEAD
-
-$(call add_json_bool, Product_is_iot,                    $(filter true,$(PRODUCT_IOT)))
-=======
 $(call add_json_bool, VndkSnapshotBuildArtifacts,        $(VNDK_SNAPSHOT_BUILD_ARTIFACTS))
->>>>>>> 5e9a20c3
 
 $(call add_json_bool, Treble_linker_namespaces,          $(filter true,$(PRODUCT_TREBLE_LINKER_NAMESPACES)))
 $(call add_json_bool, Enforce_vintf_manifest,            $(filter true,$(PRODUCT_ENFORCE_VINTF_MANIFEST)))
@@ -163,41 +149,26 @@
 $(call add_json_str,  VendorPath,                        $(TARGET_COPY_OUT_VENDOR))
 $(call add_json_str,  OdmPath,                           $(TARGET_COPY_OUT_ODM))
 $(call add_json_str,  ProductPath,                       $(TARGET_COPY_OUT_PRODUCT))
-<<<<<<< HEAD
-$(call add_json_str,  ProductServicesPath,               $(TARGET_COPY_OUT_PRODUCT_SERVICES))
-=======
 $(call add_json_str,  SystemExtPath,                     $(TARGET_COPY_OUT_SYSTEM_EXT))
->>>>>>> 5e9a20c3
 $(call add_json_bool, MinimizeJavaDebugInfo,             $(filter true,$(PRODUCT_MINIMIZE_JAVA_DEBUG_INFO)))
 
 $(call add_json_bool, UseGoma,                           $(filter-out false,$(USE_GOMA)))
 $(call add_json_bool, UseRBE,                            $(filter-out false,$(USE_RBE)))
 $(call add_json_bool, Arc,                               $(filter true,$(TARGET_ARC)))
-<<<<<<< HEAD
 $(call add_json_bool, Qmaa_hal,                          $(filter true,$(TARGET_USES_QMAA_HAL)))
 $(call add_json_bool, Real_hal,                          $(filter true,$(TARGET_USES_REAL_HAL)))
-=======
->>>>>>> 5e9a20c3
 
 $(call add_json_list, NamespacesToExport,                $(PRODUCT_SOONG_NAMESPACES))
 
 $(call add_json_list, PgoAdditionalProfileDirs,          $(PGO_ADDITIONAL_PROFILE_DIRS))
 
-<<<<<<< HEAD
-$(call add_json_list, BoardVendorSepolicyDirs,           $(BOARD_SEPOLICY_DIRS))
-=======
 $(call add_json_list, BoardVendorSepolicyDirs,           $(BOARD_VENDOR_SEPOLICY_DIRS) $(BOARD_SEPOLICY_DIRS))
->>>>>>> 5e9a20c3
 $(call add_json_list, BoardOdmSepolicyDirs,              $(BOARD_ODM_SEPOLICY_DIRS))
 $(call add_json_list, BoardPlatPublicSepolicyDirs,       $(BOARD_PLAT_PUBLIC_SEPOLICY_DIR))
 $(call add_json_list, BoardPlatPrivateSepolicyDirs,      $(BOARD_PLAT_PRIVATE_SEPOLICY_DIR))
 $(call add_json_list, BoardSepolicyM4Defs,               $(BOARD_SEPOLICY_M4DEFS))
 
-<<<<<<< HEAD
-$(call add_json_bool, FlattenApex,                       $(filter true,$(TARGET_FLATTEN_APEX)))
-=======
 $(call add_json_bool, Flatten_apex,                      $(filter true,$(TARGET_FLATTEN_APEX)))
->>>>>>> 5e9a20c3
 
 $(call add_json_str,  DexpreoptGlobalConfig,             $(DEX_PREOPT_CONFIG))
 
@@ -218,11 +189,8 @@
 
 $(call add_json_list, TargetFSConfigGen,                 $(TARGET_FS_CONFIG_GEN))
 
-<<<<<<< HEAD
-=======
 $(call add_json_list, MissingUsesLibraries,              $(INTERNAL_PLATFORM_MISSING_USES_LIBRARIES))
 
->>>>>>> 5e9a20c3
 $(call add_json_map, VendorVars)
 $(foreach namespace,$(SOONG_CONFIG_NAMESPACES),\
   $(call add_json_map, $(namespace))\
