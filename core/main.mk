# Only use ANDROID_BUILD_SHELL to wrap around bash.
# DO NOT use other shells such as zsh.
ifdef ANDROID_BUILD_SHELL
SHELL := $(ANDROID_BUILD_SHELL)
else
# Use bash, not whatever shell somebody has installed as /bin/sh
# This is repeated in config.mk, since envsetup.sh runs that file
# directly.
SHELL := /bin/bash
endif

ifndef KATI

host_prebuilts := linux-x86
ifeq ($(shell uname),Darwin)
host_prebuilts := darwin-x86
endif

.PHONY: run_soong_ui
run_soong_ui:
	+@prebuilts/build-tools/$(host_prebuilts)/bin/makeparallel --ninja build/soong/soong_ui.bash --make-mode $(MAKECMDGOALS)

.PHONY: $(MAKECMDGOALS)
$(sort $(MAKECMDGOALS)) : run_soong_ui
	@#empty

else # KATI

$(info [1/1] initializing build system ...)

# Absolute path of the present working direcotry.
# This overrides the shell variable $PWD, which does not necessarily points to
# the top of the source tree, for example when "make -C" is used in m/mm/mmm.
PWD := $(shell pwd)

TOP := .
TOPDIR :=

# This is the default target.  It must be the first declared target.
.PHONY: droid
DEFAULT_GOAL := droid
$(DEFAULT_GOAL): droid_targets

.PHONY: droid_targets
droid_targets:

# Set up various standard variables based on configuration
# and host information.
include build/make/core/config.mk

ifneq ($(filter $(dont_bother_goals), $(MAKECMDGOALS)),)
dont_bother := true
endif

.KATI_READONLY := SOONG_CONFIG_NAMESPACES
.KATI_READONLY := $(foreach n,$(SOONG_CONFIG_NAMESPACES),SOONG_CONFIG_$(n))
.KATI_READONLY := $(foreach n,$(SOONG_CONFIG_NAMESPACES),$(foreach k,$(SOONG_CONFIG_$(n)),SOONG_CONFIG_$(n)_$(k)))

include $(SOONG_MAKEVARS_MK)

include $(BUILD_SYSTEM)/clang/config.mk

# Write the build number to a file so it can be read back in
# without changing the command line every time.  Avoids rebuilds
# when using ninja.
$(shell mkdir -p $(OUT_DIR) && \
    echo -n $(BUILD_NUMBER) > $(OUT_DIR)/build_number.txt)
BUILD_NUMBER_FILE := $(OUT_DIR)/build_number.txt
.KATI_READONLY := BUILD_NUMBER_FILE
$(KATI_obsolete_var BUILD_NUMBER,See https://android.googlesource.com/platform/build/+/master/Changes.md#BUILD_NUMBER)

ifeq ($(HOST_OS),darwin)
DATE_FROM_FILE := date -r $(BUILD_DATETIME_FROM_FILE)
else
DATE_FROM_FILE := date -d @$(BUILD_DATETIME_FROM_FILE)
endif
.KATI_READONLY := DATE_FROM_FILE

# Pick a reasonable string to use to identify files.
ifeq ($(strip $(HAS_BUILD_NUMBER)),false)
  # BUILD_NUMBER has a timestamp in it, which means that
  # it will change every time.  Pick a stable value.
  FILE_NAME_TAG := eng.$(BUILD_USERNAME)
else
  FILE_NAME_TAG := $(file <$(BUILD_NUMBER_FILE))
endif
.KATI_READONLY := FILE_NAME_TAG

# Make an empty directory, which can be used to make empty jars
EMPTY_DIRECTORY := $(OUT_DIR)/empty
$(shell mkdir -p $(EMPTY_DIRECTORY) && rm -rf $(EMPTY_DIRECTORY)/*)

# CTS-specific config.
-include cts/build/config.mk
# VTS-specific config.
-include test/vts/tools/vts-tradefed/build/config.mk
# device-tests-specific-config.
-include tools/tradefederation/build/suites/device-tests/config.mk
# general-tests-specific-config.
-include tools/tradefederation/build/suites/general-tests/config.mk
# STS-specific config.
-include test/sts/tools/sts-tradefed/build/config.mk
# CTS-Instant-specific config
-include test/suite_harness/tools/cts-instant-tradefed/build/config.mk

# Clean rules
.PHONY: clean-dex-files
clean-dex-files:
	$(hide) find $(OUT_DIR) -name "*.dex" | xargs rm -f
	$(hide) for i in `find $(OUT_DIR) -name "*.jar" -o -name "*.apk"` ; do ((unzip -l $$i 2> /dev/null | \
				grep -q "\.dex$$" && rm -f $$i) || continue ) ; done
	@echo "All dex files and archives containing dex files have been removed."

# Include the google-specific config
-include vendor/google/build/config.mk

# These are the modifier targets that don't do anything themselves, but
# change the behavior of the build.
# (must be defined before including definitions.make)
INTERNAL_MODIFIER_TARGETS := all

# EMMA_INSTRUMENT_STATIC merges the static jacoco library to each
# jacoco-enabled module.
ifeq (true,$(EMMA_INSTRUMENT_STATIC))
EMMA_INSTRUMENT := true
endif

ifeq (true,$(EMMA_INSTRUMENT))
# Adding the jacoco library can cause the inclusion of
# some typically banned classes
# So if the user didn't specify SKIP_BOOT_JARS_CHECK, enable it here
ifndef SKIP_BOOT_JARS_CHECK
SKIP_BOOT_JARS_CHECK := true
endif
endif

#
# -----------------------------------------------------------------
# Validate ADDITIONAL_DEFAULT_PROPERTIES.
ifneq ($(ADDITIONAL_DEFAULT_PROPERTIES),)
$(error ADDITIONAL_DEFAULT_PROPERTIES must not be set before here: $(ADDITIONAL_DEFAULT_PROPERTIES))
endif

#
# -----------------------------------------------------------------
# Validate ADDITIONAL_BUILD_PROPERTIES.
ifneq ($(ADDITIONAL_BUILD_PROPERTIES),)
$(error ADDITIONAL_BUILD_PROPERTIES must not be set before here: $(ADDITIONAL_BUILD_PROPERTIES))
endif

ADDITIONAL_BUILD_PROPERTIES :=

#
# -----------------------------------------------------------------
# Validate ADDITIONAL_PRODUCT_PROPERTIES.
ifneq ($(ADDITIONAL_PRODUCT_PROPERTIES),)
$(error ADDITIONAL_PRODUCT_PROPERTIES must not be set before here: $(ADDITIONAL_PRODUCT_PROPERTIES))
endif

ADDITIONAL_PRODUCT_PROPERTIES :=

#
# -----------------------------------------------------------------
# Add the product-defined properties to the build properties.
ifdef PRODUCT_SHIPPING_API_LEVEL
ADDITIONAL_BUILD_PROPERTIES += \
  ro.product.first_api_level=$(PRODUCT_SHIPPING_API_LEVEL)
endif

ifneq ($(BOARD_PROPERTY_OVERRIDES_SPLIT_ENABLED), true)
  ADDITIONAL_BUILD_PROPERTIES += $(PRODUCT_PROPERTY_OVERRIDES)
else
  ifndef BOARD_VENDORIMAGE_FILE_SYSTEM_TYPE
    ADDITIONAL_BUILD_PROPERTIES += $(PRODUCT_PROPERTY_OVERRIDES)
  endif
endif


# Bring in standard build system definitions.
include $(BUILD_SYSTEM)/definitions.mk

# Bring in dex_preopt.mk
include $(BUILD_SYSTEM)/dex_preopt.mk

ifneq ($(filter user userdebug eng,$(MAKECMDGOALS)),)
$(info ***************************************************************)
$(info ***************************************************************)
$(info Do not pass '$(filter user userdebug eng,$(MAKECMDGOALS))' on \
       the make command line.)
$(info Set TARGET_BUILD_VARIANT in buildspec.mk, or use lunch or)
$(info choosecombo.)
$(info ***************************************************************)
$(info ***************************************************************)
$(error stopping)
endif

ifneq ($(filter-out $(INTERNAL_VALID_VARIANTS),$(TARGET_BUILD_VARIANT)),)
$(info ***************************************************************)
$(info ***************************************************************)
$(info Invalid variant: $(TARGET_BUILD_VARIANT))
$(info Valid values are: $(INTERNAL_VALID_VARIANTS))
$(info ***************************************************************)
$(info ***************************************************************)
$(error stopping)
endif

# -----------------------------------------------------------------
# Variable to check java support level inside PDK build.
# Not necessary if the components is not in PDK.
# not defined : not supported
# "sdk" : sdk API only
# "platform" : platform API supproted
TARGET_BUILD_JAVA_SUPPORT_LEVEL := platform

# -----------------------------------------------------------------
# The pdk (Platform Development Kit) build
include build/make/core/pdk_config.mk

#
# -----------------------------------------------------------------
# Enable dynamic linker and hidden API developer warnings for
# userdebug, eng and non-REL builds
ifneq ($(TARGET_BUILD_VARIANT),user)
  ADDITIONAL_BUILD_PROPERTIES += ro.bionic.ld.warning=1
else
# Enable it for user builds as long as they are not final.
ifneq ($(PLATFORM_VERSION_CODENAME),REL)
  ADDITIONAL_BUILD_PROPERTIES += ro.bionic.ld.warning=1
endif
endif

ADDITIONAL_BUILD_PROPERTIES += ro.treble.enabled=${PRODUCT_FULL_TREBLE}

$(KATI_obsolete_var PRODUCT_FULL_TREBLE,\
	Code should be written to work regardless of a device being Treble or \
	variables like PRODUCT_SEPOLICY_SPLIT should be used until that is \
	possible.)

# Sets ro.actionable_compatible_property.enabled to know on runtime whether the whitelist
# of actionable compatible properties is enabled or not.
ifeq ($(PRODUCT_ACTIONABLE_COMPATIBLE_PROPERTY_DISABLE),true)
ADDITIONAL_DEFAULT_PROPERTIES += ro.actionable_compatible_property.enabled=false
else
ADDITIONAL_DEFAULT_PROPERTIES += ro.actionable_compatible_property.enabled=${PRODUCT_COMPATIBLE_PROPERTY}
endif

ifeq ($(PRODUCT_USE_DYNAMIC_PARTITIONS),true)
ADDITIONAL_PRODUCT_PROPERTIES += ro.boot.dynamic_partitions=true
endif

ifeq ($(PRODUCT_RETROFIT_DYNAMIC_PARTITIONS),true)
ADDITIONAL_PRODUCT_PROPERTIES += ro.boot.dynamic_partitions_retrofit=true
endif

# -----------------------------------------------------------------
###
### In this section we set up the things that are different
### between the build variants
###

is_sdk_build :=

ifneq ($(filter sdk win_sdk sdk_addon,$(MAKECMDGOALS)),)
is_sdk_build := true
endif

# Add build properties for ART. These define system properties used by installd
# to pass flags to dex2oat.
ADDITIONAL_BUILD_PROPERTIES += persist.sys.dalvik.vm.lib.2=libart.so
ADDITIONAL_BUILD_PROPERTIES += dalvik.vm.isa.$(TARGET_ARCH).variant=$(DEX2OAT_TARGET_CPU_VARIANT)
ifneq ($(DEX2OAT_TARGET_INSTRUCTION_SET_FEATURES),)
  ADDITIONAL_BUILD_PROPERTIES += dalvik.vm.isa.$(TARGET_ARCH).features=$(DEX2OAT_TARGET_INSTRUCTION_SET_FEATURES)
endif

ifdef TARGET_2ND_ARCH
  ADDITIONAL_BUILD_PROPERTIES += dalvik.vm.isa.$(TARGET_2ND_ARCH).variant=$($(TARGET_2ND_ARCH_VAR_PREFIX)DEX2OAT_TARGET_CPU_VARIANT)
  ifneq ($($(TARGET_2ND_ARCH_VAR_PREFIX)DEX2OAT_TARGET_INSTRUCTION_SET_FEATURES),)
    ADDITIONAL_BUILD_PROPERTIES += dalvik.vm.isa.$(TARGET_2ND_ARCH).features=$($(TARGET_2ND_ARCH_VAR_PREFIX)DEX2OAT_TARGET_INSTRUCTION_SET_FEATURES)
  endif
endif

# Add the system server compiler filter if they are specified for the product.
ifneq (,$(PRODUCT_SYSTEM_SERVER_COMPILER_FILTER))
ADDITIONAL_BUILD_PROPERTIES += dalvik.vm.systemservercompilerfilter=$(PRODUCT_SYSTEM_SERVER_COMPILER_FILTER)
endif

## user/userdebug ##

user_variant := $(filter user userdebug,$(TARGET_BUILD_VARIANT))
enable_target_debugging := true
tags_to_install :=
ifneq (,$(user_variant))
  # Target is secure in user builds.
  ADDITIONAL_DEFAULT_PROPERTIES += ro.secure=1
  ADDITIONAL_DEFAULT_PROPERTIES += security.perf_harden=1

  ifeq ($(user_variant),user)
    ADDITIONAL_DEFAULT_PROPERTIES += ro.adb.secure=1
  endif

  ifeq ($(user_variant),userdebug)
    # Pick up some extra useful tools
    tags_to_install += debug
  else
    # Disable debugging in plain user builds.
    enable_target_debugging :=
  endif

  # Disallow mock locations by default for user builds
  ADDITIONAL_DEFAULT_PROPERTIES += ro.allow.mock.location=0

else # !user_variant
  # Turn on checkjni for non-user builds.
  ADDITIONAL_BUILD_PROPERTIES += ro.kernel.android.checkjni=1
  # Set device insecure for non-user builds.
  ADDITIONAL_DEFAULT_PROPERTIES += ro.secure=0
  # Allow mock locations by default for non user builds
  ADDITIONAL_DEFAULT_PROPERTIES += ro.allow.mock.location=1
endif # !user_variant

ifeq (true,$(strip $(enable_target_debugging)))
  # Target is more debuggable and adbd is on by default
  ADDITIONAL_DEFAULT_PROPERTIES += ro.debuggable=1
  # Enable Dalvik lock contention logging.
  ADDITIONAL_BUILD_PROPERTIES += dalvik.vm.lockprof.threshold=500
else # !enable_target_debugging
  # Target is less debuggable and adbd is off by default
  ADDITIONAL_DEFAULT_PROPERTIES += ro.debuggable=0
endif # !enable_target_debugging

## eng ##

ifeq ($(TARGET_BUILD_VARIANT),eng)
tags_to_install := debug eng
ifneq ($(filter ro.setupwizard.mode=ENABLED, $(call collapse-pairs, $(ADDITIONAL_BUILD_PROPERTIES))),)
  # Don't require the setup wizard on eng builds
  ADDITIONAL_BUILD_PROPERTIES := $(filter-out ro.setupwizard.mode=%,\
          $(call collapse-pairs, $(ADDITIONAL_BUILD_PROPERTIES))) \
          ro.setupwizard.mode=OPTIONAL
endif
ifndef is_sdk_build
  # To speedup startup of non-preopted builds, don't verify or compile the boot image.
  ADDITIONAL_BUILD_PROPERTIES += dalvik.vm.image-dex2oat-filter=verify-at-runtime
endif
endif

## asan ##

# Install some additional tools on ASAN builds IFF we are also installing debug tools
ifneq ($(filter address,$(SANITIZE_TARGET)),)
ifneq (,$(filter debug,$(tags_to_install)))
  tags_to_install += asan
endif
endif

## sdk ##

ifdef is_sdk_build

# Detect if we want to build a repository for the SDK
sdk_repo_goal := $(strip $(filter sdk_repo,$(MAKECMDGOALS)))
MAKECMDGOALS := $(strip $(filter-out sdk_repo,$(MAKECMDGOALS)))

ifneq ($(words $(sort $(filter-out $(INTERNAL_MODIFIER_TARGETS) checkbuild emulator_tests target-files-package,$(MAKECMDGOALS)))),1)
$(error The 'sdk' target may not be specified with any other targets)
endif

# AUX dependencies are already added by now; remove triggers from the MAKECMDGOALS
MAKECMDGOALS := $(strip $(filter-out AUX-%,$(MAKECMDGOALS)))

# TODO: this should be eng I think.  Since the sdk is built from the eng
# variant.
tags_to_install := debug eng
ADDITIONAL_BUILD_PROPERTIES += xmpp.auto-presence=true
ADDITIONAL_BUILD_PROPERTIES += ro.config.nocheckin=yes
else # !sdk
endif

BUILD_WITHOUT_PV := true

ADDITIONAL_BUILD_PROPERTIES += net.bt.name=Android

<<<<<<< HEAD
# QCV: initialize property - used to detect framework type
ifeq ($(TARGET_FWK_SUPPORTS_FULL_VALUEADDS), true)
  ADDITIONAL_BUILD_PROPERTIES += \
        ro.vendor.qti.va_aosp.support=1
  $(warning "Compile using modified AOSP tree supporting full vendor value-adds")
else
  ADDITIONAL_BUILD_PROPERTIES += \
        ro.vendor.qti.va_aosp.support=0
  $(warning "Compile using pure AOSP tree")
endif

=======
>>>>>>> 724451f8
# ------------------------------------------------------------
# Define a function that, given a list of module tags, returns
# non-empty if that module should be installed in /system.

# For most goals, anything not tagged with the "tests" tag should
# be installed in /system.
define should-install-to-system
$(if $(filter tests,$(1)),,true)
endef

ifdef is_sdk_build
# For the sdk goal, anything with the "samples" tag should be
# installed in /data even if that module also has "eng"/"debug"/"user".
define should-install-to-system
$(if $(filter samples tests,$(1)),,true)
endef
endif


# If they only used the modifier goals (all, etc), we'll actually
# build the default target.
ifeq ($(filter-out $(INTERNAL_MODIFIER_TARGETS),$(MAKECMDGOALS)),)
.PHONY: $(INTERNAL_MODIFIER_TARGETS)
$(INTERNAL_MODIFIER_TARGETS): $(DEFAULT_GOAL)
endif

#
# Typical build; include any Android.mk files we can find.
#

# Before we go and include all of the module makefiles, strip values for easier
# processing.
$(call strip-product-vars)
# Before we go and include all of the module makefiles, mark the PRODUCT_*
# and ADDITIONAL*PROPERTIES values readonly so that they won't be modified.
$(call readonly-product-vars)
ADDITIONAL_DEFAULT_PROPERTIES := $(strip $(ADDITIONAL_DEFAULT_PROPERTIES))
.KATI_READONLY := ADDITIONAL_DEFAULT_PROPERTIES
ADDITIONAL_BUILD_PROPERTIES := $(strip $(ADDITIONAL_BUILD_PROPERTIES))
.KATI_READONLY := ADDITIONAL_BUILD_PROPERTIES
ADDITIONAL_PRODUCT_PROPERTIES := $(strip $(ADDITIONAL_PRODUCT_PROPERTIES))
.KATI_READONLY := ADDITIONAL_PRODUCT_PROPERTIES

ifneq ($(PRODUCT_ENFORCE_RRO_TARGETS),)
ENFORCE_RRO_SOURCES :=
endif

# Color-coded warnings including current module info
# $(1): message to print
define pretty-warning
$(shell $(call echo-warning,$(LOCAL_MODULE_MAKEFILE),$(LOCAL_MODULE): $(1)))
endef

# Color-coded errors including current module info
# $(1): message to print
define pretty-error
$(shell $(call echo-error,$(LOCAL_MODULE_MAKEFILE),$(LOCAL_MODULE): $(1)))
$(error done)
endef

subdir_makefiles_inc := .
FULL_BUILD :=

ifneq ($(ONE_SHOT_MAKEFILE),)
# We've probably been invoked by the "mm" shell function
# with a subdirectory's makefile.
include $(SOONG_ANDROID_MK) $(wildcard $(ONE_SHOT_MAKEFILE))
# Change CUSTOM_MODULES to include only modules that were
# defined by this makefile; this will install all of those
# modules as a side-effect.  Do this after including ONE_SHOT_MAKEFILE
# so that the modules will be installed in the same place they
# would have been with a normal make.
CUSTOM_MODULES := $(sort $(call get-tagged-modules,$(ALL_MODULE_TAGS)))

# A helper goal printing out install paths
define register_module_install_path
.PHONY: GET-MODULE-INSTALL-PATH-$(1)
GET-MODULE-INSTALL-PATH-$(1):
	echo 'INSTALL-PATH: $(1) $(ALL_MODULES.$(1).INSTALLED)'
endef

SORTED_ALL_MODULES := $(sort $(ALL_MODULES))
UNIQUE_ALL_MODULES :=
$(foreach m,$(SORTED_ALL_MODULES),\
    $(if $(call streq,$(m),$(lastword $(UNIQUE_ALL_MODULES))),,\
        $(eval UNIQUE_ALL_MODULES += $(m))))
SORTED_ALL_MODULES :=

$(foreach mod,$(UNIQUE_ALL_MODULES),$(if $(ALL_MODULES.$(mod).INSTALLED),\
    $(eval $(call register_module_install_path,$(mod)))\
    $(foreach path,$(ALL_MODULES.$(mod).PATH),\
        $(eval my_path_prefix := GET-INSTALL-PATH-IN)\
        $(foreach component,$(subst /,$(space),$(path)),\
            $(eval my_path_prefix := $$(my_path_prefix)-$$(component))\
            $(eval .PHONY: $$(my_path_prefix))\
            $(eval $$(my_path_prefix): GET-MODULE-INSTALL-PATH-$(mod))))))
UNIQUE_ALL_MODULES :=

else # ONE_SHOT_MAKEFILE

ifneq ($(dont_bother),true)
FULL_BUILD := true
#
# Include all of the makefiles in the system
#

subdir_makefiles := $(SOONG_ANDROID_MK) $(file <$(OUT_DIR)/.module_paths/Android.mk.list)
subdir_makefiles_total := $(words int $(subdir_makefiles) post finish)
.KATI_READONLY := subdir_makefiles_total

$(foreach mk,$(subdir_makefiles),$(info [$(call inc_and_print,subdir_makefiles_inc)/$(subdir_makefiles_total)] including $(mk) ...)$(eval include $(mk)))

ifneq (,$(PDK_FUSION_PLATFORM_ZIP)$(PDK_FUSION_PLATFORM_DIR))
# Bring in the PDK platform.zip modules.
include $(BUILD_SYSTEM)/pdk_fusion_modules.mk
endif # PDK_FUSION_PLATFORM_ZIP || PDK_FUSION_PLATFORM_DIR

droid_targets : blueprint_tools

endif # dont_bother

endif # ONE_SHOT_MAKEFILE

ifndef subdir_makefiles_total
subdir_makefiles_total := $(words init post finish)
endif

$(info [$(call inc_and_print,subdir_makefiles_inc)/$(subdir_makefiles_total)] finishing build rules ...)

# -------------------------------------------------------------------
# All module makefiles have been included at this point.
# -------------------------------------------------------------------

# -------------------------------------------------------------------
# Use basic warning/error messages now that LOCAL_MODULE_MAKEFILE
# and LOCAL_MODULE aren't useful anymore.
# -------------------------------------------------------------------
define pretty-warning
$(warning $(1))
endef

define pretty-error
$(error $(1))
endef

# -------------------------------------------------------------------
# Enforce to generate all RRO packages for modules having resource
# overlays.
# -------------------------------------------------------------------
ifneq ($(PRODUCT_ENFORCE_RRO_TARGETS),)
$(call generate_all_enforce_rro_packages)
endif

# -------------------------------------------------------------------
# Fix up CUSTOM_MODULES to refer to installed files rather than
# just bare module names.  Leave unknown modules alone in case
# they're actually full paths to a particular file.
known_custom_modules := $(filter $(ALL_MODULES),$(CUSTOM_MODULES))
unknown_custom_modules := $(filter-out $(ALL_MODULES),$(CUSTOM_MODULES))
CUSTOM_MODULES := \
	$(call module-installed-files,$(known_custom_modules)) \
	$(unknown_custom_modules)

# -------------------------------------------------------------------
# Define dependencies for modules that require other modules.
# This can only happen now, after we've read in all module makefiles.
#
# TODO: deal with the fact that a bare module name isn't
# unambiguous enough.  Maybe declare short targets like
# APPS:Quake or HOST:SHARED_LIBRARIES:libutils.
# BUG: the system image won't know to depend on modules that are
# brought in as requirements of other modules.
#
# Resolve the required module name to 32-bit or 64-bit variant.
# Get a list of corresponding 32-bit module names, if one exists.
ifneq ($(TARGET_TRANSLATE_2ND_ARCH),true)
define get-32-bit-modules
$(sort $(foreach m,$(1),\
  $(if $(ALL_MODULES.$(m)$(TARGET_2ND_ARCH_MODULE_SUFFIX).CLASS),\
    $(m)$(TARGET_2ND_ARCH_MODULE_SUFFIX))\
  $(if $(ALL_MODULES.$(m)$(HOST_2ND_ARCH_MODULE_SUFFIX).CLASS),\
    $(m)$(HOST_2ND_ARCH_MODULE_SUFFIX))\
    ))
endef
# Get a list of corresponding 32-bit module names, if one exists;
# otherwise return the original module name
define get-32-bit-modules-if-we-can
$(sort $(foreach m,$(1),\
  $(if $(ALL_MODULES.$(m)$(TARGET_2ND_ARCH_MODULE_SUFFIX).CLASS)$(ALL_MODULES.$(m)$(HOST_2ND_ARCH_MODULE_SUFFIX).CLASS),\
    $(if $(ALL_MODULES.$(m)$(TARGET_2ND_ARCH_MODULE_SUFFIX).CLASS),$(m)$(TARGET_2ND_ARCH_MODULE_SUFFIX)) \
    $(if $(ALL_MODULES.$(m)$(HOST_2ND_ARCH_MODULE_SUFFIX).CLASS),$(m)$(HOST_2ND_ARCH_MODULE_SUFFIX)),\
  $(m))))
endef
else  # TARGET_TRANSLATE_2ND_ARCH
# For binary translation config, by default only install the first arch.
define get-32-bit-modules
endef

define get-32-bit-modules-if-we-can
$(strip $(1))
endef
endif  # TARGET_TRANSLATE_2ND_ARCH

# If a module is for a cross host os, the required modules must be for
# that OS too.
# If a module is built for 32-bit, the required modules must be 32-bit too;
# Otherwise if the module is an executable or shared library,
#   the required modules must be 64-bit;
#   otherwise we require both 64-bit and 32-bit variant, if one exists.
define select-bitness-of-required-modules
$(foreach m,$(ALL_MODULES),\
  $(eval r := $(ALL_MODULES.$(m).REQUIRED))\
  $(if $(r),\
    $(if $(ALL_MODULES.$(m).FOR_HOST_CROSS),\
      $(eval r := $(addprefix host_cross_,$(r))))\
    $(if $(ALL_MODULES.$(m).FOR_2ND_ARCH),\
      $(eval r_r := $(call get-32-bit-modules-if-we-can,$(r))),\
      $(if $(filter EXECUTABLES SHARED_LIBRARIES NATIVE_TESTS,$(ALL_MODULES.$(m).CLASS)),\
        $(eval r_r := $(r)),\
        $(eval r_r := $(r) $(call get-32-bit-modules,$(r)))\
       )\
     )\
     $(eval ALL_MODULES.$(m).REQUIRED := $(strip $(r_r)))\
  )\
)
endef
$(call select-bitness-of-required-modules)
r_r :=

define add-required-deps
$(1): | $(2)
endef

# Use a normal dependency instead of an order-only dependency when installing
# host dynamic binaries so that the timestamp of the final binary always
# changes, even if the toc optimization has skipped relinking the binary
# and its dependant shared libraries.
define add-required-host-so-deps
$(1): $(2)
endef

# Sets up dependencies such that whenever a host module is installed,
# any other host modules listed in $(ALL_MODULES.$(m).REQUIRED) will also be installed
define add-all-host-to-host-required-modules-deps
$(foreach m,$(ALL_MODULES), \
  $(eval r := $(ALL_MODULES.$(m).REQUIRED)) \
  $(if $(r), \
    $(eval r := $(call module-installed-files,$(r))) \
    $(eval h_m := $(filter $(HOST_OUT)/%, $(ALL_MODULES.$(m).INSTALLED))) \
    $(eval hc_m := $(filter $(HOST_CROSS_OUT)/%, $(ALL_MODULES.$(m).INSTALLED))) \
    $(eval h_r := $(filter $(HOST_OUT)/%, $(r))) \
    $(eval hc_r := $(filter $(HOST_CROSS_OUT)/%, $(r))) \
    $(eval h_m := $(filter-out $(h_r), $(h_m))) \
    $(eval hc_m := $(filter-out $(hc_r), $(hc_m))) \
    $(if $(h_m), $(eval $(call add-required-deps, $(h_m),$(h_r)))) \
    $(if $(hc_m), $(eval $(call add-required-deps, $(hc_m),$(hc_r)))) \
  ) \
)
endef
$(call add-all-host-to-host-required-modules-deps)

# Sets up dependencies such that whenever a target module is installed,
# any other target modules listed in $(ALL_MODULES.$(m).REQUIRED) will also be installed
define add-all-target-to-target-required-modules-deps
$(foreach m,$(ALL_MODULES), \
  $(eval r := $(ALL_MODULES.$(m).REQUIRED)) \
  $(if $(r), \
    $(eval r := $(call module-installed-files,$(r))) \
    $(eval t_m := $(filter $(TARGET_OUT_ROOT)/%, $(ALL_MODULES.$(m).INSTALLED))) \
    $(eval t_r := $(filter $(TARGET_OUT_ROOT)/%, $(r))) \
    $(eval t_m := $(filter-out $(t_r), $(t_m))) \
    $(if $(t_m), $(eval $(call add-required-deps, $(t_m),$(t_r)))) \
  ) \
)
endef
$(call add-all-target-to-target-required-modules-deps)

# Sets up dependencies such that whenever a host module is installed,
# any target modules listed in $(ALL_MODULES.$(m).TARGET_REQUIRED) will also be installed
define add-all-host-to-target-required-modules-deps
$(foreach m,$(ALL_MODULES), \
  $(eval req_mods := $(ALL_MODULES.$(m).TARGET_REQUIRED))\
  $(if $(req_mods), \
    $(eval req_files := )\
    $(foreach req_mod,$(req_mods), \
      $(eval req_file := $(filter $(TARGET_OUT_ROOT)/%, $(call module-installed-files,$(req_mod)))) \
      $(if $(strip $(req_file)),\
        ,\
        $(error $(m).LOCAL_TARGET_REQUIRED_MODULES : illegal value $(req_mod) : not a device module. If you want to specify host modules to be required to be installed along with your host module, add those module names to LOCAL_REQUIRED_MODULES instead)\
      )\
      $(eval req_files := $(req_files)$(space)$(req_file))\
    )\
    $(eval req_files := $(strip $(req_files)))\
    $(eval mod_files := $(filter $(HOST_OUT)/%, $(call module-installed-files,$(m)))) \
    $(eval mod_files := $(filter-out $(req_files),$(mod_files)))\
    $(if $(mod_files),\
      $(eval $(call add-required-deps, $(mod_files),$(req_files))) \
    )\
  )\
)
endef
$(call add-all-host-to-target-required-modules-deps)

# Sets up dependencies such that whenever a target module is installed,
# any host modules listed in $(ALL_MODULES.$(m).HOST_REQUIRED) will also be installed
define add-all-target-to-host-required-modules-deps
$(foreach m,$(ALL_MODULES), \
  $(eval req_mods := $(ALL_MODULES.$(m).HOST_REQUIRED))\
  $(if $(req_mods), \
    $(eval req_files := )\
    $(foreach req_mod,$(req_mods), \
      $(eval req_file := $(filter $(HOST_OUT)/%, $(call module-installed-files,$(req_mod)))) \
      $(if $(strip $(req_file)),\
        ,\
        $(error $(m).LOCAL_HOST_REQUIRED_MODULES : illegal value $(req_mod) : not a host module. If you want to specify target modules to be required to be installed along with your target module, add those module names to LOCAL_REQUIRED_MODULES instead)\
      )\
      $(eval req_files := $(req_files)$(space)$(req_file))\
    )\
    $(eval req_files := $(strip $(req_files)))\
    $(eval mod_files := $(filter $(TARGET_OUT_ROOT)/%, $(call module-installed-files,$(m))))\
    $(eval mod_files := $(filter-out $(req_files),$(mod_files)))\
    $(if $(mod_files),\
      $(eval $(call add-required-deps, $(mod_files),$(req_files))) \
    )\
  )\
)
endef
$(call add-all-target-to-host-required-modules-deps)

t_m :=
h_m :=
hc_m :=
t_r :=
h_r :=
hc_r :=

# Establish the dependencies on the shared libraries.
# It also adds the shared library module names to ALL_MODULES.$(m).REQUIRED,
# so they can be expanded to product_MODULES later.
# $(1): TARGET_ or HOST_ or HOST_CROSS_.
# $(2): non-empty for 2nd arch.
# $(3): non-empty for host cross compile.
define resolve-shared-libs-depes
$(foreach m,$($(if $(2),$($(1)2ND_ARCH_VAR_PREFIX))$(1)DEPENDENCIES_ON_SHARED_LIBRARIES),\
  $(eval p := $(subst :,$(space),$(m)))\
  $(eval mod := $(firstword $(p)))\
  $(eval deps := $(subst $(comma),$(space),$(lastword $(p))))\
  $(eval root := $(1)OUT$(if $(call streq,$(1),TARGET_),_ROOT))\
  $(if $(2),$(eval deps := $(addsuffix $($(1)2ND_ARCH_MODULE_SUFFIX),$(deps))))\
  $(if $(3),$(eval deps := $(addprefix host_cross_,$(deps))))\
  $(eval r := $(filter $($(root))/%,$(call module-installed-files,\
    $(deps))))\
  $(if $(filter $(1),HOST_),\
    $(eval ALL_MODULES.$(mod).HOST_SHARED_LIBRARY_FILES := $$(ALL_MODULES.$(mod).HOST_SHARED_LIBRARY_FILES) $(word 2,$(p)) $(r))\
    $(eval ALL_MODULES.$(mod).HOST_SHARED_LIBRARIES := $$(ALL_MODULES.$(mod).HOST_SHARED_LIBRARIES) $(deps))\
    $(eval $(call add-required-host-so-deps,$(word 2,$(p)),$(r))),\
    $(eval $(call add-required-deps,$(word 2,$(p)),$(r))))\
  $(eval ALL_MODULES.$(mod).REQUIRED += $(deps)))
endef

# Recursively resolve host shared library dependency for a given module.
# $(1): module name
# Returns all dependencies of shared library.
define get-all-shared-libs-deps
$(if $(_all_deps_for_$(1)_set_),$(_all_deps_for_$(1)_),\
  $(eval _all_deps_for_$(1)_ :=) \
  $(foreach dep,$(ALL_MODULES.$(1).HOST_SHARED_LIBRARIES),\
    $(foreach m,$(call get-all-shared-libs-deps,$(dep)),\
      $(eval _all_deps_for_$(1)_ := $$(_all_deps_for_$(1)_) $(m))\
      $(eval _all_deps_for_$(1)_ := $(sort $(_all_deps_for_$(1)_))))\
    $(eval _all_deps_for_$(1)_ := $$(_all_deps_for_$(1)_) $(dep))\
    $(eval _all_deps_for_$(1)_ := $(sort $(_all_deps_for_$(1)_) $(dep)))\
    $(eval _all_deps_for_$(1)_set_ := true))\
$(_all_deps_for_$(1)_))
endef

# Scan all modules in general-tests and device-tests suite and flatten the
# shared library dependencies.
define update-host-shared-libs-deps-for-suites
$(foreach suite,general-tests device-tests,\
  $(foreach m,$(COMPATIBILITY.$(suite).MODULES),\
    $(eval my_deps := $(call get-all-shared-libs-deps,$(m)))\
    $(foreach dep,$(my_deps),\
      $(foreach f,$(ALL_MODULES.$(dep).HOST_SHARED_LIBRARY_FILES),\
        $(eval target := $(HOST_OUT_TESTCASES)/$(lastword $(subst /, ,$(dir $(f))))/$(notdir $(f)))\
        $(eval COMPATIBILITY.$(suite).HOST_SHARED_LIBRARY.FILES := \
          $$(COMPATIBILITY.$(suite).HOST_SHARED_LIBRARY.FILES) $(f):$(target))\
        $(eval COMPATIBILITY.$(suite).HOST_SHARED_LIBRARY.FILES := \
          $(sort $(COMPATIBILITY.$(suite).HOST_SHARED_LIBRARY.FILES)))))))
endef

$(call resolve-shared-libs-depes,TARGET_)
ifdef TARGET_2ND_ARCH
$(call resolve-shared-libs-depes,TARGET_,true)
endif
$(call resolve-shared-libs-depes,HOST_)
ifdef HOST_2ND_ARCH
$(call resolve-shared-libs-depes,HOST_,true)
endif
# Update host side shared library dependencies for tests in suite device-tests and general-tests.
# This should be called after calling resolve-shared-libs-depes for HOST_2ND_ARCH.
$(call update-host-shared-libs-deps-for-suites)
ifdef HOST_CROSS_OS
$(call resolve-shared-libs-depes,HOST_CROSS_,,true)
endif

m :=
r :=
p :=
deps :=
add-required-deps :=

################################################################################
# Link type checking
#
# ALL_LINK_TYPES contains a list of all link type prefixes (generally one per
# module, but APKs can "link" to both java and native code). The link type
# prefix consists of all the information needed by intermediates-dir-for:
#
#  LINK_TYPE:TARGET:_:2ND:STATIC_LIBRARIES:libfoo
#
#   1: LINK_TYPE literal
#   2: prefix
#     - TARGET
#     - HOST
#     - HOST_CROSS
#     - AUX-<variant-name>
#   3: Whether to use the common intermediates directory or not
#     - _
#     - COMMON
#   4: Whether it's the second arch or not
#     - _
#     - 2ND_
#   5: Module Class
#     - STATIC_LIBRARIES
#     - SHARED_LIBRARIES
#     - ...
#   6: Module Name
#
# Then fields under that are separated by a period and the field name:
#   - TYPE: the link types for this module
#   - MAKEFILE: Where this module was defined
#   - BUILT: The built module location
#   - DEPS: the link type prefixes for the module's dependencies
#   - ALLOWED: the link types to allow in this module's dependencies
#   - WARN: the link types to warn about in this module's dependencies
#
# All of the dependency link types not listed in ALLOWED or WARN will become
# errors.
################################################################################

link_type_error :=

define link-type-prefix-base
$(word 2,$(subst :,$(space),$(1)))
endef
define link-type-prefix
$(if $(filter AUX-%,$(link-type-prefix-base)),$(patsubst AUX-%,AUX,$(link-type-prefix-base)),$(link-type-prefix-base))
endef
define link-type-aux-variant
$(if $(filter AUX-%,$(link-type-prefix-base)),$(patsubst AUX-%,%,$(link-type-prefix-base)))
endef
define link-type-common
$(patsubst _,,$(word 3,$(subst :,$(space),$(1))))
endef
define link-type-2ndarchprefix
$(patsubst _,,$(word 4,$(subst :,$(space),$(1))))
endef
define link-type-class
$(word 5,$(subst :,$(space),$(1)))
endef
define link-type-name
$(word 6,$(subst :,$(space),$(1)))
endef
define link-type-os
$(strip $(eval _p := $(link-type-prefix))\
  $(if $(filter HOST HOST_CROSS,$(_p)),\
    $($(_p)_OS),\
    $(if $(filter AUX,$(_p)),AUX,android)))
endef
define link-type-arch
$($(link-type-prefix)_$(link-type-2ndarchprefix)ARCH)
endef
define link-type-name-variant
$(link-type-name) ($(link-type-class) $(link-type-os)-$(link-type-arch))
endef

# $(1): the prefix of the module doing the linking
# $(2): the prefix of the linked module
define link-type-warning
$(shell $(call echo-warning,$($(1).MAKEFILE),"$(call link-type-name,$(1)) ($($(1).TYPE)) should not link against $(call link-type-name,$(2)) ($(3))"))
endef

# $(1): the prefix of the module doing the linking
# $(2): the prefix of the linked module
define link-type-error
$(shell $(call echo-error,$($(1).MAKEFILE),"$(call link-type-name,$(1)) ($($(1).TYPE)) can not link against $(call link-type-name,$(2)) ($(3))"))\
$(eval link_type_error := true)
endef

link-type-missing :=
ifneq ($(ALLOW_MISSING_DEPENDENCIES),true)
  # Print an error message if the linked-to module is missing
  # $(1): the prefix of the module doing the linking
  # $(2): the prefix of the missing module
  define link-type-missing
    $(shell $(call echo-error,$($(1).MAKEFILE),"$(call link-type-name-variant,$(1)) missing $(call link-type-name-variant,$(2))"))\
    $(eval available_variants := $(filter %:$(call link-type-name,$(2)),$(ALL_LINK_TYPES)))\
    $(if $(available_variants),\
      $(info Available variants:)\
      $(foreach v,$(available_variants),$(info $(space)$(space)$(call link-type-name-variant,$(v)))))\
    $(info You can set ALLOW_MISSING_DEPENDENCIES=true in your environment if this is intentional, but that may defer real problems until later in the build.)\
    $(eval link_type_error := true)
  endef
else
  define link-type-missing
    $(eval $$(1).MISSING := true)
  endef
endif

# Verify that $(1) can link against $(2)
# Both $(1) and $(2) are the link type prefix defined above
define verify-link-type
$(foreach t,$($(2).TYPE),\
  $(if $(filter-out $($(1).ALLOWED),$(t)),\
    $(if $(filter $(t),$($(1).WARN)),\
      $(call link-type-warning,$(1),$(2),$(t)),\
      $(call link-type-error,$(1),$(2),$(t)))))
endef

# TODO: Verify all branches/configs have reasonable warnings/errors, and remove
# this override
verify-link-type = $(eval $$(1).MISSING := true)

$(foreach lt,$(ALL_LINK_TYPES),\
  $(foreach d,$($(lt).DEPS),\
    $(if $($(d).TYPE),\
      $(call verify-link-type,$(lt),$(d)),\
      $(call link-type-missing,$(lt),$(d)))))

ifdef link_type_error
  $(error exiting from previous errors)
endif

# The intermediate filename for link type rules
#
# APPS are special -- they have up to three different rules:
#  1. The COMMON rule for Java libraries
#  2. The jni_link_type rule for embedded native code
#  3. The 2ND_jni_link_type for the second architecture native code
define link-type-file
$(eval _ltf_aux_variant:=$(link-type-aux-variant))\
$(if $(_ltf_aux_variant),$(call aux-variant-load-env,$(_ltf_aux_variant)))\
$(call intermediates-dir-for,$(link-type-class),$(link-type-name),$(filter AUX HOST HOST_CROSS,$(link-type-prefix)),$(link-type-common),$(link-type-2ndarchprefix),$(filter HOST_CROSS,$(link-type-prefix)))/$(if $(filter APPS,$(link-type-class)),$(if $(link-type-common),,$(link-type-2ndarchprefix)jni_))link_type\
$(if $(_ltf_aux_variant),$(call aux-variant-load-env,none))\
$(eval _ltf_aux_variant:=)
endef

# Write out the file-based link_type rules for the ALLOW_MISSING_DEPENDENCIES
# case. We always need to write the file for mm to work, but only need to
# check it if we weren't able to check it when reading the Android.mk files.
define link-type-file-rule
my_link_type_deps := $(foreach l,$($(1).DEPS),$(call link-type-file,$(l)))
my_link_type_file := $(call link-type-file,$(1))
$($(1).BUILT): | $$(my_link_type_file)
$$(my_link_type_file): PRIVATE_DEPS := $$(my_link_type_deps)
ifeq ($($(1).MISSING),true)
$$(my_link_type_file): $(CHECK_LINK_TYPE)
endif
$$(my_link_type_file): $$(my_link_type_deps)
	@echo Check module type: $$@
	$$(hide) mkdir -p $$(dir $$@) && rm -f $$@
ifeq ($($(1).MISSING),true)
	$$(hide) $(CHECK_LINK_TYPE) --makefile $($(1).MAKEFILE) --module $(link-type-name) \
	  --type "$($(1).TYPE)" $(addprefix --allowed ,$($(1).ALLOWED)) \
	  $(addprefix --warn ,$($(1).WARN)) $$(PRIVATE_DEPS)
endif
	$$(hide) echo "$($(1).TYPE)" >$$@
endef

$(foreach lt,$(ALL_LINK_TYPES),\
  $(eval $(call link-type-file-rule,$(lt))))

# -------------------------------------------------------------------
# Figure out our module sets.
#
# Of the modules defined by the component makefiles,
# determine what we actually want to build.


# Expand a list of modules to the modules that they override (if any)
# $(1): The list of modules.
define module-overrides
$(foreach m,$(1),$(PACKAGES.$(m).OVERRIDES) $(EXECUTABLES.$(m).OVERRIDES) $(SHARED_LIBRARIES.$(m).OVERRIDES))
endef

###########################################################
## Expand a module name list with REQUIRED modules
###########################################################
# $(1): The variable name that holds the initial module name list.
#       the variable will be modified to hold the expanded results.
# $(2): The initial module name list.
# $(3): The list of overridden modules.
# Returns empty string (maybe with some whitespaces).
define expand-required-modules
$(eval _erm_req := $(foreach m,$(2),$(ALL_MODULES.$(m).REQUIRED))) \
$(eval _erm_new_modules := $(sort $(filter-out $($(1)),$(_erm_req)))) \
$(eval _erm_new_overrides := $(call module-overrides,$(_erm_new_modules))) \
$(eval _erm_all_overrides := $(3) $(_erm_new_overrides)) \
$(eval _erm_new_modules := $(filter-out $(_erm_all_overrides), $(_erm_new_modules))) \
$(eval $(1) := $(filter-out $(_erm_new_overrides),$($(1)))) \
$(eval $(1) += $(_erm_new_modules)) \
$(if $(_erm_new_modules),\
  $(call expand-required-modules,$(1),$(_erm_new_modules),$(_erm_all_overrides)))
endef

# Transforms paths relative to PRODUCT_OUT to absolute paths.
# $(1): list of relative paths
# $(2): optional suffix to append to paths
define resolve-product-relative-paths
  $(subst $(_vendor_path_placeholder),$(TARGET_COPY_OUT_VENDOR),\
    $(subst $(_product_path_placeholder),$(TARGET_COPY_OUT_PRODUCT),\
      $(subst $(_product_services_path_placeholder),$(TARGET_COPY_OUT_PRODUCT_SERVICES),\
        $(subst $(_odm_path_placeholder),$(TARGET_COPY_OUT_ODM),\
          $(foreach p,$(1),$(call append-path,$(PRODUCT_OUT),$(p)$(2)))))))
endef

# Lists most of the files a particular product installs, including:
# - PRODUCT_PACKAGES, and their LOCAL_REQUIRED_MODULES
# - PRODUCT_COPY_FILES
# The base list of modules to build for this product is specified
# by the appropriate product definition file, which was included
# by product_config.mk.
# Name resolution for PRODUCT_PACKAGES:
#   foo:32 resolves to foo_32;
#   foo:64 resolves to foo;
#   foo resolves to both foo and foo_32 (if foo_32 is defined).
#
# Name resolution for LOCAL_REQUIRED_MODULES:
#   If a module is built for 2nd arch, its required module resolves to
#   32-bit variant, if it exits. See the select-bitness-of-required-modules definition.
# $(1): product makefile
define product-installed-files
  $(eval _mk := $(strip $(1))) \
  $(eval _pif_modules := \
    $(PRODUCTS.$(_mk).PRODUCT_PACKAGES) \
    $(if $(filter eng,$(tags_to_install)),$(PRODUCTS.$(_mk).PRODUCT_PACKAGES_ENG)) \
    $(if $(filter debug,$(tags_to_install)),$(PRODUCTS.$(_mk).PRODUCT_PACKAGES_DEBUG)) \
    $(if $(filter tests,$(tags_to_install)),$(PRODUCTS.$(_mk).PRODUCT_PACKAGES_TESTS)) \
    $(if $(filter asan,$(tags_to_install)),$(PRODUCTS.$(_mk).PRODUCT_PACKAGES_DEBUG_ASAN)) \
    $(if $(BOARD_VNDK_VERSION),vndk_package) \
  ) \
  $(eval ### Filter out the overridden packages and executables before doing expansion) \
  $(eval _pif_overrides := $(call module-overrides,$(_pif_modules))) \
  $(eval _pif_modules := $(filter-out $(_pif_overrides), $(_pif_modules))) \
  $(eval ### Resolve the :32 :64 module name) \
  $(eval _pif_modules_32 := $(patsubst %:32,%,$(filter %:32, $(_pif_modules)))) \
  $(eval _pif_modules_64 := $(patsubst %:64,%,$(filter %:64, $(_pif_modules)))) \
  $(eval _pif_modules_rest := $(filter-out %:32 %:64,$(_pif_modules))) \
  $(eval ### Note for 32-bit product, 32 and 64 will be added as their original module names.) \
  $(eval _pif_modules := $(call get-32-bit-modules-if-we-can, $(_pif_modules_32))) \
  $(eval _pif_modules += $(_pif_modules_64)) \
  $(eval ### For the rest we add both) \
  $(eval _pif_modules += $(call get-32-bit-modules, $(_pif_modules_rest))) \
  $(eval _pif_modules += $(_pif_modules_rest)) \
  $(call expand-required-modules,_pif_modules,$(_pif_modules),$(_pif_overrides)) \
  $(call module-installed-files, $(_pif_modules)) \
  $(call resolve-product-relative-paths,\
    $(foreach cf,$(PRODUCTS.$(_mk).PRODUCT_COPY_FILES),$(call word-colon,2,$(cf))))
endef

# Fails the build if the given list is non-empty, and prints it entries (stripping PRODUCT_OUT).
# $(1): list of files to print
# $(2): heading to print on failure
define maybe-print-list-and-error
$(if $(strip $(1)), \
  $(warning $(2)) \
  $(info Offending entries:) \
  $(foreach e,$(sort $(1)),$(info    $(patsubst $(PRODUCT_OUT)/%,%,$(e)))) \
  $(error Build failed) \
)
endef

ifeq (true|,$(PRODUCTS.$(INTERNAL_PRODUCT).PRODUCT_ENFORCE_PACKAGES_EXIST)|$(filter true,$(ALLOW_MISSING_DEPENDENCIES)))
  _whitelist := $(PRODUCTS.$(INTERNAL_PRODUCT).PRODUCT_ENFORCE_PACKAGES_EXIST_WHITELIST)
  _modules := $(PRODUCTS.$(INTERNAL_PRODUCT).PRODUCT_PACKAGES)
  # Sanity check all modules in PRODUCT_PACKAGES exist. We check for the
  # existence if either <module> or the <module>_32 variant.
  _nonexistant_modules := $(filter-out $(ALL_MODULES),$(_modules))
  _nonexistant_modules := $(foreach m,$(_nonexistant_modules),\
    $(if $(call get-32-bit-modules,$(m)),,$(m)))
  $(call maybe-print-list-and-error,$(filter-out $(_whitelist),$(_nonexistant_modules)),\
    $(INTERNAL_PRODUCT) includes non-existant modules in PRODUCT_PACKAGES)
  $(call maybe-print-list-and-error,$(filter-out $(_nonexistant_modules),$(_whitelist)),\
    $(INTERNAL_PRODUCT) includes redundant whitelist entries for nonexistant PRODUCT_PACKAGES)
endif

ifdef FULL_BUILD
  product_FILES := $(call product-installed-files, $(INTERNAL_PRODUCT))
  # WARNING: The product_MODULES variable is depended on by external files.
  product_MODULES := $(_pif_modules)

  # Verify the artifact path requirements made by included products.
  is_asan := $(if $(filter address,$(SANITIZE_TARGET)),true)
  ifneq (true,$(or $(is_asan),$(DISABLE_ARTIFACT_PATH_REQUIREMENTS)))
  # Fakes don't get installed, and host files are irrelevant.
  static_whitelist_patterns := $(TARGET_OUT_FAKE)/% $(HOST_OUT)/%
  # RROs become REQUIRED by the source module, but are always placed on the vendor partition.
  static_whitelist_patterns += %__auto_generated_rro.apk
  ifeq (true,$(BOARD_USES_SYSTEM_OTHER_ODEX))
    # Allow system_other odex space optimization.
    static_whitelist_patterns += \
      $(TARGET_OUT_SYSTEM_OTHER)/%.odex \
      $(TARGET_OUT_SYSTEM_OTHER)/%.vdex \
      $(TARGET_OUT_SYSTEM_OTHER)/%.art
  endif
<<<<<<< HEAD
=======

CERTIFICATE_VIOLATION_MODULES_FILENAME := $(PRODUCT_OUT)/certificate_violation_modules.txt
$(CERTIFICATE_VIOLATION_MODULES_FILENAME):
	rm -f $@
	$(foreach m,$(sort $(CERTIFICATE_VIOLATION_MODULES)), echo $(m) >> $@;)
$(call dist-for-goals,droidcore,$(CERTIFICATE_VIOLATION_MODULES_FILENAME))

>>>>>>> 724451f8
  all_offending_files :=
  $(foreach makefile,$(ARTIFACT_PATH_REQUIREMENT_PRODUCTS),\
    $(eval requirements := $(PRODUCTS.$(makefile).ARTIFACT_PATH_REQUIREMENTS)) \
    $(eval ### Verify that the product only produces files inside its path requirements.) \
    $(eval whitelist := $(PRODUCTS.$(makefile).ARTIFACT_PATH_WHITELIST)) \
    $(eval path_patterns := $(call resolve-product-relative-paths,$(requirements),%)) \
    $(eval whitelist_patterns := $(call resolve-product-relative-paths,$(whitelist))) \
    $(eval files := $(call product-installed-files, $(makefile))) \
    $(eval offending_files := $(filter-out $(path_patterns) $(whitelist_patterns) $(static_whitelist_patterns),$(files))) \
    $(call maybe-print-list-and-error,$(offending_files),$(makefile) produces files outside its artifact path requirement.) \
    $(eval unused_whitelist := $(filter-out $(files),$(whitelist_patterns))) \
    $(call maybe-print-list-and-error,$(unused_whitelist),$(makefile) includes redundant whitelist entries in its artifact path requirement.) \
    $(eval ### Optionally verify that nothing else produces files inside this artifact path requirement.) \
    $(eval extra_files := $(filter-out $(files) $(HOST_OUT)/%,$(product_FILES))) \
    $(eval files_in_requirement := $(filter $(path_patterns),$(extra_files))) \
    $(eval all_offending_files += $(files_in_requirement)) \
    $(eval whitelist := $(PRODUCTS.$(INTERNAL_PRODUCT).PRODUCT_ARTIFACT_PATH_REQUIREMENT_WHITELIST)) \
    $(eval whitelist_patterns := $(call resolve-product-relative-paths,$(whitelist))) \
    $(eval offending_files := $(filter-out $(whitelist_patterns),$(files_in_requirement))) \
    $(eval enforcement := $(PRODUCTS.$(INTERNAL_PRODUCT).PRODUCT_ENFORCE_ARTIFACT_PATH_REQUIREMENTS)) \
    $(if $(enforcement),\
      $(call maybe-print-list-and-error,$(offending_files),\
        $(INTERNAL_PRODUCT) produces files inside $(makefile)s artifact path requirement. \
        $(PRODUCTS.$(INTERNAL_PRODUCT).PRODUCT_ARTIFACT_PATH_REQUIREMENT_HINT)) \
      $(eval unused_whitelist := $(if $(filter true strict,$(enforcement)),\
        $(foreach p,$(whitelist_patterns),$(if $(filter $(p),$(extra_files)),,$(p))))) \
      $(call maybe-print-list-and-error,$(unused_whitelist),$(INTERNAL_PRODUCT) includes redundant artifact path requirement whitelist entries.) \
    ) \
  )
$(PRODUCT_OUT)/offending_artifacts.txt:
	rm -f $@
	$(foreach f,$(sort $(all_offending_files)),echo $(f) >> $@;)
  endif
else
  # We're not doing a full build, and are probably only including
  # a subset of the module makefiles.  Don't try to build any modules
  # requested by the product, because we probably won't have rules
  # to build them.
  product_FILES :=
endif

# TODO: Remove the 3 places in the tree that use ALL_DEFAULT_INSTALLED_MODULES
# and get rid of it from this list.
modules_to_install := $(sort \
    $(ALL_DEFAULT_INSTALLED_MODULES) \
    $(product_FILES) \
    $(call get-tagged-modules,$(tags_to_install)) \
    $(CUSTOM_MODULES) \
  )

# Don't include any GNU General Public License shared objects or static
# libraries in SDK images.  GPL executables (not static/dynamic libraries)
# are okay if they don't link against any closed source libraries (directly
# or indirectly)

# It's ok (and necessary) to build the host tools, but nothing that's
# going to be installed on the target (including static libraries).

ifdef is_sdk_build
  target_gnu_MODULES := \
              $(filter \
                      $(TARGET_OUT_INTERMEDIATES)/% \
                      $(TARGET_OUT)/% \
                      $(TARGET_OUT_DATA)/%, \
                              $(sort $(call get-tagged-modules,gnu)))
  target_gnu_MODULES := $(filter-out $(TARGET_OUT_EXECUTABLES)/%,$(target_gnu_MODULES))
  target_gnu_MODULES := $(filter-out %/libopenjdkjvmti.so,$(target_gnu_MODULES))
  target_gnu_MODULES := $(filter-out %/libopenjdkjvmtid.so,$(target_gnu_MODULES))
  $(info Removing from sdk:)$(foreach d,$(target_gnu_MODULES),$(info : $(d)))
  modules_to_install := \
              $(filter-out $(target_gnu_MODULES),$(modules_to_install))

  # Ensure every module listed in PRODUCT_PACKAGES* gets something installed
  # TODO: Should we do this for all builds and not just the sdk?
  dangling_modules :=
  $(foreach m, $(PRODUCTS.$(INTERNAL_PRODUCT).PRODUCT_PACKAGES), \
    $(if $(strip $(ALL_MODULES.$(m).INSTALLED) $(ALL_MODULES.$(m)$(TARGET_2ND_ARCH_MODULE_SUFFIX).INSTALLED)),,\
      $(eval dangling_modules += $(m))))
  ifneq ($(dangling_modules),)
    $(warning: Modules '$(dangling_modules)' in PRODUCT_PACKAGES have nothing to install!)
  endif
  $(foreach m, $(PRODUCTS.$(INTERNAL_PRODUCT).PRODUCT_PACKAGES_DEBUG), \
    $(if $(strip $(ALL_MODULES.$(m).INSTALLED)),,\
      $(warning $(ALL_MODULES.$(m).MAKEFILE): Module '$(m)' in PRODUCT_PACKAGES_DEBUG has nothing to install!)))
  $(foreach m, $(PRODUCTS.$(INTERNAL_PRODUCT).PRODUCT_PACKAGES_ENG), \
    $(if $(strip $(ALL_MODULES.$(m).INSTALLED)),,\
      $(warning $(ALL_MODULES.$(m).MAKEFILE): Module '$(m)' in PRODUCT_PACKAGES_ENG has nothing to install!)))
  $(foreach m, $(PRODUCTS.$(INTERNAL_PRODUCT).PRODUCT_PACKAGES_TESTS), \
    $(if $(strip $(ALL_MODULES.$(m).INSTALLED)),,\
      $(warning $(ALL_MODULES.$(m).MAKEFILE): Module '$(m)' in PRODUCT_PACKAGES_TESTS has nothing to install!)))
endif

# build/make/core/Makefile contains extra stuff that we don't want to pollute this
# top-level makefile with.  It expects that ALL_DEFAULT_INSTALLED_MODULES
# contains everything that's built during the current make, but it also further
# extends ALL_DEFAULT_INSTALLED_MODULES.
ALL_DEFAULT_INSTALLED_MODULES := $(modules_to_install)
include $(BUILD_SYSTEM)/Makefile
modules_to_install := $(sort $(ALL_DEFAULT_INSTALLED_MODULES))
ALL_DEFAULT_INSTALLED_MODULES :=


# These are additional goals that we build, in order to make sure that there
# is as little code as possible in the tree that doesn't build.
modules_to_check := $(foreach m,$(ALL_MODULES),$(ALL_MODULES.$(m).CHECKED))

# If you would like to build all goals, and not skip any intermediate
# steps, you can pass the "all" modifier goal on the commandline.
ifneq ($(filter all,$(MAKECMDGOALS)),)
modules_to_check += $(foreach m,$(ALL_MODULES),$(ALL_MODULES.$(m).BUILT))
endif

# Build docs as part of checkbuild to catch more breakages.
module_to_check += $(ALL_DOCS)

# for easier debugging
modules_to_check := $(sort $(modules_to_check))
#$(error modules_to_check $(modules_to_check))

# -------------------------------------------------------------------
# This is used to to get the ordering right, you can also use these,
# but they're considered undocumented, so don't complain if their
# behavior changes.
# An internal target that depends on all copied headers
# (see copy_headers.make).  Other targets that need the
# headers to be copied first can depend on this target.
.PHONY: all_copied_headers
all_copied_headers: ;

$(ALL_C_CPP_ETC_OBJECTS): | all_copied_headers

# All the droid stuff, in directories
.PHONY: files
files: $(modules_to_install) \
       $(INSTALLED_ANDROID_INFO_TXT_TARGET)

# -------------------------------------------------------------------

.PHONY: checkbuild
checkbuild: $(modules_to_check) droid_targets

ifeq (true,$(ANDROID_BUILD_EVERYTHING_BY_DEFAULT))
droid: checkbuild
endif

.PHONY: ramdisk
ramdisk: $(INSTALLED_RAMDISK_TARGET)

.PHONY: systemtarball
systemtarball: $(INSTALLED_SYSTEMTARBALL_TARGET)

.PHONY: boottarball
boottarball: $(INSTALLED_BOOTTARBALL_TARGET)

.PHONY: userdataimage
userdataimage: $(INSTALLED_USERDATAIMAGE_TARGET)

ifneq (,$(filter userdataimage, $(MAKECMDGOALS)))
$(call dist-for-goals, userdataimage, $(BUILT_USERDATAIMAGE_TARGET))
endif

.PHONY: userdatatarball
userdatatarball: $(INSTALLED_USERDATATARBALL_TARGET)

.PHONY: cacheimage
cacheimage: $(INSTALLED_CACHEIMAGE_TARGET)

.PHONY: bptimage
bptimage: $(INSTALLED_BPTIMAGE_TARGET)

.PHONY: vendorimage
vendorimage: $(INSTALLED_VENDORIMAGE_TARGET)

.PHONY: productimage
productimage: $(INSTALLED_PRODUCTIMAGE_TARGET)

.PHONY: productservicesimage
productservicesimage: $(INSTALLED_PRODUCT_SERVICESIMAGE_TARGET)

.PHONY: odmimage
odmimage: $(INSTALLED_ODMIMAGE_TARGET)

.PHONY: systemotherimage
systemotherimage: $(INSTALLED_SYSTEMOTHERIMAGE_TARGET)

.PHONY: superimage
superimage: $(INSTALLED_SUPERIMAGE_TARGET)

.PHONY: superimage_empty
superimage_empty: $(INSTALLED_SUPERIMAGE_EMPTY_TARGET)

.PHONY: bootimage
bootimage: $(INSTALLED_BOOTIMAGE_TARGET)

.PHONY: vbmetaimage
vbmetaimage: $(INSTALLED_VBMETAIMAGE_TARGET)

.PHONY: auxiliary
auxiliary: $(INSTALLED_AUX_TARGETS)

# Build files and then package it into the rom formats
.PHONY: droidcore
<<<<<<< HEAD
droidcore: files \
    systemimage \
=======
droidcore: $(filter $(HOST_OUT_ROOT)/%,$(modules_to_install)) \
    $(INSTALLED_SYSTEMIMAGE_TARGET) \
>>>>>>> 724451f8
    $(INSTALLED_RAMDISK_TARGET) \
    $(INSTALLED_BOOTIMAGE_TARGET) \
    $(INSTALLED_RECOVERYIMAGE_TARGET) \
    $(INSTALLED_VBMETAIMAGE_TARGET) \
    $(INSTALLED_USERDATAIMAGE_TARGET) \
    $(INSTALLED_CACHEIMAGE_TARGET) \
    $(INSTALLED_BPTIMAGE_TARGET) \
    $(INSTALLED_VENDORIMAGE_TARGET) \
    $(INSTALLED_ODMIMAGE_TARGET) \
    $(INSTALLED_SUPERIMAGE_EMPTY_TARGET) \
    $(INSTALLED_PRODUCTIMAGE_TARGET) \
    $(INSTALLED_SYSTEMOTHERIMAGE_TARGET) \
    $(INSTALLED_FILES_FILE) \
    $(INSTALLED_FILES_JSON) \
    $(INSTALLED_FILES_FILE_VENDOR) \
    $(INSTALLED_FILES_JSON_VENDOR) \
    $(INSTALLED_FILES_FILE_ODM) \
    $(INSTALLED_FILES_JSON_ODM) \
    $(INSTALLED_FILES_FILE_PRODUCT) \
    $(INSTALLED_FILES_JSON_PRODUCT) \
    $(INSTALLED_FILES_FILE_PRODUCT_SERVICES) \
    $(INSTALLED_FILES_JSON_PRODUCT_SERVICES) \
    $(INSTALLED_FILES_FILE_SYSTEMOTHER) \
    $(INSTALLED_FILES_JSON_SYSTEMOTHER) \
    $(INSTALLED_FILES_FILE_RAMDISK) \
    $(INSTALLED_FILES_JSON_RAMDISK) \
    $(INSTALLED_FILES_FILE_ROOT) \
    $(INSTALLED_FILES_JSON_ROOT) \
    $(INSTALLED_FILES_FILE_RECOVERY) \
    $(INSTALLED_FILES_JSON_RECOVERY) \
<<<<<<< HEAD
    soong_docs

.PHONY: droidcore_system
droidcore_system: \
    $(INSTALLED_SYSTEMIMAGE_TARGET) \
    $(INSTALLED_PRODUCTIMAGE_TARGET) \
    $(INSTALLED_SYSTEMOTHERIMAGE_TARGET) \
    $(INSTALLED_FILES_FILE) \
    $(INSTALLED_FILES_JSON) \
    $(INSTALLED_FILES_FILE_SYSTEMOTHER) \
    $(INSTALLED_FILES_JSON_SYSTEMOTHER) \
    $(INSTALLED_FILES_FILE_PRODUCT_SERVICES) \
    $(INSTALLED_FILES_JSON_PRODUCT_SERVICES) \
    $(INSTALLED_FILES_FILE_PRODUCT) \
    $(INSTALLED_FILES_JSON_PRODUCT) \
    $(INSTALLED_FILES_FILE_ROOT) \
    $(INSTALLED_FILES_JSON_ROOT)

.PHONY: droidcore_non_system
droidcore_non_system: \
    $(INSTALLED_RAMDISK_TARGET) \
    $(INSTALLED_BOOTIMAGE_TARGET) \
    $(INSTALLED_VBMETAIMAGE_TARGET) \
    $(INSTALLED_RECOVERYIMAGE_TARGET) \
    $(INSTALLED_USERDATAIMAGE_TARGET) \
    $(INSTALLED_CACHEIMAGE_TARGET) \
    $(INSTALLED_BPTIMAGE_TARGET) \
    $(INSTALLED_VENDORIMAGE_TARGET) \
    $(INSTALLED_ODMIMAGE_TARGET) \
    $(INSTALLED_SUPERIMAGE_EMPTY_TARGET) \
    $(INSTALLED_FILES_FILE_VENDOR) \
    $(INSTALLED_FILES_JSON_VENDOR) \
    $(INSTALLED_FILES_FILE_ODM) \
    $(INSTALLED_FILES_JSON_ODM) \
    $(INSTALLED_FILES_FILE_RAMDISK) \
    $(INSTALLED_FILES_JSON_RAMDISK) \
    $(INSTALLED_FILES_FILE_RECOVERY) \
    $(INSTALLED_FILES_JSON_RECOVERY) \
=======
    $(INSTALLED_ANDROID_INFO_TXT_TARGET) \
>>>>>>> 724451f8
    soong_docs

# dist_files only for putting your library into the dist directory with a full build.
.PHONY: dist_files

.PHONY: apps_only
ifneq ($(TARGET_BUILD_APPS),)
  # If this build is just for apps, only build apps and not the full system by default.

  unbundled_build_modules :=
  ifneq ($(filter all,$(TARGET_BUILD_APPS)),)
    # If they used the magic goal "all" then build all apps in the source tree.
    unbundled_build_modules := $(foreach m,$(sort $(ALL_MODULES)),$(if $(filter APPS,$(ALL_MODULES.$(m).CLASS)),$(m)))
  else
    unbundled_build_modules := $(TARGET_BUILD_APPS)
  endif

  # Dist the installed files if they exist.
  apps_only_installed_files := $(foreach m,$(unbundled_build_modules),$(ALL_MODULES.$(m).INSTALLED))
  $(call dist-for-goals,apps_only, $(apps_only_installed_files))

  # Dist the bundle files if they exist.
  apps_only_bundle_files := $(foreach m,$(unbundled_build_modules),\
    $(if $(ALL_MODULES.$(m).BUNDLE),$(ALL_MODULES.$(m).BUNDLE):$(m)-base.zip))
  $(call dist-for-goals,apps_only, $(apps_only_bundle_files))

  # For uninstallable modules such as static Java library, we have to dist the built file,
  # as <module_name>.<suffix>
  apps_only_dist_built_files := $(foreach m,$(unbundled_build_modules),$(if $(ALL_MODULES.$(m).INSTALLED),,\
      $(if $(ALL_MODULES.$(m).BUILT),$(ALL_MODULES.$(m).BUILT):$(m)$(suffix $(ALL_MODULES.$(m).BUILT)))\
      $(if $(ALL_MODULES.$(m).AAR),$(ALL_MODULES.$(m).AAR):$(m).aar)\
      ))
  $(call dist-for-goals,apps_only, $(apps_only_dist_built_files))

  ifeq ($(EMMA_INSTRUMENT),true)
    $(JACOCO_REPORT_CLASSES_ALL) : $(apps_only_installed_files)
    $(call dist-for-goals,apps_only, $(JACOCO_REPORT_CLASSES_ALL))
  endif

  $(PROGUARD_DICT_ZIP) : $(apps_only_installed_files)
  $(call dist-for-goals,apps_only, $(PROGUARD_DICT_ZIP))

  $(SYMBOLS_ZIP) : $(apps_only_installed_files)
  $(call dist-for-goals,apps_only, $(SYMBOLS_ZIP))

  $(COVERAGE_ZIP) : $(apps_only_installed_files)
  $(call dist-for-goals,apps_only, $(COVERAGE_ZIP))

apps_only: $(unbundled_build_modules)

droid_targets: apps_only

# Combine the NOTICE files for a apps_only build
$(eval $(call combine-notice-files, html, \
    $(target_notice_file_txt), \
    $(target_notice_file_html_or_xml), \
    "Notices for files for apps:", \
    $(TARGET_OUT_NOTICE_FILES), \
    $(apps_only_installed_files)))


else # TARGET_BUILD_APPS
  $(call dist-for-goals, droidcore, \
    $(INTERNAL_UPDATE_PACKAGE_TARGET) \
    $(INTERNAL_OTA_PACKAGE_TARGET) \
    $(INTERNAL_OTA_RETROFIT_DYNAMIC_PARTITIONS_PACKAGE_TARGET) \
    $(BUILT_OTATOOLS_PACKAGE) \
    $(SYMBOLS_ZIP) \
    $(COVERAGE_ZIP) \
    $(APPCOMPAT_ZIP) \
    $(INSTALLED_FILES_FILE) \
    $(INSTALLED_FILES_JSON) \
    $(INSTALLED_FILES_FILE_VENDOR) \
    $(INSTALLED_FILES_JSON_VENDOR) \
    $(INSTALLED_FILES_FILE_ODM) \
    $(INSTALLED_FILES_JSON_ODM) \
    $(INSTALLED_FILES_FILE_PRODUCT) \
    $(INSTALLED_FILES_JSON_PRODUCT) \
    $(INSTALLED_FILES_FILE_PRODUCT_SERVICES) \
    $(INSTALLED_FILES_JSON_PRODUCT_SERVICES) \
    $(INSTALLED_FILES_FILE_SYSTEMOTHER) \
    $(INSTALLED_FILES_JSON_SYSTEMOTHER) \
    $(INSTALLED_FILES_FILE_RECOVERY) \
    $(INSTALLED_FILES_JSON_RECOVERY) \
    $(INSTALLED_BUILD_PROP_TARGET) \
    $(BUILT_TARGET_FILES_PACKAGE) \
    $(INSTALLED_ANDROID_INFO_TXT_TARGET) \
    $(INSTALLED_RAMDISK_TARGET) \
   )

  # Put a copy of the radio/bootloader files in the dist dir.
  $(foreach f,$(INSTALLED_RADIOIMAGE_TARGET), \
    $(call dist-for-goals, droidcore, $(f)))

  ifneq ($(ANDROID_BUILD_EMBEDDED),true)
  ifneq ($(TARGET_BUILD_PDK),true)
    $(call dist-for-goals, droidcore, \
      $(APPS_ZIP) \
      $(INTERNAL_EMULATOR_PACKAGE_TARGET) \
      $(PACKAGE_STATS_FILE) \
    )
  endif
  endif

  $(call dist-for-goals, droidcore, \
    $(INSTALLED_FILES_FILE_ROOT) \
    $(INSTALLED_FILES_JSON_ROOT) \
  )

  ifneq ($(BOARD_BUILD_SYSTEM_ROOT_IMAGE),true)
    $(call dist-for-goals, droidcore, \
      $(INSTALLED_FILES_FILE_RAMDISK) \
      $(INSTALLED_FILES_JSON_RAMDISK) \
    )
  endif

  ifeq ($(EMMA_INSTRUMENT),true)
    $(JACOCO_REPORT_CLASSES_ALL) : $(INSTALLED_SYSTEMIMAGE_TARGET)
    $(call dist-for-goals, dist_files, $(JACOCO_REPORT_CLASSES_ALL))

    # Put XML formatted API files in the dist dir.
    api_xmls := $(addprefix $(TARGET_OUT_COMMON_INTERMEDIATES)/,api.xml system-api.xml test-api.xml)
    $(api_xmls): $(TARGET_OUT_COMMON_INTERMEDIATES)/%api.xml : frameworks/base/api/%current.txt $(APICHECK)
	$(hide) echo "Converting API file to XML: $@"
	$(hide) mkdir -p $(dir $@)
	$(hide) $(APICHECK_COMMAND) -convert2xml $< $@

    $(call dist-for-goals, dist_files, $(api_xmls))
    api_xmls :=
  endif

# Building a full system-- the default is to build droidcore
droid_targets: droidcore dist_files

endif # TARGET_BUILD_APPS

.PHONY: docs
docs: $(ALL_DOCS)

.PHONY: sdk win_sdk winsdk-tools sdk_addon
ALL_SDK_TARGETS := $(INTERNAL_SDK_TARGET)
sdk: $(ALL_SDK_TARGETS)
$(call dist-for-goals,sdk win_sdk, \
    $(ALL_SDK_TARGETS) \
    $(SYMBOLS_ZIP) \
    $(COVERAGE_ZIP) \
    $(APPCOMPAT_ZIP) \
    $(INSTALLED_BUILD_PROP_TARGET) \
)

# umbrella targets to assit engineers in verifying builds
.PHONY: java native target host java-host java-target native-host native-target \
        java-host-tests java-target-tests native-host-tests native-target-tests \
        java-tests native-tests host-tests target-tests tests java-dex \
        native-host-cross
# some synonyms
.PHONY: host-java target-java host-native target-native \
        target-java-tests target-native-tests
host-java : java-host
target-java : java-target
host-native : native-host
target-native : native-target
target-java-tests : java-target-tests
target-native-tests : native-target-tests
tests : host-tests target-tests

# Phony target to run all java compilations that use javac
.PHONY: javac-check

ifneq (,$(filter samplecode, $(MAKECMDGOALS)))
.PHONY: samplecode
sample_MODULES := $(sort $(call get-tagged-modules,samples))
sample_APKS_DEST_PATH := $(TARGET_COMMON_OUT_ROOT)/samples
sample_APKS_COLLECTION := \
        $(foreach module,$(sample_MODULES),$(sample_APKS_DEST_PATH)/$(notdir $(module)))
$(foreach module,$(sample_MODULES),$(eval $(call \
        copy-one-file,$(module),$(sample_APKS_DEST_PATH)/$(notdir $(module)))))
sample_ADDITIONAL_INSTALLED := \
        $(filter-out $(modules_to_install) $(modules_to_check),$(sample_MODULES))
samplecode: $(sample_APKS_COLLECTION)
	@echo "Collect sample code apks: $^"
	# remove apks that are not intended to be installed.
	rm -f $(sample_ADDITIONAL_INSTALLED)
endif  # samplecode in $(MAKECMDGOALS)

.PHONY: findbugs
findbugs: $(INTERNAL_FINDBUGS_HTML_TARGET) $(INTERNAL_FINDBUGS_XML_TARGET)

.PHONY: findlsdumps
findlsdumps: $(FIND_LSDUMPS_FILE)

#xxx scrape this from ALL_MODULE_NAME_TAGS
.PHONY: modules
modules:
	@echo "Available sub-modules:"
	@echo "$(call module-names-for-tag-list,$(ALL_MODULE_TAGS))" | \
	      tr -s ' ' '\n' | sort -u | $(COLUMN)

.PHONY: dump-products
dump-products:
	$(dump-products)
	@echo Successfully dumped products

.PHONY: dump-files
dump-files:
	$(info product_FILES for $(TARGET_DEVICE) ($(INTERNAL_PRODUCT)):)
	$(foreach p,$(sort $(product_FILES)),$(info :   $(p)))
	@echo Successfully dumped product file list

.PHONY: nothing
nothing:
	@echo Successfully read the makefiles.

.PHONY: tidy_only
tidy_only:
	@echo Successfully make tidy_only.

ndk: $(SOONG_OUT_DIR)/ndk.timestamp
.PHONY: ndk

$(call dist-write-file,$(KATI_PACKAGE_MK_DIR)/dist.mk)

$(info [$(call inc_and_print,subdir_makefiles_inc)/$(subdir_makefiles_total)] writing build rules ...)

endif # KATI<|MERGE_RESOLUTION|>--- conflicted
+++ resolved
@@ -380,7 +380,6 @@
 
 ADDITIONAL_BUILD_PROPERTIES += net.bt.name=Android
 
-<<<<<<< HEAD
 # QCV: initialize property - used to detect framework type
 ifeq ($(TARGET_FWK_SUPPORTS_FULL_VALUEADDS), true)
   ADDITIONAL_BUILD_PROPERTIES += \
@@ -392,8 +391,6 @@
   $(warning "Compile using pure AOSP tree")
 endif
 
-=======
->>>>>>> 724451f8
 # ------------------------------------------------------------
 # Define a function that, given a list of module tags, returns
 # non-empty if that module should be installed in /system.
@@ -1110,8 +1107,6 @@
       $(TARGET_OUT_SYSTEM_OTHER)/%.vdex \
       $(TARGET_OUT_SYSTEM_OTHER)/%.art
   endif
-<<<<<<< HEAD
-=======
 
 CERTIFICATE_VIOLATION_MODULES_FILENAME := $(PRODUCT_OUT)/certificate_violation_modules.txt
 $(CERTIFICATE_VIOLATION_MODULES_FILENAME):
@@ -1119,7 +1114,6 @@
 	$(foreach m,$(sort $(CERTIFICATE_VIOLATION_MODULES)), echo $(m) >> $@;)
 $(call dist-for-goals,droidcore,$(CERTIFICATE_VIOLATION_MODULES_FILENAME))
 
->>>>>>> 724451f8
   all_offending_files :=
   $(foreach makefile,$(ARTIFACT_PATH_REQUIREMENT_PRODUCTS),\
     $(eval requirements := $(PRODUCTS.$(makefile).ARTIFACT_PATH_REQUIREMENTS)) \
@@ -1322,13 +1316,8 @@
 
 # Build files and then package it into the rom formats
 .PHONY: droidcore
-<<<<<<< HEAD
-droidcore: files \
-    systemimage \
-=======
 droidcore: $(filter $(HOST_OUT_ROOT)/%,$(modules_to_install)) \
     $(INSTALLED_SYSTEMIMAGE_TARGET) \
->>>>>>> 724451f8
     $(INSTALLED_RAMDISK_TARGET) \
     $(INSTALLED_BOOTIMAGE_TARGET) \
     $(INSTALLED_RECOVERYIMAGE_TARGET) \
@@ -1359,7 +1348,7 @@
     $(INSTALLED_FILES_JSON_ROOT) \
     $(INSTALLED_FILES_FILE_RECOVERY) \
     $(INSTALLED_FILES_JSON_RECOVERY) \
-<<<<<<< HEAD
+    $(INSTALLED_ANDROID_INFO_TXT_TARGET) \
     soong_docs
 
 .PHONY: droidcore_system
@@ -1398,9 +1387,6 @@
     $(INSTALLED_FILES_JSON_RAMDISK) \
     $(INSTALLED_FILES_FILE_RECOVERY) \
     $(INSTALLED_FILES_JSON_RECOVERY) \
-=======
-    $(INSTALLED_ANDROID_INFO_TXT_TARGET) \
->>>>>>> 724451f8
     soong_docs
 
 # dist_files only for putting your library into the dist directory with a full build.
