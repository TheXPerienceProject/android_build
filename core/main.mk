ifndef KATI
$(warning Calling make directly is no longer supported.)
$(warning Either use 'envsetup.sh; m' or 'build/soong/soong_ui.bash --make-mode')
$(error done)
endif

$(info [1/1] initializing build system ...)

# Absolute path of the present working direcotry.
# This overrides the shell variable $PWD, which does not necessarily points to
# the top of the source tree, for example when "make -C" is used in m/mm/mmm.
PWD := $(shell pwd)

# This is the default target.  It must be the first declared target.
.PHONY: droid
DEFAULT_GOAL := droid
$(DEFAULT_GOAL): droid_targets

.PHONY: droid_targets
droid_targets:

# Set up various standard variables based on configuration
# and host information.
include build/make/core/config.mk

ifneq ($(filter $(dont_bother_goals), $(MAKECMDGOALS)),)
dont_bother := true
endif

.KATI_READONLY := SOONG_CONFIG_NAMESPACES
.KATI_READONLY := $(foreach n,$(SOONG_CONFIG_NAMESPACES),SOONG_CONFIG_$(n))
.KATI_READONLY := $(foreach n,$(SOONG_CONFIG_NAMESPACES),$(foreach k,$(SOONG_CONFIG_$(n)),SOONG_CONFIG_$(n)_$(k)))

include $(SOONG_MAKEVARS_MK)

YACC :=$= $(BISON) -d

include $(BUILD_SYSTEM)/clang/config.mk

# Write the build number to a file so it can be read back in
# without changing the command line every time.  Avoids rebuilds
# when using ninja.
$(shell mkdir -p $(SOONG_OUT_DIR) && \
    echo -n $(BUILD_NUMBER) > $(SOONG_OUT_DIR)/build_number.txt)
BUILD_NUMBER_FILE := $(SOONG_OUT_DIR)/build_number.txt
.KATI_READONLY := BUILD_NUMBER_FILE
$(KATI_obsolete_var BUILD_NUMBER,See https://android.googlesource.com/platform/build/+/master/Changes.md#BUILD_NUMBER)
$(BUILD_NUMBER_FILE):
	touch $@

DATE_FROM_FILE := date -d @$(BUILD_DATETIME_FROM_FILE)
.KATI_READONLY := DATE_FROM_FILE

# Pick a reasonable string to use to identify files.
ifeq ($(strip $(HAS_BUILD_NUMBER)),false)
  # BUILD_NUMBER has a timestamp in it, which means that
  # it will change every time.  Pick a stable value.
  FILE_NAME_TAG := eng.$(BUILD_USERNAME)
else
  FILE_NAME_TAG := $(file <$(BUILD_NUMBER_FILE))
endif
.KATI_READONLY := FILE_NAME_TAG

# Make an empty directory, which can be used to make empty jars
EMPTY_DIRECTORY := $(OUT_DIR)/empty
$(shell mkdir -p $(EMPTY_DIRECTORY) && rm -rf $(EMPTY_DIRECTORY)/*)

# CTS-specific config.
-include cts/build/config.mk
# VTS-specific config.
-include test/vts/tools/vts-tradefed/build/config.mk
# device-tests-specific-config.
-include tools/tradefederation/build/suites/device-tests/config.mk
# general-tests-specific-config.
-include tools/tradefederation/build/suites/general-tests/config.mk
# STS-specific config.
-include test/sts/tools/sts-tradefed/build/config.mk
# CTS-Instant-specific config
-include test/suite_harness/tools/cts-instant-tradefed/build/config.mk
# MTS-specific config.
-include test/mts/tools/build/config.mk
# VTS-Core-specific config.
-include test/vts/tools/vts-core-tradefed/build/config.mk
# CSUITE-specific config.
-include test/app_compat/csuite/tools/build/config.mk

# Clean rules
.PHONY: clean-dex-files
clean-dex-files:
	$(hide) find $(OUT_DIR) -name "*.dex" | xargs rm -f
	$(hide) for i in `find $(OUT_DIR) -name "*.jar" -o -name "*.apk"` ; do ((unzip -l $$i 2> /dev/null | \
				grep -q "\.dex$$" && rm -f $$i) || continue ) ; done
	@echo "All dex files and archives containing dex files have been removed."

# Include the google-specific config
-include vendor/google/build/config.mk

# These are the modifier targets that don't do anything themselves, but
# change the behavior of the build.
# (must be defined before including definitions.make)
INTERNAL_MODIFIER_TARGETS := all

# EMMA_INSTRUMENT_STATIC merges the static jacoco library to each
# jacoco-enabled module.
ifeq (true,$(EMMA_INSTRUMENT_STATIC))
EMMA_INSTRUMENT := true
endif

ifeq (true,$(EMMA_INSTRUMENT))
# Adding the jacoco library can cause the inclusion of
# some typically banned classes
# So if the user didn't specify SKIP_BOOT_JARS_CHECK, enable it here
ifndef SKIP_BOOT_JARS_CHECK
SKIP_BOOT_JARS_CHECK := true
endif
endif

ifdef TARGET_ARCH_SUITE
  # TODO(b/175577370): Enable this error.
  # $(error TARGET_ARCH_SUITE is not supported in kati/make builds)
endif

# ADDITIONAL_<partition>_PROPERTIES are properties that are determined by the
# build system itself. Don't let it be defined from outside of the core build
# system like Android.mk or <product>.mk files.
_additional_prop_var_names := \
    ADDITIONAL_SYSTEM_PROPERTIES \
    ADDITIONAL_VENDOR_PROPERTIES \
    ADDITIONAL_ODM_PROPERTIES \
    ADDITIONAL_PRODUCT_PROPERTIES

$(foreach name, $(_additional_prop_var_names),\
  $(if $($(name)),\
    $(error $(name) must not set before here. $($(name)))\
  ,)\
  $(eval $(name) :=)\
)
_additional_prop_var_names :=

$(KATI_obsolete_var ADDITIONAL_BUILD_PROPERTIES, Please use ADDITIONAL_SYSTEM_PROPERTIES)

#
# -----------------------------------------------------------------
# Add the product-defined properties to the build properties.
ifdef PRODUCT_SHIPPING_API_LEVEL
ADDITIONAL_SYSTEM_PROPERTIES += \
  ro.product.first_api_level=$(PRODUCT_SHIPPING_API_LEVEL)
endif

ifneq ($(BOARD_PROPERTY_OVERRIDES_SPLIT_ENABLED), true)
  ADDITIONAL_SYSTEM_PROPERTIES += $(PRODUCT_PROPERTY_OVERRIDES)
else
  ifndef BOARD_VENDORIMAGE_FILE_SYSTEM_TYPE
    ADDITIONAL_SYSTEM_PROPERTIES += $(PRODUCT_PROPERTY_OVERRIDES)
  endif
endif


# Bring in standard build system definitions.
include $(BUILD_SYSTEM)/definitions.mk

ifneq ($(filter user userdebug eng,$(MAKECMDGOALS)),)
$(info ***************************************************************)
$(info ***************************************************************)
$(info Do not pass '$(filter user userdebug eng,$(MAKECMDGOALS))' on \
       the make command line.)
$(info Set TARGET_BUILD_VARIANT in buildspec.mk, or use lunch or)
$(info choosecombo.)
$(info ***************************************************************)
$(info ***************************************************************)
$(error stopping)
endif

# These are the valid values of TARGET_BUILD_VARIANT.
INTERNAL_VALID_VARIANTS := user userdebug eng
ifneq ($(filter-out $(INTERNAL_VALID_VARIANTS),$(TARGET_BUILD_VARIANT)),)
$(info ***************************************************************)
$(info ***************************************************************)
$(info Invalid variant: $(TARGET_BUILD_VARIANT))
$(info Valid values are: $(INTERNAL_VALID_VARIANTS))
$(info ***************************************************************)
$(info ***************************************************************)
$(error stopping)
endif

# -----------------------------------------------------------------
# PDK builds are no longer supported, this is always platform
TARGET_BUILD_JAVA_SUPPORT_LEVEL :=$= platform

# -----------------------------------------------------------------

ADDITIONAL_SYSTEM_PROPERTIES += ro.treble.enabled=${PRODUCT_FULL_TREBLE}

$(KATI_obsolete_var PRODUCT_FULL_TREBLE,\
	Code should be written to work regardless of a device being Treble or \
	variables like PRODUCT_SEPOLICY_SPLIT should be used until that is \
	possible.)

# Sets ro.actionable_compatible_property.enabled to know on runtime whether the
# allowed list of actionable compatible properties is enabled or not.
ADDITIONAL_SYSTEM_PROPERTIES += ro.actionable_compatible_property.enabled=true

# Add the system server compiler filter if they are specified for the product.
ifneq (,$(PRODUCT_SYSTEM_SERVER_COMPILER_FILTER))
ADDITIONAL_PRODUCT_PROPERTIES += dalvik.vm.systemservercompilerfilter=$(PRODUCT_SYSTEM_SERVER_COMPILER_FILTER)
endif

# Enable core platform API violation warnings on userdebug and eng builds.
ifneq ($(TARGET_BUILD_VARIANT),user)
ADDITIONAL_SYSTEM_PROPERTIES += persist.debug.dalvik.vm.core_platform_api_policy=just-warn
endif

# Define ro.sanitize.<name> properties for all global sanitizers.
ADDITIONAL_SYSTEM_PROPERTIES += $(foreach s,$(SANITIZE_TARGET),ro.sanitize.$(s)=true)

# Sets the default value of ro.postinstall.fstab.prefix to /system.
# Device board config should override the value to /product when needed by:
#
#     PRODUCT_PRODUCT_PROPERTIES += ro.postinstall.fstab.prefix=/product
#
# It then uses ${ro.postinstall.fstab.prefix}/etc/fstab.postinstall to
# mount system_other partition.
ADDITIONAL_SYSTEM_PROPERTIES += ro.postinstall.fstab.prefix=/system

# -----------------------------------------------------------------
# ADDITIONAL_VENDOR_PROPERTIES will be installed in vendor/build.prop if
# property_overrides_split_enabled is true. Otherwise it will be installed in
# /system/build.prop
ifdef BOARD_VNDK_VERSION
  ifeq ($(BOARD_VNDK_VERSION),current)
    ADDITIONAL_VENDOR_PROPERTIES := ro.vndk.version=$(PLATFORM_VNDK_VERSION)
  else
    ADDITIONAL_VENDOR_PROPERTIES := ro.vndk.version=$(BOARD_VNDK_VERSION)
  endif
endif

# Add cpu properties for bionic and ART.
ADDITIONAL_VENDOR_PROPERTIES += ro.bionic.arch=$(TARGET_ARCH)
ADDITIONAL_VENDOR_PROPERTIES += ro.bionic.cpu_variant=$(TARGET_CPU_VARIANT_RUNTIME)
ADDITIONAL_VENDOR_PROPERTIES += ro.bionic.2nd_arch=$(TARGET_2ND_ARCH)
ADDITIONAL_VENDOR_PROPERTIES += ro.bionic.2nd_cpu_variant=$(TARGET_2ND_CPU_VARIANT_RUNTIME)

ADDITIONAL_VENDOR_PROPERTIES += persist.sys.dalvik.vm.lib.2=libart.so
ADDITIONAL_VENDOR_PROPERTIES += dalvik.vm.isa.$(TARGET_ARCH).variant=$(DEX2OAT_TARGET_CPU_VARIANT_RUNTIME)
ifneq ($(DEX2OAT_TARGET_INSTRUCTION_SET_FEATURES),)
  ADDITIONAL_VENDOR_PROPERTIES += dalvik.vm.isa.$(TARGET_ARCH).features=$(DEX2OAT_TARGET_INSTRUCTION_SET_FEATURES)
endif

ifdef TARGET_2ND_ARCH
  ADDITIONAL_VENDOR_PROPERTIES += dalvik.vm.isa.$(TARGET_2ND_ARCH).variant=$($(TARGET_2ND_ARCH_VAR_PREFIX)DEX2OAT_TARGET_CPU_VARIANT_RUNTIME)
  ifneq ($($(TARGET_2ND_ARCH_VAR_PREFIX)DEX2OAT_TARGET_INSTRUCTION_SET_FEATURES),)
    ADDITIONAL_VENDOR_PROPERTIES += dalvik.vm.isa.$(TARGET_2ND_ARCH).features=$($(TARGET_2ND_ARCH_VAR_PREFIX)DEX2OAT_TARGET_INSTRUCTION_SET_FEATURES)
  endif
endif

# Although these variables are prefixed with TARGET_RECOVERY_, they are also needed under charger
# mode (via libminui).
ifdef TARGET_RECOVERY_DEFAULT_ROTATION
ADDITIONAL_VENDOR_PROPERTIES += \
    ro.minui.default_rotation=$(TARGET_RECOVERY_DEFAULT_ROTATION)
endif
ifdef TARGET_RECOVERY_OVERSCAN_PERCENT
ADDITIONAL_VENDOR_PROPERTIES += \
    ro.minui.overscan_percent=$(TARGET_RECOVERY_OVERSCAN_PERCENT)
endif
ifdef TARGET_RECOVERY_PIXEL_FORMAT
ADDITIONAL_VENDOR_PROPERTIES += \
    ro.minui.pixel_format=$(TARGET_RECOVERY_PIXEL_FORMAT)
endif

ifdef PRODUCT_USE_DYNAMIC_PARTITIONS
ADDITIONAL_VENDOR_PROPERTIES += \
    ro.boot.dynamic_partitions=$(PRODUCT_USE_DYNAMIC_PARTITIONS)
endif

ifdef PRODUCT_RETROFIT_DYNAMIC_PARTITIONS
ADDITIONAL_VENDOR_PROPERTIES += \
    ro.boot.dynamic_partitions_retrofit=$(PRODUCT_RETROFIT_DYNAMIC_PARTITIONS)
endif

ifdef PRODUCT_SHIPPING_API_LEVEL
ADDITIONAL_VENDOR_PROPERTIES += \
    ro.product.first_api_level=$(PRODUCT_SHIPPING_API_LEVEL)
endif

ADDITIONAL_VENDOR_PROPERTIES += \
    ro.vendor.build.security_patch=$(VENDOR_SECURITY_PATCH) \
    ro.vendor.product.cpu.abilist=$(TARGET_CPU_ABI_LIST) \
    ro.vendor.product.cpu.abilist32=$(TARGET_CPU_ABI_LIST_32_BIT) \
    ro.vendor.product.cpu.abilist64=$(TARGET_CPU_ABI_LIST_64_BIT) \
    ro.product.board=$(TARGET_BOOTLOADER_BOARD_NAME) \
    ro.board.platform=$(TARGET_BOARD_PLATFORM) \
    ro.hwui.use_vulkan=$(TARGET_USES_VULKAN)

ifdef TARGET_SCREEN_DENSITY
ADDITIONAL_VENDOR_PROPERTIES += \
    ro.sf.lcd_density=$(TARGET_SCREEN_DENSITY)
endif

ifdef AB_OTA_UPDATER
ADDITIONAL_VENDOR_PROPERTIES += \
    ro.build.ab_update=$(AB_OTA_UPDATER)
endif

ADDITIONAL_ODM_PROPERTIES += \
    ro.odm.product.cpu.abilist=$(TARGET_CPU_ABI_LIST) \
    ro.odm.product.cpu.abilist32=$(TARGET_CPU_ABI_LIST_32_BIT) \
    ro.odm.product.cpu.abilist64=$(TARGET_CPU_ABI_LIST_64_BIT)

# Set ro.product.vndk.version to know the VNDK version required by product
# modules. It uses the version in PRODUCT_PRODUCT_VNDK_VERSION. If the value
# is "current", use PLATFORM_VNDK_VERSION.
ifdef PRODUCT_PRODUCT_VNDK_VERSION
ifeq ($(PRODUCT_PRODUCT_VNDK_VERSION),current)
ADDITIONAL_PRODUCT_PROPERTIES += ro.product.vndk.version=$(PLATFORM_VNDK_VERSION)
else
ADDITIONAL_PRODUCT_PROPERTIES += ro.product.vndk.version=$(PRODUCT_PRODUCT_VNDK_VERSION)
endif
endif

ADDITIONAL_PRODUCT_PROPERTIES += ro.build.characteristics=$(TARGET_AAPT_CHARACTERISTICS)

ifeq ($(AB_OTA_UPDATER),true)
ADDITIONAL_PRODUCT_PROPERTIES += ro.product.ab_ota_partitions=$(subst $(space),$(comma),$(AB_OTA_PARTITIONS))
endif

# -----------------------------------------------------------------
###
### In this section we set up the things that are different
### between the build variants
###

is_sdk_build :=

ifneq ($(filter sdk win_sdk sdk_addon,$(MAKECMDGOALS)),)
is_sdk_build := true
endif

## user/userdebug ##

user_variant := $(filter user userdebug,$(TARGET_BUILD_VARIANT))
enable_target_debugging := true
tags_to_install :=
ifneq (,$(user_variant))
  # Target is secure in user builds.
  ADDITIONAL_SYSTEM_PROPERTIES += ro.secure=1
  ADDITIONAL_SYSTEM_PROPERTIES += security.perf_harden=1

  ifeq ($(user_variant),user)
    ADDITIONAL_SYSTEM_PROPERTIES += ro.adb.secure=1
  endif

  ifeq ($(user_variant),userdebug)
    # Pick up some extra useful tools
    tags_to_install += debug
  else
    # Disable debugging in plain user builds.
    enable_target_debugging :=
  endif

  # Disallow mock locations by default for user builds
  ADDITIONAL_SYSTEM_PROPERTIES += ro.allow.mock.location=0

else # !user_variant
  # Turn on checkjni for non-user builds.
  ADDITIONAL_SYSTEM_PROPERTIES += ro.kernel.android.checkjni=1
  # Set device insecure for non-user builds.
  ADDITIONAL_SYSTEM_PROPERTIES += ro.secure=0
  # Allow mock locations by default for non user builds
  ADDITIONAL_SYSTEM_PROPERTIES += ro.allow.mock.location=1
endif # !user_variant

ifeq (true,$(strip $(enable_target_debugging)))
  # Target is more debuggable and adbd is on by default
  ADDITIONAL_SYSTEM_PROPERTIES += ro.debuggable=1
  # Enable Dalvik lock contention logging.
  ADDITIONAL_SYSTEM_PROPERTIES += dalvik.vm.lockprof.threshold=500
else # !enable_target_debugging
  # Target is less debuggable and adbd is off by default
  ADDITIONAL_SYSTEM_PROPERTIES += ro.debuggable=0
endif # !enable_target_debugging

## eng ##

ifeq ($(TARGET_BUILD_VARIANT),eng)
tags_to_install := debug eng
ifneq ($(filter ro.setupwizard.mode=ENABLED, $(call collapse-pairs, $(ADDITIONAL_SYSTEM_PROPERTIES))),)
  # Don't require the setup wizard on eng builds
  ADDITIONAL_SYSTEM_PROPERTIES := $(filter-out ro.setupwizard.mode=%,\
          $(call collapse-pairs, $(ADDITIONAL_SYSTEM_PROPERTIES))) \
          ro.setupwizard.mode=OPTIONAL
endif
ifndef is_sdk_build
  # To speedup startup of non-preopted builds, don't verify or compile the boot image.
  ADDITIONAL_SYSTEM_PROPERTIES += dalvik.vm.image-dex2oat-filter=extract
endif
endif

## asan ##

# Install some additional tools on ASAN builds IFF we are also installing debug tools
ifneq ($(filter address,$(SANITIZE_TARGET)),)
ifneq (,$(filter debug,$(tags_to_install)))
  tags_to_install += asan
endif
endif

## java coverage ##
# Install additional tools on java coverage builds
ifeq (true,$(EMMA_INSTRUMENT))
ifneq (,$(filter debug,$(tags_to_install)))
  tags_to_install += java_coverage
endif
endif


## sdk ##

ifdef is_sdk_build

# Detect if we want to build a repository for the SDK
sdk_repo_goal := $(strip $(filter sdk_repo,$(MAKECMDGOALS)))
MAKECMDGOALS := $(strip $(filter-out sdk_repo,$(MAKECMDGOALS)))

ifneq ($(words $(sort $(filter-out $(INTERNAL_MODIFIER_TARGETS) checkbuild emulator_tests,$(MAKECMDGOALS)))),1)
$(error The 'sdk' target may not be specified with any other targets)
endif

# TODO: this should be eng I think.  Since the sdk is built from the eng
# variant.
tags_to_install := debug eng
ADDITIONAL_SYSTEM_PROPERTIES += xmpp.auto-presence=true
ADDITIONAL_SYSTEM_PROPERTIES += ro.config.nocheckin=yes
else # !sdk
endif

BUILD_WITHOUT_PV := true

ADDITIONAL_SYSTEM_PROPERTIES += net.bt.name=Android

# QCV: initialize property - used to detect framework type
ifeq ($(TARGET_FWK_SUPPORTS_FULL_VALUEADDS), true)
  ADDITIONAL_VENDOR_PROPERTIES += \
        ro.vendor.qti.va_aosp.support=1
  $(warning "Compile using modified AOSP tree supporting full vendor value-adds")
else
  ADDITIONAL_VENDOR_PROPERTIES += \
        ro.vendor.qti.va_aosp.support=0
  $(warning "Compile using pure AOSP tree")
endif

# ------------------------------------------------------------
# Define a function that, given a list of module tags, returns
# non-empty if that module should be installed in /system.

# For most goals, anything not tagged with the "tests" tag should
# be installed in /system.
define should-install-to-system
$(if $(filter tests,$(1)),,true)
endef

ifdef is_sdk_build
# For the sdk goal, anything with the "samples" tag should be
# installed in /data even if that module also has "eng"/"debug"/"user".
define should-install-to-system
$(if $(filter samples tests,$(1)),,true)
endef
endif


# If they only used the modifier goals (all, etc), we'll actually
# build the default target.
ifeq ($(filter-out $(INTERNAL_MODIFIER_TARGETS),$(MAKECMDGOALS)),)
.PHONY: $(INTERNAL_MODIFIER_TARGETS)
$(INTERNAL_MODIFIER_TARGETS): $(DEFAULT_GOAL)
endif

#
# Typical build; include any Android.mk files we can find.
#

# Bring in dex_preopt.mk
# This creates some modules so it needs to be included after
# should-install-to-system is defined (in order for base_rules.mk to function
# properly), but before readonly-final-product-vars is called.
include $(BUILD_SYSTEM)/dex_preopt.mk

# Strip and readonly a few more variables so they won't be modified.
$(readonly-final-product-vars)
ADDITIONAL_SYSTEM_PROPERTIES := $(strip $(ADDITIONAL_SYSTEM_PROPERTIES))
.KATI_READONLY := ADDITIONAL_SYSTEM_PROPERTIES
ADDITIONAL_PRODUCT_PROPERTIES := $(strip $(ADDITIONAL_PRODUCT_PROPERTIES))
.KATI_READONLY := ADDITIONAL_PRODUCT_PROPERTIES

ifneq ($(PRODUCT_ENFORCE_RRO_TARGETS),)
ENFORCE_RRO_SOURCES :=
endif

# Color-coded warnings including current module info
# $(1): message to print
define pretty-warning
$(shell $(call echo-warning,$(LOCAL_MODULE_MAKEFILE),$(LOCAL_MODULE): $(1)))
endef

# Color-coded errors including current module info
# $(1): message to print
define pretty-error
$(shell $(call echo-error,$(LOCAL_MODULE_MAKEFILE),$(LOCAL_MODULE): $(1)))
$(error done)
endef

subdir_makefiles_inc := .
FULL_BUILD :=

ifneq ($(dont_bother),true)
FULL_BUILD := true
#
# Include all of the makefiles in the system
#

subdir_makefiles := $(SOONG_ANDROID_MK) $(file <$(OUT_DIR)/.module_paths/Android.mk.list) $(SOONG_OUT_DIR)/late-$(TARGET_PRODUCT).mk
subdir_makefiles_total := $(words int $(subdir_makefiles) post finish)
.KATI_READONLY := subdir_makefiles_total

$(foreach mk,$(subdir_makefiles),$(info [$(call inc_and_print,subdir_makefiles_inc)/$(subdir_makefiles_total)] including $(mk) ...)$(eval include $(mk)))

droid_targets : blueprint_tools

endif # dont_bother

ifndef subdir_makefiles_total
subdir_makefiles_total := $(words init post finish)
endif

$(info [$(call inc_and_print,subdir_makefiles_inc)/$(subdir_makefiles_total)] finishing build rules ...)

# -------------------------------------------------------------------
# All module makefiles have been included at this point.
# -------------------------------------------------------------------

# -------------------------------------------------------------------
# Use basic warning/error messages now that LOCAL_MODULE_MAKEFILE
# and LOCAL_MODULE aren't useful anymore.
# -------------------------------------------------------------------
define pretty-warning
$(warning $(1))
endef

define pretty-error
$(error $(1))
endef

# -------------------------------------------------------------------
# Enforce to generate all RRO packages for modules having resource
# overlays.
# -------------------------------------------------------------------
ifneq ($(PRODUCT_ENFORCE_RRO_TARGETS),)
$(call generate_all_enforce_rro_packages)
endif

# -------------------------------------------------------------------
# Sort ALL_MODULES to remove duplicate entries.
# -------------------------------------------------------------------
ALL_MODULES := $(sort $(ALL_MODULES))
# Cannot set to readonly because Makefile extends ALL_MODULES
# .KATI_READONLY := ALL_MODULES

# -------------------------------------------------------------------
# Fix up CUSTOM_MODULES to refer to installed files rather than
# just bare module names.  Leave unknown modules alone in case
# they're actually full paths to a particular file.
known_custom_modules := $(filter $(ALL_MODULES),$(CUSTOM_MODULES))
unknown_custom_modules := $(filter-out $(ALL_MODULES),$(CUSTOM_MODULES))
CUSTOM_MODULES := \
	$(call module-installed-files,$(known_custom_modules)) \
	$(unknown_custom_modules)

# -------------------------------------------------------------------
# Define dependencies for modules that require other modules.
# This can only happen now, after we've read in all module makefiles.
#
# TODO: deal with the fact that a bare module name isn't
# unambiguous enough.  Maybe declare short targets like
# APPS:Quake or HOST:SHARED_LIBRARIES:libutils.
# BUG: the system image won't know to depend on modules that are
# brought in as requirements of other modules.
#
# Resolve the required module name to 32-bit or 64-bit variant.

# Get a list of corresponding module names for the second arch, if they exist.
# $(1): TARGET, HOST or HOST_CROSS
# $(2): A list of module names
define get-modules-for-2nd-arch
$(strip \
  $(foreach m,$(2), \
    $(if $(filter true,$(ALL_MODULES.$(m)$($(1)_2ND_ARCH_MODULE_SUFFIX).FOR_2ND_ARCH)), \
      $(m)$($(1)_2ND_ARCH_MODULE_SUFFIX) \
    ) \
  ) \
)
endef

# Resolves module bitness for PRODUCT_PACKAGES and PRODUCT_HOST_PACKAGES.
# The returned list of module names can be used to access
# ALL_MODULES.<module>.<*> variables.
# Name resolution for PRODUCT_PACKAGES / PRODUCT_HOST_PACKAGES:
#   foo:32 resolves to foo_32;
#   foo:64 resolves to foo;
#   foo resolves to both foo and foo_32 (if foo_32 is defined).
#
# Name resolution for HOST_CROSS modules:
#   foo:32 resolves to foo;
#   foo:64 resolves to foo_64;
#   foo resolves to both foo and foo_64 (if foo_64 is defined).
#
# $(1): TARGET, HOST or HOST_CROSS
# $(2): A list of simple module names with :32 and :64 suffix
define resolve-bitness-for-modules
$(strip \
  $(eval modules_32 := $(patsubst %:32,%,$(filter %:32,$(2)))) \
  $(eval modules_64 := $(patsubst %:64,%,$(filter %:64,$(2)))) \
  $(eval modules_both := $(filter-out %:32 %:64,$(2))) \
  $(eval ### if 2ND_HOST_CROSS_IS_64_BIT, then primary/secondary are reversed for HOST_CROSS modules) \
  $(if $(filter HOST_CROSS_true,$(1)_$(2ND_HOST_CROSS_IS_64_BIT)), \
    $(eval modules_1st_arch := $(modules_32)) \
    $(eval modules_2nd_arch := $(modules_64)), \
    $(eval modules_1st_arch := $(modules_64)) \
    $(eval modules_2nd_arch := $(modules_32))) \
  $(eval ### Note for 32-bit product, 32 and 64 will be added as their original module names.) \
  $(eval modules := $(modules_1st_arch)) \
  $(if $($(1)_2ND_ARCH), \
    $(eval modules += $(call get-modules-for-2nd-arch,$(1),$(modules_2nd_arch))), \
    $(eval modules += $(modules_2nd_arch))) \
  $(eval ### For the rest we add both) \
  $(eval modules += $(modules_both)) \
  $(if $($(1)_2ND_ARCH), \
    $(eval modules += $(call get-modules-for-2nd-arch,$(1),$(modules_both)))) \
  $(modules) \
)
endef

# Resolve the required module names to 32-bit or 64-bit variant for:
#   ALL_MODULES.<*>.REQUIRED_FROM_TARGET
#   ALL_MODULES.<*>.REQUIRED_FROM_HOST
#   ALL_MODULES.<*>.REQUIRED_FROM_HOST_CROSS
#
# If a module is for cross host OS, the required modules are also for that OS.
# Required modules explicitly suffixed with :32 or :64 resolve to that bitness.
# Otherwise if the requiring module is native and the required module is shared
# library or native test, then the required module resolves to the same bitness.
# Otherwise the required module resolves to both variants, if they exist.
# $(1): TARGET, HOST or HOST_CROSS
define select-bitness-of-required-modules
$(foreach m,$(ALL_MODULES), \
  $(eval r := $(ALL_MODULES.$(m).REQUIRED_FROM_$(1))) \
  $(if $(r), \
    $(if $(filter HOST_CROSS,$(1)), \
      $(if $(ALL_MODULES.$(m).FOR_HOST_CROSS),,$(error Only expected REQUIRED_FROM_HOST_CROSS on FOR_HOST_CROSS modules - $(m))) \
      $(eval r := $(addprefix host_cross_,$(r)))) \
    $(eval module_is_native := \
      $(filter EXECUTABLES SHARED_LIBRARIES NATIVE_TESTS,$(ALL_MODULES.$(m).CLASS))) \
    $(eval r_r := \
      $(foreach r_i,$(r), \
        $(if $(filter %:32 %:64,$(r_i)), \
          $(eval r_m := $(call resolve-bitness-for-modules,$(1),$(r_i))), \
          $(eval r_m := \
            $(eval r_i_2nd := $(call get-modules-for-2nd-arch,$(1),$(r_i))) \
            $(eval required_is_shared_library_or_native_test := \
              $(filter SHARED_LIBRARIES NATIVE_TESTS, \
                $(ALL_MODULES.$(r_i).CLASS) $(ALL_MODULES.$(r_i_2nd).CLASS))) \
            $(if $(and $(module_is_native),$(required_is_shared_library_or_native_test)), \
              $(if $(ALL_MODULES.$(m).FOR_2ND_ARCH),$(r_i_2nd),$(r_i)), \
              $(r_i) $(r_i_2nd)))) \
        $(eval r_m := $(foreach r_j,$(r_m),$(if $(ALL_MODULES.$(r_j).PATH),$(r_j)))) \
        $(if $(r_m),,$(eval _nonexistent_required += $(1)$(comma)$(m)$(comma)$(1)$(comma)$(r_i))) \
        $(r_m))) \
    $(eval ALL_MODULES.$(m).REQUIRED_FROM_$(1) := $(sort $(r_r))) \
  ) \
)
endef

# Resolve the required module names to 32-bit or 64-bit variant for:
#   ALL_MODULES.<*>.TARGET_REQUIRED_FROM_HOST
#   ALL_MODULES.<*>.HOST_REQUIRED_FROM_TARGET
#
# This is like select-bitness-of-required-modules, but it doesn't have
# complicated logic for various module types.
# Calls resolve-bitness-for-modules to resolve module names.
# $(1): TARGET or HOST
# $(2): HOST or TARGET
define select-bitness-of-target-host-required-modules
$(foreach m,$(ALL_MODULES), \
  $(eval r := $(ALL_MODULES.$(m).$(1)_REQUIRED_FROM_$(2))) \
  $(if $(r), \
    $(eval r_r := \
      $(foreach r_i,$(r), \
        $(eval r_m := $(call resolve-bitness-for-modules,$(1),$(r_i))) \
        $(eval r_m := $(foreach r_j,$(r_m),$(if $(ALL_MODULES.$(r_j).PATH),$(r_j)))) \
        $(if $(r_m),,$(eval _nonexistent_required += $(2)$(comma)$(m)$(comma)$(1)$(comma)$(r_i))) \
        $(r_m))) \
    $(eval ALL_MODULES.$(m).$(1)_REQUIRED_FROM_$(2) := $(sort $(r_r))) \
  ) \
)
endef

_nonexistent_required :=
$(call select-bitness-of-required-modules,TARGET)
$(call select-bitness-of-required-modules,HOST)
$(call select-bitness-of-required-modules,HOST_CROSS)
$(call select-bitness-of-target-host-required-modules,TARGET,HOST)
$(call select-bitness-of-target-host-required-modules,HOST,TARGET)
_nonexistent_required := $(sort $(_nonexistent_required))

check_missing_required_modules := true
ifneq (,$(filter true,$(ALLOW_MISSING_DEPENDENCIES) $(BUILD_BROKEN_MISSING_REQUIRED_MODULES)))
  check_missing_required_modules :=
endif # ALLOW_MISSING_DEPENDENCIES == true || BUILD_BROKEN_MISSING_REQUIRED_MODULES == true

# Some executables are skipped in ASAN SANITIZE_TARGET build, thus breaking their dependencies.
ifneq (,$(filter address,$(SANITIZE_TARGET)))
  check_missing_required_modules :=
endif # SANITIZE_TARGET has ASAN

# HOST OS darwin build is broken, disable this check for darwin for now.
# TODO(b/162102724): Remove this when darwin host has no broken dependency.
ifneq (,$(filter $(HOST_OS),darwin))
  check_missing_required_modules :=
endif # HOST_OS == darwin

ifeq (true,$(check_missing_required_modules))
ifneq (,$(_nonexistent_required))
  $(warning Missing required dependencies:)
  $(foreach r_i,$(_nonexistent_required), \
    $(eval r := $(subst $(comma),$(space),$(r_i))) \
    $(info $(word 1,$(r)) module $(word 2,$(r)) requires non-existent $(word 3,$(r)) module: $(word 4,$(r))) \
  )
  $(warning Set BUILD_BROKEN_MISSING_REQUIRED_MODULES := true to bypass this check if this is intentional)
  $(error Build failed)
endif # _nonexistent_required != empty
endif # check_missing_required_modules == true

define add-required-deps
$(1): | $(2)
endef

# Use a normal dependency instead of an order-only dependency when installing
# host dynamic binaries so that the timestamp of the final binary always
# changes, even if the toc optimization has skipped relinking the binary
# and its dependant shared libraries.
define add-required-host-so-deps
$(1): $(2)
endef

# Sets up dependencies such that whenever a host module is installed,
# any other host modules listed in $(ALL_MODULES.$(m).REQUIRED_FROM_HOST) will also be installed
define add-all-host-to-host-required-modules-deps
$(foreach m,$(ALL_MODULES), \
  $(eval r := $(ALL_MODULES.$(m).REQUIRED_FROM_HOST)) \
  $(if $(r), \
    $(eval r := $(call module-installed-files,$(r))) \
    $(eval h_m := $(filter $(HOST_OUT)/%, $(ALL_MODULES.$(m).INSTALLED))) \
    $(eval h_r := $(filter $(HOST_OUT)/%, $(r))) \
    $(eval h_r := $(filter-out $(h_m), $(h_r))) \
    $(if $(h_m), $(eval $(call add-required-deps, $(h_m),$(h_r)))) \
  ) \
)
endef
$(call add-all-host-to-host-required-modules-deps)

# Sets up dependencies such that whenever a host cross module is installed,
# any other host cross modules listed in $(ALL_MODULES.$(m).REQUIRED_FROM_HOST_CROSS) will also be installed
define add-all-host-cross-to-host-cross-required-modules-deps
$(foreach m,$(ALL_MODULES), \
  $(eval r := $(ALL_MODULES.$(m).REQUIRED_FROM_HOST_CROSS)) \
  $(if $(r), \
    $(eval r := $(call module-installed-files,$(r))) \
    $(eval hc_m := $(filter $(HOST_CROSS_OUT)/%, $(ALL_MODULES.$(m).INSTALLED))) \
    $(eval hc_r := $(filter $(HOST_CROSS_OUT)/%, $(r))) \
    $(eval hc_r := $(filter-out $(hc_m), $(hc_r))) \
    $(if $(hc_m), $(eval $(call add-required-deps, $(hc_m),$(hc_r)))) \
  ) \
)
endef
$(call add-all-host-cross-to-host-cross-required-modules-deps)

# Sets up dependencies such that whenever a target module is installed,
# any other target modules listed in $(ALL_MODULES.$(m).REQUIRED_FROM_TARGET) will also be installed
define add-all-target-to-target-required-modules-deps
$(foreach m,$(ALL_MODULES), \
  $(eval r := $(ALL_MODULES.$(m).REQUIRED_FROM_TARGET)) \
  $(if $(r), \
    $(eval r := $(call module-installed-files,$(r))) \
    $(eval t_m := $(filter $(TARGET_OUT_ROOT)/%, $(ALL_MODULES.$(m).INSTALLED))) \
    $(eval t_r := $(filter $(TARGET_OUT_ROOT)/%, $(r))) \
    $(eval t_r := $(filter-out $(t_m), $(t_r))) \
    $(if $(t_m), $(eval $(call add-required-deps, $(t_m),$(t_r)))) \
  ) \
)
endef
$(call add-all-target-to-target-required-modules-deps)

# Sets up dependencies such that whenever a host module is installed,
# any target modules listed in $(ALL_MODULES.$(m).TARGET_REQUIRED_FROM_HOST) will also be installed
define add-all-host-to-target-required-modules-deps
$(foreach m,$(ALL_MODULES), \
  $(eval req_mods := $(ALL_MODULES.$(m).TARGET_REQUIRED_FROM_HOST))\
  $(if $(req_mods), \
    $(eval req_files := )\
    $(foreach req_mod,$(req_mods), \
      $(eval req_file := $(filter $(TARGET_OUT_ROOT)/%, $(call module-installed-files,$(req_mod)))) \
      $(if $(filter true,$(ALLOW_MISSING_DEPENDENCIES)), \
        , \
        $(if $(strip $(req_file)), \
          , \
          $(error $(m).LOCAL_TARGET_REQUIRED_MODULES : illegal value $(req_mod) : not a device module. If you want to specify host modules to be required to be installed along with your host module, add those module names to LOCAL_REQUIRED_MODULES instead) \
        ) \
      ) \
      $(eval req_files := $(req_files)$(space)$(req_file))\
    )\
    $(eval req_files := $(strip $(req_files)))\
    $(eval mod_files := $(filter $(HOST_OUT)/%, $(call module-installed-files,$(m)))) \
    $(if $(mod_files),\
      $(eval $(call add-required-deps, $(mod_files),$(req_files))) \
    )\
  )\
)
endef
$(call add-all-host-to-target-required-modules-deps)

# Sets up dependencies such that whenever a target module is installed,
# any host modules listed in $(ALL_MODULES.$(m).HOST_REQUIRED_FROM_TARGET) will also be installed
define add-all-target-to-host-required-modules-deps
$(foreach m,$(ALL_MODULES), \
  $(eval req_mods := $(ALL_MODULES.$(m).HOST_REQUIRED_FROM_TARGET))\
  $(if $(req_mods), \
    $(eval req_files := )\
    $(foreach req_mod,$(req_mods), \
      $(eval req_file := $(filter $(HOST_OUT)/%, $(call module-installed-files,$(req_mod)))) \
      $(if $(filter true,$(ALLOW_MISSING_DEPENDENCIES)), \
        , \
        $(if $(strip $(req_file)), \
          , \
          $(error $(m).LOCAL_HOST_REQUIRED_MODULES : illegal value $(req_mod) : not a host module. If you want to specify target modules to be required to be installed along with your target module, add those module names to LOCAL_REQUIRED_MODULES instead) \
        ) \
      ) \
      $(eval req_files := $(req_files)$(space)$(req_file))\
    )\
    $(eval req_files := $(strip $(req_files)))\
    $(eval mod_files := $(filter $(TARGET_OUT_ROOT)/%, $(call module-installed-files,$(m))))\
    $(if $(mod_files),\
      $(eval $(call add-required-deps, $(mod_files),$(req_files))) \
    )\
  )\
)
endef
$(call add-all-target-to-host-required-modules-deps)

t_m :=
h_m :=
hc_m :=
t_r :=
h_r :=
hc_r :=

# Establish the dependencies on the shared libraries.
# It also adds the shared library module names to ALL_MODULES.$(m).REQUIRED_FROM_(TARGET|HOST|HOST_CROSS),
# so they can be expanded to product_MODULES later.
# $(1): TARGET_ or HOST_ or HOST_CROSS_.
# $(2): non-empty for 2nd arch.
# $(3): non-empty for host cross compile.
define resolve-shared-libs-depes
$(foreach m,$($(if $(2),$($(1)2ND_ARCH_VAR_PREFIX))$(1)DEPENDENCIES_ON_SHARED_LIBRARIES),\
  $(eval p := $(subst :,$(space),$(m)))\
  $(eval mod := $(firstword $(p)))\
  $(eval deps := $(subst $(comma),$(space),$(lastword $(p))))\
  $(eval root := $(1)OUT$(if $(call streq,$(1),TARGET_),_ROOT))\
  $(if $(2),$(eval deps := $(addsuffix $($(1)2ND_ARCH_MODULE_SUFFIX),$(deps))))\
  $(if $(3),$(eval deps := $(addprefix host_cross_,$(deps))))\
  $(eval r := $(filter $($(root))/%,$(call module-installed-files,\
    $(deps))))\
  $(if $(filter $(1),HOST_),\
    $(eval ALL_MODULES.$(mod).HOST_SHARED_LIBRARY_FILES := $$(ALL_MODULES.$(mod).HOST_SHARED_LIBRARY_FILES) $(word 2,$(p)) $(r))\
    $(eval ALL_MODULES.$(mod).HOST_SHARED_LIBRARIES := $$(ALL_MODULES.$(mod).HOST_SHARED_LIBRARIES) $(deps))\
    $(eval $(call add-required-host-so-deps,$(word 2,$(p)),$(r))),\
    $(eval $(call add-required-deps,$(word 2,$(p)),$(r))))\
  $(eval ALL_MODULES.$(mod).REQUIRED_FROM_$(patsubst %_,%,$(1)) += $(deps)))
endef

# Recursively resolve host shared library dependency for a given module.
# $(1): module name
# Returns all dependencies of shared library.
define get-all-shared-libs-deps
$(if $(_all_deps_for_$(1)_set_),$(_all_deps_for_$(1)_),\
  $(eval _all_deps_for_$(1)_ :=) \
  $(foreach dep,$(ALL_MODULES.$(1).HOST_SHARED_LIBRARIES),\
    $(foreach m,$(call get-all-shared-libs-deps,$(dep)),\
      $(eval _all_deps_for_$(1)_ := $$(_all_deps_for_$(1)_) $(m))\
      $(eval _all_deps_for_$(1)_ := $(sort $(_all_deps_for_$(1)_))))\
    $(eval _all_deps_for_$(1)_ := $$(_all_deps_for_$(1)_) $(dep))\
    $(eval _all_deps_for_$(1)_ := $(sort $(_all_deps_for_$(1)_) $(dep)))\
    $(eval _all_deps_for_$(1)_set_ := true))\
$(_all_deps_for_$(1)_))
endef

# Scan all modules in general-tests, device-tests and other selected suites and
# flatten the shared library dependencies.
define update-host-shared-libs-deps-for-suites
$(foreach suite,general-tests device-tests vts art-host-tests host-unit-tests,\
  $(foreach m,$(COMPATIBILITY.$(suite).MODULES),\
    $(eval my_deps := $(call get-all-shared-libs-deps,$(m)))\
    $(foreach dep,$(my_deps),\
      $(foreach f,$(ALL_MODULES.$(dep).HOST_SHARED_LIBRARY_FILES),\
        $(if $(filter $(suite),device-tests general-tests),\
          $(eval my_testcases := $(HOST_OUT_TESTCASES)),\
          $(eval my_testcases := $$(COMPATIBILITY_TESTCASES_OUT_$(suite))))\
        $(eval target := $(my_testcases)/$(lastword $(subst /, ,$(dir $(f))))/$(notdir $(f)))\
        $(eval COMPATIBILITY.$(suite).HOST_SHARED_LIBRARY.FILES := \
          $$(COMPATIBILITY.$(suite).HOST_SHARED_LIBRARY.FILES) $(f):$(target))\
        $(eval COMPATIBILITY.$(suite).HOST_SHARED_LIBRARY.FILES := \
          $(sort $(COMPATIBILITY.$(suite).HOST_SHARED_LIBRARY.FILES)))))))
endef

$(call resolve-shared-libs-depes,TARGET_)
ifdef TARGET_2ND_ARCH
$(call resolve-shared-libs-depes,TARGET_,true)
endif
$(call resolve-shared-libs-depes,HOST_)
ifdef HOST_2ND_ARCH
$(call resolve-shared-libs-depes,HOST_,true)
endif
# Update host side shared library dependencies for tests in suite device-tests and general-tests.
# This should be called after calling resolve-shared-libs-depes for HOST_2ND_ARCH.
$(call update-host-shared-libs-deps-for-suites)
ifdef HOST_CROSS_OS
$(call resolve-shared-libs-depes,HOST_CROSS_,,true)
ifdef HOST_CROSS_2ND_ARCH
$(call resolve-shared-libs-depes,HOST_CROSS_,true,true)
endif
endif

# Pass the shared libraries dependencies to prebuilt ELF file check.
define add-elf-file-check-shared-lib
$(1): PRIVATE_SHARED_LIBRARY_FILES += $(2)
$(1): $(2)
endef

define resolve-shared-libs-for-elf-file-check
$(foreach m,$($(if $(2),$($(1)2ND_ARCH_VAR_PREFIX))$(1)DEPENDENCIES_ON_SHARED_LIBRARIES),\
  $(eval p := $(subst :,$(space),$(m)))\
  $(eval mod := $(firstword $(p)))\
  \
  $(eval deps := $(subst $(comma),$(space),$(lastword $(p))))\
  $(if $(2),$(eval deps := $(addsuffix $($(1)2ND_ARCH_MODULE_SUFFIX),$(deps))))\
  $(eval root := $(1)OUT$(if $(call streq,$(1),TARGET_),_ROOT))\
  $(eval deps := $(filter $($(root))/%$($(1)SHLIB_SUFFIX),$(call module-built-files,$(deps))))\
  \
  $(eval r := $(firstword $(filter \
    $($(if $(2),$($(1)2ND_ARCH_VAR_PREFIX))TARGET_OUT_INTERMEDIATES)/EXECUTABLES/%\
    $($(if $(2),$($(1)2ND_ARCH_VAR_PREFIX))TARGET_OUT_INTERMEDIATES)/NATIVE_TESTS/%\
    $($(if $(2),$($(1)2ND_ARCH_VAR_PREFIX))TARGET_OUT_INTERMEDIATES)/SHARED_LIBRARIES/%,\
    $(call module-built-files,$(mod)))))\
  \
  $(if $(and $(r),$(deps)),\
    $(eval stamp := $(dir $(r))check_elf_files.timestamp)\
    $(if $(CHECK_ELF_FILES.$(stamp)),\
      $(eval $(call add-elf-file-check-shared-lib,$(stamp),$(deps))))\
  ))
endef

$(call resolve-shared-libs-for-elf-file-check,TARGET_)
ifdef TARGET_2ND_ARCH
$(call resolve-shared-libs-for-elf-file-check,TARGET_,true)
endif

m :=
r :=
p :=
stamp :=
deps :=
add-required-deps :=

################################################################################
# Link type checking
#
# ALL_LINK_TYPES contains a list of all link type prefixes (generally one per
# module, but APKs can "link" to both java and native code). The link type
# prefix consists of all the information needed by intermediates-dir-for:
#
#  LINK_TYPE:TARGET:_:2ND:STATIC_LIBRARIES:libfoo
#
#   1: LINK_TYPE literal
#   2: prefix
#     - TARGET
#     - HOST
#     - HOST_CROSS
#   3: Whether to use the common intermediates directory or not
#     - _
#     - COMMON
#   4: Whether it's the second arch or not
#     - _
#     - 2ND_
#   5: Module Class
#     - STATIC_LIBRARIES
#     - SHARED_LIBRARIES
#     - ...
#   6: Module Name
#
# Then fields under that are separated by a period and the field name:
#   - TYPE: the link types for this module
#   - MAKEFILE: Where this module was defined
#   - BUILT: The built module location
#   - DEPS: the link type prefixes for the module's dependencies
#   - ALLOWED: the link types to allow in this module's dependencies
#   - WARN: the link types to warn about in this module's dependencies
#
# All of the dependency link types not listed in ALLOWED or WARN will become
# errors.
################################################################################

link_type_error :=

define link-type-prefix
$(word 2,$(subst :,$(space),$(1)))
endef
define link-type-common
$(patsubst _,,$(word 3,$(subst :,$(space),$(1))))
endef
define link-type-2ndarchprefix
$(patsubst _,,$(word 4,$(subst :,$(space),$(1))))
endef
define link-type-class
$(word 5,$(subst :,$(space),$(1)))
endef
define link-type-name
$(word 6,$(subst :,$(space),$(1)))
endef
define link-type-os
$(strip $(eval _p := $(link-type-prefix))\
  $(if $(filter HOST HOST_CROSS,$(_p)),\
    $($(_p)_OS),\
    android))
endef
define link-type-arch
$($(link-type-prefix)_$(link-type-2ndarchprefix)ARCH)
endef
define link-type-name-variant
$(link-type-name) ($(link-type-class) $(link-type-os)-$(link-type-arch))
endef

# $(1): the prefix of the module doing the linking
# $(2): the prefix of the linked module
define link-type-warning
$(shell $(call echo-warning,$($(1).MAKEFILE),"$(call link-type-name,$(1)) ($($(1).TYPE)) should not link against $(call link-type-name,$(2)) ($(3))"))
endef

# $(1): the prefix of the module doing the linking
# $(2): the prefix of the linked module
define link-type-error
$(shell $(call echo-error,$($(1).MAKEFILE),"$(call link-type-name,$(1)) ($($(1).TYPE)) can not link against $(call link-type-name,$(2)) ($(3))"))\
$(eval link_type_error := true)
endef

link-type-missing :=
ifneq ($(ALLOW_MISSING_DEPENDENCIES),true)
  # Print an error message if the linked-to module is missing
  # $(1): the prefix of the module doing the linking
  # $(2): the prefix of the missing module
  define link-type-missing
    $(shell $(call echo-error,$($(1).MAKEFILE),"$(call link-type-name-variant,$(1)) missing $(call link-type-name-variant,$(2))"))\
    $(eval available_variants := $(filter %:$(call link-type-name,$(2)),$(ALL_LINK_TYPES)))\
    $(if $(available_variants),\
      $(info Available variants:)\
      $(foreach v,$(available_variants),$(info $(space)$(space)$(call link-type-name-variant,$(v)))))\
    $(info You can set ALLOW_MISSING_DEPENDENCIES=true in your environment if this is intentional, but that may defer real problems until later in the build.)\
    $(eval link_type_error := true)
  endef
else
  define link-type-missing
    $(eval $$(1).MISSING := true)
  endef
endif

# Verify that $(1) can link against $(2)
# Both $(1) and $(2) are the link type prefix defined above
define verify-link-type
$(foreach t,$($(2).TYPE),\
  $(if $(filter-out $($(1).ALLOWED),$(t)),\
    $(if $(filter $(t),$($(1).WARN)),\
      $(call link-type-warning,$(1),$(2),$(t)),\
      $(call link-type-error,$(1),$(2),$(t)))))
endef

$(foreach lt,$(ALL_LINK_TYPES),\
  $(foreach d,$($(lt).DEPS),\
    $(if $($(d).TYPE),\
      $(call verify-link-type,$(lt),$(d)),\
      $(call link-type-missing,$(lt),$(d)))))

ifdef link_type_error
  $(error exiting from previous errors)
endif

# -------------------------------------------------------------------
# Handle exported/imported includes

# Recursively calculate flags
$(foreach export,$(EXPORTS_LIST), \
  $(eval EXPORTS.$$(export) = $$(EXPORTS.$(export).FLAGS) \
    $(foreach dep,$(EXPORTS.$(export).REEXPORT),$$(EXPORTS.$(dep)))))

# Recursively calculate dependencies
$(foreach export,$(EXPORTS_LIST), \
  $(eval EXPORT_DEPS.$$(export) = $$(EXPORTS.$(export).DEPS) \
    $(foreach dep,$(EXPORTS.$(export).REEXPORT),$$(EXPORT_DEPS.$(dep)))))

# Converts the recursive variables to simple variables so that we don't have to
# evaluate them for every .o rule
$(foreach export,$(EXPORTS_LIST),$(eval EXPORTS.$$(export) := $$(strip $$(EXPORTS.$$(export)))))
$(foreach export,$(EXPORTS_LIST),$(eval EXPORT_DEPS.$$(export) := $$(sort $$(EXPORT_DEPS.$$(export)))))

# Add dependencies
$(foreach export,$(EXPORTS_LIST),$(eval $(call add-dependency,$$(EXPORTS.$$(export).USERS),$$(EXPORT_DEPS.$$(export)))))

# -------------------------------------------------------------------
# Figure out our module sets.
#
# Of the modules defined by the component makefiles,
# determine what we actually want to build.


# Expand a list of modules to the modules that they override (if any)
# $(1): The list of modules.
define module-overrides
$(foreach m,$(1),$(PACKAGES.$(m).OVERRIDES) $(EXECUTABLES.$(m).OVERRIDES) $(SHARED_LIBRARIES.$(m).OVERRIDES) $(ETC.$(m).OVERRIDES))
endef

###########################################################
## Expand a module name list with REQUIRED modules
###########################################################
# $(1): The variable name that holds the initial module name list.
#       the variable will be modified to hold the expanded results.
# $(2): The initial module name list.
# $(3): The list of overridden modules.
# Returns empty string (maybe with some whitespaces).
define expand-required-modules
$(eval _erm_req := $(foreach m,$(2),$(ALL_MODULES.$(m).REQUIRED_FROM_TARGET))) \
$(eval _erm_new_modules := $(sort $(filter-out $($(1)),$(_erm_req)))) \
$(eval _erm_new_overrides := $(call module-overrides,$(_erm_new_modules))) \
$(eval _erm_all_overrides := $(3) $(_erm_new_overrides)) \
$(eval _erm_new_modules := $(filter-out $(_erm_all_overrides), $(_erm_new_modules))) \
$(eval $(1) := $(filter-out $(_erm_new_overrides),$($(1)))) \
$(eval $(1) += $(_erm_new_modules)) \
$(if $(_erm_new_modules),\
  $(call expand-required-modules,$(1),$(_erm_new_modules),$(_erm_all_overrides)))
endef

# Same as expand-required-modules above, but does not handle module overrides, as
# we don't intend to support them on the host.
# $(1): The variable name that holds the initial module name list.
#       the variable will be modified to hold the expanded results.
# $(2): The initial module name list.
# $(3): HOST or HOST_CROSS depending on whether we're expanding host or host cross modules
# Returns empty string (maybe with some whitespaces).
define expand-required-host-modules
$(eval _erm_req := $(foreach m,$(2),$(ALL_MODULES.$(m).REQUIRED_FROM_$(3)))) \
$(eval _erm_new_modules := $(sort $(filter-out $($(1)),$(_erm_req)))) \
$(eval $(1) += $(_erm_new_modules)) \
$(if $(_erm_new_modules),\
  $(call expand-required-host-modules,$(1),$(_erm_new_modules),$(3)))
endef

# Transforms paths relative to PRODUCT_OUT to absolute paths.
# $(1): list of relative paths
# $(2): optional suffix to append to paths
define resolve-product-relative-paths
  $(subst $(_vendor_path_placeholder),$(TARGET_COPY_OUT_VENDOR),\
    $(subst $(_product_path_placeholder),$(TARGET_COPY_OUT_PRODUCT),\
      $(subst $(_system_ext_path_placeholder),$(TARGET_COPY_OUT_SYSTEM_EXT),\
        $(subst $(_odm_path_placeholder),$(TARGET_COPY_OUT_ODM),\
          $(subst $(_vendor_dlkm_path_placeholder),$(TARGET_COPY_OUT_VENDOR_DLKM),\
            $(subst $(_odm_dlkm_path_placeholder),$(TARGET_COPY_OUT_ODM_DLKM),\
              $(foreach p,$(1),$(call append-path,$(PRODUCT_OUT),$(p)$(2)))))))))
endef

# Returns modules included automatically as a result of certain BoardConfig
# variables being set.
define auto-included-modules
  $(if $(BOARD_VNDK_VERSION),vndk_package) \
  $(if $(DEVICE_MANIFEST_FILE),vendor_manifest.xml) \
  $(if $(DEVICE_MANIFEST_SKUS),$(foreach sku, $(DEVICE_MANIFEST_SKUS),vendor_manifest_$(sku).xml)) \
  $(if $(ODM_MANIFEST_FILES),odm_manifest.xml) \
  $(if $(ODM_MANIFEST_SKUS),$(foreach sku, $(ODM_MANIFEST_SKUS),odm_manifest_$(sku).xml)) \

endef

# Lists most of the files a particular product installs, including:
# - PRODUCT_PACKAGES, and their LOCAL_REQUIRED_MODULES
# - PRODUCT_COPY_FILES
# The base list of modules to build for this product is specified
# by the appropriate product definition file, which was included
# by product_config.mk.
# Name resolution for PRODUCT_PACKAGES:
#   foo:32 resolves to foo_32;
#   foo:64 resolves to foo;
#   foo resolves to both foo and foo_32 (if foo_32 is defined).
#
# Name resolution for LOCAL_REQUIRED_MODULES:
#   See the select-bitness-of-required-modules definition.
# $(1): product makefile
define product-installed-files
  $(eval _pif_modules := \
    $(call get-product-var,$(1),PRODUCT_PACKAGES) \
    $(if $(filter eng,$(tags_to_install)),$(call get-product-var,$(1),PRODUCT_PACKAGES_ENG)) \
    $(if $(filter debug,$(tags_to_install)),$(call get-product-var,$(1),PRODUCT_PACKAGES_DEBUG)) \
    $(if $(filter tests,$(tags_to_install)),$(call get-product-var,$(1),PRODUCT_PACKAGES_TESTS)) \
    $(if $(filter asan,$(tags_to_install)),$(call get-product-var,$(1),PRODUCT_PACKAGES_DEBUG_ASAN)) \
    $(if $(filter java_coverage,$(tags_to_install)),$(call get-product-var,$(1),PRODUCT_PACKAGES_DEBUG_JAVA_COVERAGE)) \
    $(call auto-included-modules) \
  ) \
  $(eval ### Filter out the overridden packages and executables before doing expansion) \
  $(eval _pif_overrides := $(call module-overrides,$(_pif_modules))) \
  $(eval _pif_modules := $(filter-out $(_pif_overrides), $(_pif_modules))) \
  $(eval ### Resolve the :32 :64 module name) \
  $(eval _pif_modules := $(sort $(call resolve-bitness-for-modules,TARGET,$(_pif_modules)))) \
  $(call expand-required-modules,_pif_modules,$(_pif_modules),$(_pif_overrides)) \
  $(filter-out $(HOST_OUT_ROOT)/%,$(call module-installed-files, $(_pif_modules))) \
  $(call resolve-product-relative-paths,\
    $(foreach cf,$(call get-product-var,$(1),PRODUCT_COPY_FILES),$(call word-colon,2,$(cf))))
endef

# Similar to product-installed-files above, but handles PRODUCT_HOST_PACKAGES instead
# This does support the :32 / :64 syntax, but does not support module overrides.
define host-installed-files
  $(eval _hif_modules := $(call get-product-var,$(1),PRODUCT_HOST_PACKAGES)) \
  $(eval ### Split host vs host cross modules) \
  $(eval _hcif_modules := $(filter host_cross_%,$(_hif_modules))) \
  $(eval _hif_modules := $(filter-out host_cross_%,$(_hif_modules))) \
  $(eval ### Resolve the :32 :64 module name) \
  $(eval _hif_modules := $(sort $(call resolve-bitness-for-modules,HOST,$(_hif_modules)))) \
  $(eval _hcif_modules := $(sort $(call resolve-bitness-for-modules,HOST_CROSS,$(_hcif_modules)))) \
  $(call expand-required-host-modules,_hif_modules,$(_hif_modules),HOST) \
  $(call expand-required-host-modules,_hcif_modules,$(_hcif_modules),HOST_CROSS) \
  $(filter $(HOST_OUT)/%,$(call module-installed-files, $(_hif_modules))) \
  $(filter $(HOST_CROSS_OUT)/%,$(call module-installed-files, $(_hcif_modules)))
endef

# Fails the build if the given list is non-empty, and prints it entries (stripping PRODUCT_OUT).
# $(1): list of files to print
# $(2): heading to print on failure
define maybe-print-list-and-error
$(if $(strip $(1)), \
  $(warning $(2)) \
  $(info Offending entries:) \
  $(foreach e,$(sort $(1)),$(info    $(patsubst $(PRODUCT_OUT)/%,%,$(e)))) \
  $(error Build failed) \
)
endef

# Prints a warning if the given list is non-empty, and prints it entries (stripping PRODUCT_OUT).
# $(1): list of files to print
# $(2): heading to print on failure
define maybe-print-list-and-warn
$(if $(strip $(1)), \
  $(warning $(2)) \
  $(info Offending entries:) \
  $(foreach e,$(sort $(1)),$(info    $(patsubst $(PRODUCT_OUT)/%,%,$(e)))) \
)
endef

ifdef FULL_BUILD
  ifneq (true,$(ALLOW_MISSING_DEPENDENCIES))
    # Check to ensure that all modules in PRODUCT_PACKAGES exist (opt in per product)
    ifeq (true,$(PRODUCT_ENFORCE_PACKAGES_EXIST))
      _allow_list := $(PRODUCT_ENFORCE_PACKAGES_EXIST_ALLOW_LIST)
      _modules := $(PRODUCT_PACKAGES)
      # Strip :32 and :64 suffixes
      _modules := $(patsubst %:32,%,$(_modules))
      _modules := $(patsubst %:64,%,$(_modules))
      # Quickly check all modules in PRODUCT_PACKAGES exist. We check for the
      # existence if either <module> or the <module>_32 variant.
      _nonexistent_modules := $(foreach m,$(_modules), \
        $(if $(or $(ALL_MODULES.$(m).PATH),$(call get-modules-for-2nd-arch,TARGET,$(m))),,$(m)))
      $(call maybe-print-list-and-error,$(filter-out $(_allow_list),$(_nonexistent_modules)),\
        $(INTERNAL_PRODUCT) includes non-existent modules in PRODUCT_PACKAGES)
      $(call maybe-print-list-and-error,$(filter-out $(_nonexistent_modules),$(_allow_list)),\
        $(INTERNAL_PRODUCT) includes redundant allow list entries for non-existent PRODUCT_PACKAGES)
    endif

    # Check to ensure that all modules in PRODUCT_HOST_PACKAGES exist
    #
    # Many host modules are Linux-only, so skip this check on Mac. If we ever have Mac-only modules,
    # maybe it would make sense to have PRODUCT_HOST_PACKAGES_LINUX/_DARWIN?
    ifneq ($(HOST_OS),darwin)
      _modules := $(PRODUCT_HOST_PACKAGES)
      # Strip :32 and :64 suffixes
      _modules := $(patsubst %:32,%,$(_modules))
      _modules := $(patsubst %:64,%,$(_modules))
      _nonexistent_modules := $(foreach m,$(_modules),\
        $(if $(ALL_MODULES.$(m).REQUIRED_FROM_HOST)$(filter $(HOST_OUT_ROOT)/%,$(ALL_MODULES.$(m).INSTALLED)),,$(m)))
      $(call maybe-print-list-and-error,$(_nonexistent_modules),\
        $(INTERNAL_PRODUCT) includes non-existent modules in PRODUCT_HOST_PACKAGES)
    endif
  endif

  # Modules may produce only host installed files in unbundled builds.
  ifeq (,$(TARGET_BUILD_UNBUNDLED))
    _modules := $(call resolve-bitness-for-modules,TARGET, \
      $(PRODUCT_PACKAGES) \
      $(PRODUCT_PACKAGES_DEBUG) \
      $(PRODUCT_PACKAGES_DEBUG_ASAN) \
      $(PRODUCT_PACKAGES_ENG) \
      $(PRODUCT_PACKAGES_TESTS))
    _host_modules := $(foreach m,$(_modules), \
                  $(if $(ALL_MODULES.$(m).INSTALLED),\
                    $(if $(filter-out $(HOST_OUT_ROOT)/%,$(ALL_MODULES.$(m).INSTALLED)),,\
                      $(m))))
    $(call maybe-print-list-and-error,$(sort $(_host_modules)),\
      Host modules should be in PRODUCT_HOST_PACKAGES$(comma) not PRODUCT_PACKAGES)
  endif

  product_host_FILES := $(call host-installed-files,$(INTERNAL_PRODUCT))
  product_target_FILES := $(call product-installed-files, $(INTERNAL_PRODUCT))
  # WARNING: The product_MODULES variable is depended on by external files.
  product_MODULES := $(_pif_modules)

  # Verify the artifact path requirements made by included products.
  is_asan := $(if $(filter address,$(SANITIZE_TARGET)),true)
  ifneq (true,$(or $(is_asan),$(DISABLE_ARTIFACT_PATH_REQUIREMENTS)))
<<<<<<< HEAD
  # Fakes don't get installed, and NDK stubs aren't installed to device.
  static_allowed_patterns := $(TARGET_OUT_FAKE)/% $(SOONG_OUT_DIR)/ndk/%
  # RROs become REQUIRED by the source module, but are always placed on the vendor partition.
  static_allowed_patterns += %__auto_generated_rro_product.apk
  static_allowed_patterns += %__auto_generated_rro_vendor.apk
  # Auto-included targets are not considered
  static_allowed_patterns += $(call product-installed-files,)
  # $(PRODUCT_OUT)/apex is where shared libraries in APEXes get installed.
  # The path can be considered as a fake path, as the shared libraries
  # are installed there just to have symbols files for them under
  # $(PRODUCT_OUT)/symbols/apex for debugging purpose. The /apex directory
  # is never compiled into a filesystem image.
  static_allowed_patterns += $(PRODUCT_OUT)/apex/%
  ifeq (true,$(BOARD_USES_SYSTEM_OTHER_ODEX))
    # Allow system_other odex space optimization.
    static_allowed_patterns += \
      $(TARGET_OUT_SYSTEM_OTHER)/%.odex \
      $(TARGET_OUT_SYSTEM_OTHER)/%.vdex \
      $(TARGET_OUT_SYSTEM_OTHER)/%.art
  endif

CERTIFICATE_VIOLATION_MODULES_FILENAME := $(PRODUCT_OUT)/certificate_violation_modules.txt
$(CERTIFICATE_VIOLATION_MODULES_FILENAME):
	rm -f $@
	$(foreach m,$(sort $(CERTIFICATE_VIOLATION_MODULES)), echo $(m) >> $@;)
$(call dist-for-goals,droidcore,$(CERTIFICATE_VIOLATION_MODULES_FILENAME))

  all_offending_files :=
  $(foreach makefile,$(ARTIFACT_PATH_REQUIREMENT_PRODUCTS),\
    $(eval requirements := $(PRODUCTS.$(makefile).ARTIFACT_PATH_REQUIREMENTS)) \
    $(eval ### Verify that the product only produces files inside its path requirements.) \
    $(eval allowed := $(PRODUCTS.$(makefile).ARTIFACT_PATH_ALLOWED_LIST)) \
    $(eval path_patterns := $(call resolve-product-relative-paths,$(requirements),%)) \
    $(eval allowed_patterns := $(call resolve-product-relative-paths,$(allowed))) \
    $(eval files := $(call product-installed-files, $(makefile))) \
    $(eval offending_files := $(filter-out $(path_patterns) $(allowed_patterns) $(static_allowed_patterns),$(files))) \
    $(call maybe-print-list-and-error,$(offending_files),\
      $(makefile) produces files outside its artifact path requirement. \
      Allowed paths are $(subst $(space),$(comma)$(space),$(addsuffix *,$(requirements)))) \
    $(eval unused_allowed := $(filter-out $(files),$(allowed_patterns))) \
    $(call maybe-print-list-and-warn,$(unused_allowed),$(makefile) includes redundant allowed entries in its artifact path requirement.) \
    $(eval ### Optionally verify that nothing else produces files inside this artifact path requirement.) \
    $(eval extra_files := $(filter-out $(files) $(HOST_OUT)/%,$(product_target_FILES))) \
    $(eval files_in_requirement := $(filter $(path_patterns),$(extra_files))) \
    $(eval all_offending_files += $(files_in_requirement)) \
    $(eval ignore_path := $(PRODUCT_ARTIFACT_PATH_REQUIREMENT_IGNORE_PATHS)) \
    $(eval ignore_path_patterns := $(call resolve-product-relative-paths,$(ignore_path))) \
    $(eval allowed := $(PRODUCT_ARTIFACT_PATH_REQUIREMENT_ALLOWED_LIST)) \
    $(eval allowed_patterns := $(call resolve-product-relative-paths,$(allowed))) \
    $(eval offending_files := $(filter-out $(allowed_patterns) $(ignore_path_patterns)%,$(files_in_requirement))) \
    $(eval enforcement := $(PRODUCT_ENFORCE_ARTIFACT_PATH_REQUIREMENTS)) \
    $(if $(enforcement),\
      $(call maybe-print-list-and-error,$(offending_files),\
        $(INTERNAL_PRODUCT) produces files inside $(makefile)s artifact path requirement. \
        $(PRODUCT_ARTIFACT_PATH_REQUIREMENT_HINT)) \
      $(eval unused_allowed := $(if $(filter true strict,$(enforcement)),\
        $(foreach p,$(allowed_patterns),$(if $(filter $(p),$(extra_files)),,$(p))))) \
      $(call maybe-print-list-and-warn,$(unused_allowed),$(INTERNAL_PRODUCT) includes redundant artifact path requirement allowed list entries.) \
    ) \
  )
$(PRODUCT_OUT)/offending_artifacts.txt:
	rm -f $@
	$(foreach f,$(sort $(all_offending_files)),echo $(f) >> $@;)
=======
    include $(BUILD_SYSTEM)/artifact_path_requirements.mk
>>>>>>> 594d622c
  endif
else
  # We're not doing a full build, and are probably only including
  # a subset of the module makefiles.  Don't try to build any modules
  # requested by the product, because we probably won't have rules
  # to build them.
  product_target_FILES :=
  product_host_FILES :=
endif

# TODO: Remove the 3 places in the tree that use ALL_DEFAULT_INSTALLED_MODULES
# and get rid of it from this list.
modules_to_install := $(sort \
    $(ALL_DEFAULT_INSTALLED_MODULES) \
    $(product_target_FILES) \
    $(product_host_FILES) \
    $(CUSTOM_MODULES) \
  )

ifdef FULL_BUILD
#
# Used by the cleanup logic in soong_ui to remove files that should no longer
# be installed.
#

# Include all tests, so that we remove them from the test suites / testcase
# folders when they are removed.
test_files := $(foreach ts,$(ALL_COMPATIBILITY_SUITES),$(COMPATIBILITY.$(ts).FILES))

$(shell mkdir -p $(PRODUCT_OUT) $(HOST_OUT))

$(file >$(PRODUCT_OUT)/.installable_files$(if $(filter address,$(SANITIZE_TARGET)),_asan), \
  $(sort $(patsubst $(PRODUCT_OUT)/%,%,$(filter $(PRODUCT_OUT)/%, \
    $(modules_to_install) $(test_files)))))

$(file >$(HOST_OUT)/.installable_test_files,$(sort \
  $(patsubst $(HOST_OUT)/%,%,$(filter $(HOST_OUT)/%, \
    $(test_files)))))

test_files :=
endif

# Dedpulicate compatibility suite dist files across modules and packages before
# copying them to their requested locations. Assign the eval result to an unused
# var to prevent Make from trying to make a sense of it.
_unused := $(call copy-many-files, $(sort $(ALL_COMPATIBILITY_DIST_FILES)))

# Don't include any GNU General Public License shared objects or static
# libraries in SDK images.  GPL executables (not static/dynamic libraries)
# are okay if they don't link against any closed source libraries (directly
# or indirectly)

# It's ok (and necessary) to build the host tools, but nothing that's
# going to be installed on the target (including static libraries).

ifdef is_sdk_build
  target_gnu_MODULES := \
              $(filter \
                      $(TARGET_OUT_INTERMEDIATES)/% \
                      $(TARGET_OUT)/% \
                      $(TARGET_OUT_DATA)/%, \
                              $(sort $(call get-tagged-modules,gnu)))
  target_gnu_MODULES := $(filter-out $(TARGET_OUT_EXECUTABLES)/%,$(target_gnu_MODULES))
  target_gnu_MODULES := $(filter-out %/libopenjdkjvmti.so,$(target_gnu_MODULES))
  target_gnu_MODULES := $(filter-out %/libopenjdkjvmtid.so,$(target_gnu_MODULES))
  $(info Removing from sdk:)$(foreach d,$(target_gnu_MODULES),$(info : $(d)))
  modules_to_install := \
              $(filter-out $(target_gnu_MODULES),$(modules_to_install))

  # Ensure every module listed in PRODUCT_PACKAGES* gets something installed
  # TODO: Should we do this for all builds and not just the sdk?
  dangling_modules :=
  $(foreach m, $(PRODUCT_PACKAGES), \
    $(if $(strip $(ALL_MODULES.$(m).INSTALLED) $(ALL_MODULES.$(m)$(TARGET_2ND_ARCH_MODULE_SUFFIX).INSTALLED)),,\
      $(eval dangling_modules += $(m))))
  ifneq ($(dangling_modules),)
    $(warning: Modules '$(dangling_modules)' in PRODUCT_PACKAGES have nothing to install!)
  endif
  $(foreach m, $(PRODUCT_PACKAGES_DEBUG), \
    $(if $(strip $(ALL_MODULES.$(m).INSTALLED)),,\
      $(warning $(ALL_MODULES.$(m).MAKEFILE): Module '$(m)' in PRODUCT_PACKAGES_DEBUG has nothing to install!)))
  $(foreach m, $(PRODUCT_PACKAGES_ENG), \
    $(if $(strip $(ALL_MODULES.$(m).INSTALLED)),,\
      $(warning $(ALL_MODULES.$(m).MAKEFILE): Module '$(m)' in PRODUCT_PACKAGES_ENG has nothing to install!)))
  $(foreach m, $(PRODUCT_PACKAGES_TESTS), \
    $(if $(strip $(ALL_MODULES.$(m).INSTALLED)),,\
      $(warning $(ALL_MODULES.$(m).MAKEFILE): Module '$(m)' in PRODUCT_PACKAGES_TESTS has nothing to install!)))
endif

# build/make/core/Makefile contains extra stuff that we don't want to pollute this
# top-level makefile with.  It expects that ALL_DEFAULT_INSTALLED_MODULES
# contains everything that's built during the current make, but it also further
# extends ALL_DEFAULT_INSTALLED_MODULES.
ALL_DEFAULT_INSTALLED_MODULES := $(modules_to_install)
include $(BUILD_SYSTEM)/Makefile
modules_to_install := $(sort $(ALL_DEFAULT_INSTALLED_MODULES))
ALL_DEFAULT_INSTALLED_MODULES :=


# These are additional goals that we build, in order to make sure that there
# is as little code as possible in the tree that doesn't build.
modules_to_check := $(foreach m,$(ALL_MODULES),$(ALL_MODULES.$(m).CHECKED))

# If you would like to build all goals, and not skip any intermediate
# steps, you can pass the "all" modifier goal on the commandline.
ifneq ($(filter all,$(MAKECMDGOALS)),)
modules_to_check += $(foreach m,$(ALL_MODULES),$(ALL_MODULES.$(m).BUILT))
endif

# Build docs as part of checkbuild to catch more breakages.
modules_to_check += $(ALL_DOCS)

# for easier debugging
modules_to_check := $(sort $(modules_to_check))
#$(error modules_to_check $(modules_to_check))

# -------------------------------------------------------------------
# This is used to to get the ordering right, you can also use these,
# but they're considered undocumented, so don't complain if their
# behavior changes.
# An internal target that depends on all copied headers
# (see copy_headers.make).  Other targets that need the
# headers to be copied first can depend on this target.
.PHONY: all_copied_headers
all_copied_headers: ;

$(ALL_C_CPP_ETC_OBJECTS): | all_copied_headers

# All the droid stuff, in directories
.PHONY: files
files: $(modules_to_install) \
       $(INSTALLED_ANDROID_INFO_TXT_TARGET)

# -------------------------------------------------------------------

.PHONY: checkbuild
checkbuild: $(modules_to_check) droid_targets check-elf-files

ifeq (true,$(ANDROID_BUILD_EVERYTHING_BY_DEFAULT))
droid: checkbuild
endif

.PHONY: ramdisk
ramdisk: $(INSTALLED_RAMDISK_TARGET)

.PHONY: ramdisk_debug
ramdisk_debug: $(INSTALLED_DEBUG_RAMDISK_TARGET)

.PHONY: ramdisk_test_harness
ramdisk_test_harness: $(INSTALLED_TEST_HARNESS_RAMDISK_TARGET)

.PHONY: vendor_ramdisk_debug
vendor_ramdisk_debug: $(INSTALLED_VENDOR_DEBUG_RAMDISK_TARGET)

.PHONY: userdataimage
userdataimage: $(INSTALLED_USERDATAIMAGE_TARGET)

ifneq (,$(filter userdataimage, $(MAKECMDGOALS)))
$(call dist-for-goals, userdataimage, $(BUILT_USERDATAIMAGE_TARGET))
endif

.PHONY: cacheimage
cacheimage: $(INSTALLED_CACHEIMAGE_TARGET)

.PHONY: bptimage
bptimage: $(INSTALLED_BPTIMAGE_TARGET)

.PHONY: vendorimage
vendorimage: $(INSTALLED_VENDORIMAGE_TARGET)

.PHONY: vendorbootimage
vendorbootimage: $(INSTALLED_VENDOR_BOOTIMAGE_TARGET)

.PHONY: vendorbootimage_debug
vendorbootimage_debug: $(INSTALLED_VENDOR_DEBUG_BOOTIMAGE_TARGET)

.PHONY: productimage
productimage: $(INSTALLED_PRODUCTIMAGE_TARGET)

.PHONY: systemextimage
systemextimage: $(INSTALLED_SYSTEM_EXTIMAGE_TARGET)

.PHONY: odmimage
odmimage: $(INSTALLED_ODMIMAGE_TARGET)

.PHONY: vendor_dlkmimage
vendor_dlkmimage: $(INSTALLED_VENDOR_DLKMIMAGE_TARGET)

.PHONY: odm_dlkmimage
odm_dlkmimage: $(INSTALLED_ODM_DLKMIMAGE_TARGET)

.PHONY: systemotherimage
systemotherimage: $(INSTALLED_SYSTEMOTHERIMAGE_TARGET)

.PHONY: superimage_empty
superimage_empty: $(INSTALLED_SUPERIMAGE_EMPTY_TARGET)

.PHONY: bootimage
bootimage: $(INSTALLED_BOOTIMAGE_TARGET)

.PHONY: bootimage_debug
bootimage_debug: $(INSTALLED_DEBUG_BOOTIMAGE_TARGET)

.PHONY: bootimage_test_harness
bootimage_test_harness: $(INSTALLED_TEST_HARNESS_BOOTIMAGE_TARGET)

.PHONY: vbmetaimage
vbmetaimage: $(INSTALLED_VBMETAIMAGE_TARGET)

.PHONY: vbmetasystemimage
vbmetasystemimage: $(INSTALLED_VBMETA_SYSTEMIMAGE_TARGET)

.PHONY: vbmetavendorimage
vbmetavendorimage: $(INSTALLED_VBMETA_VENDORIMAGE_TARGET)

# Build files and then package it into the rom formats
.PHONY: droidcore
droidcore: $(filter $(HOST_OUT_ROOT)/%,$(modules_to_install)) \
    $(INSTALLED_SYSTEMIMAGE_TARGET) \
    $(INSTALLED_RAMDISK_TARGET) \
    $(INSTALLED_BOOTIMAGE_TARGET) \
    $(INSTALLED_RADIOIMAGE_TARGET) \
    $(INSTALLED_DEBUG_RAMDISK_TARGET) \
    $(INSTALLED_DEBUG_BOOTIMAGE_TARGET) \
    $(INSTALLED_RECOVERYIMAGE_TARGET) \
    $(INSTALLED_VBMETAIMAGE_TARGET) \
    $(INSTALLED_VBMETA_SYSTEMIMAGE_TARGET) \
    $(INSTALLED_VBMETA_VENDORIMAGE_TARGET) \
    $(INSTALLED_USERDATAIMAGE_TARGET) \
    $(INSTALLED_CACHEIMAGE_TARGET) \
    $(INSTALLED_BPTIMAGE_TARGET) \
    $(INSTALLED_VENDORIMAGE_TARGET) \
    $(INSTALLED_VENDOR_BOOTIMAGE_TARGET) \
    $(INSTALLED_VENDOR_DEBUG_RAMDISK_TARGET) \
    $(INSTALLED_VENDOR_DEBUG_BOOTIMAGE_TARGET) \
    $(INSTALLED_ODMIMAGE_TARGET) \
    $(INSTALLED_VENDOR_DLKMIMAGE_TARGET) \
    $(INSTALLED_ODM_DLKMIMAGE_TARGET) \
    $(INSTALLED_SUPERIMAGE_EMPTY_TARGET) \
    $(INSTALLED_PRODUCTIMAGE_TARGET) \
    $(INSTALLED_SYSTEMOTHERIMAGE_TARGET) \
    $(INSTALLED_FILES_FILE) \
    $(INSTALLED_FILES_JSON) \
    $(INSTALLED_FILES_FILE_VENDOR) \
    $(INSTALLED_FILES_JSON_VENDOR) \
    $(INSTALLED_FILES_FILE_ODM) \
    $(INSTALLED_FILES_JSON_ODM) \
    $(INSTALLED_FILES_FILE_VENDOR_DLKM) \
    $(INSTALLED_FILES_JSON_VENDOR_DLKM) \
    $(INSTALLED_FILES_FILE_ODM_DLKM) \
    $(INSTALLED_FILES_JSON_ODM_DLKM) \
    $(INSTALLED_FILES_FILE_PRODUCT) \
    $(INSTALLED_FILES_JSON_PRODUCT) \
    $(INSTALLED_FILES_FILE_SYSTEM_EXT) \
    $(INSTALLED_FILES_JSON_SYSTEM_EXT) \
    $(INSTALLED_FILES_FILE_SYSTEMOTHER) \
    $(INSTALLED_FILES_JSON_SYSTEMOTHER) \
    $(INSTALLED_FILES_FILE_RAMDISK) \
    $(INSTALLED_FILES_JSON_RAMDISK) \
    $(INSTALLED_FILES_FILE_DEBUG_RAMDISK) \
    $(INSTALLED_FILES_JSON_DEBUG_RAMDISK) \
    $(INSTALLED_FILES_FILE_VENDOR_RAMDISK) \
    $(INSTALLED_FILES_JSON_VENDOR_RAMDISK) \
    $(INSTALLED_FILES_FILE_VENDOR_DEBUG_RAMDISK) \
    $(INSTALLED_FILES_JSON_VENDOR_DEBUG_RAMDISK) \
    $(INSTALLED_FILES_FILE_ROOT) \
    $(INSTALLED_FILES_JSON_ROOT) \
    $(INSTALLED_FILES_FILE_RECOVERY) \
    $(INSTALLED_FILES_JSON_RECOVERY) \
    $(INSTALLED_ANDROID_INFO_TXT_TARGET) \
    soong_docs

# dist_files only for putting your library into the dist directory with a full build.
.PHONY: dist_files

ifeq ($(SOONG_COLLECT_JAVA_DEPS), true)
  $(call dist-for-goals, dist_files, $(SOONG_OUT_DIR)/module_bp_java_deps.json)
  $(call dist-for-goals, dist_files, $(PRODUCT_OUT)/module-info.json)
endif

.PHONY: apps_only
ifneq ($(TARGET_BUILD_APPS),)
  # If this build is just for apps, only build apps and not the full system by default.

  unbundled_build_modules :=
  ifneq ($(filter all,$(TARGET_BUILD_APPS)),)
    # If they used the magic goal "all" then build all apps in the source tree.
    unbundled_build_modules := $(foreach m,$(sort $(ALL_MODULES)),$(if $(filter APPS,$(ALL_MODULES.$(m).CLASS)),$(m)))
  else
    unbundled_build_modules := $(TARGET_BUILD_APPS)
  endif

  # Dist the installed files if they exist.
  apps_only_installed_files := $(foreach m,$(unbundled_build_modules),$(ALL_MODULES.$(m).INSTALLED))
  $(call dist-for-goals,apps_only, $(apps_only_installed_files))

  # Dist the bundle files if they exist.
  apps_only_bundle_files := $(foreach m,$(unbundled_build_modules),\
    $(if $(ALL_MODULES.$(m).BUNDLE),$(ALL_MODULES.$(m).BUNDLE):$(m)-base.zip))
  $(call dist-for-goals,apps_only, $(apps_only_bundle_files))

  # Dist the lint reports if they exist.
  apps_only_lint_report_files := $(foreach m,$(unbundled_build_modules),\
    $(foreach report,$(ALL_MODULES.$(m).LINT_REPORTS),\
      $(report):$(m)-$(notdir $(report))))
  .PHONY: lint-check
  lint-check: $(foreach f, $(apps_only_lint_report_files), $(call word-colon,1,$(f)))
  $(call dist-for-goals,lint-check, $(apps_only_lint_report_files))

  # For uninstallable modules such as static Java library, we have to dist the built file,
  # as <module_name>.<suffix>
  apps_only_dist_built_files := $(foreach m,$(unbundled_build_modules),$(if $(ALL_MODULES.$(m).INSTALLED),,\
      $(if $(ALL_MODULES.$(m).BUILT),$(ALL_MODULES.$(m).BUILT):$(m)$(suffix $(ALL_MODULES.$(m).BUILT)))\
      $(if $(ALL_MODULES.$(m).AAR),$(ALL_MODULES.$(m).AAR):$(m).aar)\
      ))
  $(call dist-for-goals,apps_only, $(apps_only_dist_built_files))

  ifeq ($(EMMA_INSTRUMENT),true)
    $(JACOCO_REPORT_CLASSES_ALL) : $(apps_only_installed_files)
    $(call dist-for-goals,apps_only, $(JACOCO_REPORT_CLASSES_ALL))
  endif

  $(PROGUARD_DICT_ZIP) : $(apps_only_installed_files)
  $(call dist-for-goals,apps_only, $(PROGUARD_DICT_ZIP))

  $(PROGUARD_USAGE_ZIP) : $(apps_only_installed_files)
  $(call dist-for-goals,apps_only, $(PROGUARD_USAGE_ZIP))

  $(SYMBOLS_ZIP) : $(apps_only_installed_files)
  $(call dist-for-goals,apps_only, $(SYMBOLS_ZIP))

  $(COVERAGE_ZIP) : $(apps_only_installed_files)
  $(call dist-for-goals,apps_only, $(COVERAGE_ZIP))

apps_only: $(unbundled_build_modules)

droid_targets: apps_only

# Combine the NOTICE files for a apps_only build
$(eval $(call combine-notice-files, html, \
    $(target_notice_file_txt), \
    $(target_notice_file_html_or_xml), \
    "Notices for files for apps:", \
    $(TARGET_OUT_NOTICE_FILES), \
    $(apps_only_installed_files)))


else ifeq (,$(TARGET_BUILD_UNBUNDLED))
  $(call dist-for-goals, droidcore, \
    $(INTERNAL_UPDATE_PACKAGE_TARGET) \
    $(INTERNAL_OTA_PACKAGE_TARGET) \
    $(INTERNAL_OTA_METADATA) \
    $(INTERNAL_OTA_PARTIAL_PACKAGE_TARGET) \
    $(INTERNAL_OTA_RETROFIT_DYNAMIC_PARTITIONS_PACKAGE_TARGET) \
    $(BUILT_OTATOOLS_PACKAGE) \
    $(SYMBOLS_ZIP) \
    $(PROGUARD_DICT_ZIP) \
    $(PROGUARD_USAGE_ZIP) \
    $(COVERAGE_ZIP) \
    $(APPCOMPAT_ZIP) \
    $(INSTALLED_FILES_FILE) \
    $(INSTALLED_FILES_JSON) \
    $(INSTALLED_FILES_FILE_VENDOR) \
    $(INSTALLED_FILES_JSON_VENDOR) \
    $(INSTALLED_FILES_FILE_ODM) \
    $(INSTALLED_FILES_JSON_ODM) \
    $(INSTALLED_FILES_FILE_VENDOR_DLKM) \
    $(INSTALLED_FILES_JSON_VENDOR_DLKM) \
    $(INSTALLED_FILES_FILE_ODM_DLKM) \
    $(INSTALLED_FILES_JSON_ODM_DLKM) \
    $(INSTALLED_FILES_FILE_PRODUCT) \
    $(INSTALLED_FILES_JSON_PRODUCT) \
    $(INSTALLED_FILES_FILE_SYSTEM_EXT) \
    $(INSTALLED_FILES_JSON_SYSTEM_EXT) \
    $(INSTALLED_FILES_FILE_SYSTEMOTHER) \
    $(INSTALLED_FILES_JSON_SYSTEMOTHER) \
    $(INSTALLED_FILES_FILE_RECOVERY) \
    $(INSTALLED_FILES_JSON_RECOVERY) \
    $(INSTALLED_BUILD_PROP_TARGET):build.prop \
    $(INSTALLED_VENDOR_BUILD_PROP_TARGET):build.prop-vendor \
    $(INSTALLED_PRODUCT_BUILD_PROP_TARGET):build.prop-product \
    $(INSTALLED_ODM_BUILD_PROP_TARGET):build.prop-odm \
    $(INSTALLED_SYSTEM_EXT_BUILD_PROP_TARGET):build.prop-system_ext \
    $(INSTALLED_RAMDISK_BUILD_PROP_TARGET):build.prop-ramdisk \
    $(BUILT_TARGET_FILES_PACKAGE) \
    $(INSTALLED_ANDROID_INFO_TXT_TARGET) \
    $(INSTALLED_MISC_INFO_TARGET) \
    $(INSTALLED_RAMDISK_TARGET) \
   )

  # Put a copy of the radio/bootloader files in the dist dir.
  $(foreach f,$(INSTALLED_RADIOIMAGE_TARGET), \
    $(call dist-for-goals, droidcore, $(f)))

  ifneq ($(ANDROID_BUILD_EMBEDDED),true)
    $(call dist-for-goals, droidcore, \
      $(APPS_ZIP) \
      $(INTERNAL_EMULATOR_PACKAGE_TARGET) \
    )
  endif

  $(call dist-for-goals, droidcore, \
    $(INSTALLED_FILES_FILE_ROOT) \
    $(INSTALLED_FILES_JSON_ROOT) \
  )

  ifneq ($(BOARD_BUILD_SYSTEM_ROOT_IMAGE),true)
    $(call dist-for-goals, droidcore, \
      $(INSTALLED_FILES_FILE_RAMDISK) \
      $(INSTALLED_FILES_JSON_RAMDISK) \
      $(INSTALLED_FILES_FILE_DEBUG_RAMDISK) \
      $(INSTALLED_FILES_JSON_DEBUG_RAMDISK) \
      $(INSTALLED_FILES_FILE_VENDOR_RAMDISK) \
      $(INSTALLED_FILES_JSON_VENDOR_RAMDISK) \
      $(INSTALLED_FILES_FILE_VENDOR_DEBUG_RAMDISK) \
      $(INSTALLED_FILES_JSON_VENDOR_DEBUG_RAMDISK) \
      $(INSTALLED_DEBUG_RAMDISK_TARGET) \
      $(INSTALLED_DEBUG_BOOTIMAGE_TARGET) \
      $(INSTALLED_VENDOR_DEBUG_RAMDISK_TARGET) \
      $(INSTALLED_VENDOR_DEBUG_BOOTIMAGE_TARGET) \
    )
    $(call dist-for-goals, bootimage_test_harness, \
      $(INSTALLED_TEST_HARNESS_RAMDISK_TARGET) \
      $(INSTALLED_TEST_HARNESS_BOOTIMAGE_TARGET) \
    )
  endif

  ifeq ($(BOARD_USES_RECOVERY_AS_BOOT),true)
    $(call dist-for-goals, droidcore, \
      $(recovery_ramdisk) \
    )
  endif

  ifeq ($(EMMA_INSTRUMENT),true)
    $(JACOCO_REPORT_CLASSES_ALL) : $(modules_to_install)
    $(call dist-for-goals, dist_files, $(JACOCO_REPORT_CLASSES_ALL))
  endif

  # Put XML formatted API files in the dist dir.
  $(TARGET_OUT_COMMON_INTERMEDIATES)/api.xml: $(call java-lib-files,android_stubs_current) $(APICHECK)
  $(TARGET_OUT_COMMON_INTERMEDIATES)/system-api.xml: $(call java-lib-files,android_system_stubs_current) $(APICHECK)
  $(TARGET_OUT_COMMON_INTERMEDIATES)/module-lib-api.xml: $(call java-lib-files,android_module_lib_stubs_current) $(APICHECK)
  $(TARGET_OUT_COMMON_INTERMEDIATES)/system-server-api.xml: $(call java-lib-files,android_system_server_stubs_current) $(APICHECK)
  $(TARGET_OUT_COMMON_INTERMEDIATES)/test-api.xml: $(call java-lib-files,android_test_stubs_current) $(APICHECK)

  api_xmls := $(addprefix $(TARGET_OUT_COMMON_INTERMEDIATES)/,api.xml system-api.xml module-lib-api.xml system-server-api.xml test-api.xml)
  $(api_xmls):
	$(hide) echo "Converting API file to XML: $@"
	$(hide) mkdir -p $(dir $@)
	$(hide) $(APICHECK_COMMAND) --input-api-jar $< --api-xml $@

  $(call dist-for-goals, dist_files, $(api_xmls))
  api_xmls :=

  ifdef CLANG_COVERAGE
    $(foreach f,$(SOONG_NDK_API_XML), \
        $(call dist-for-goals,droidcore,$(f):ndk_apis/$(notdir $(f))))
  endif

# Building a full system-- the default is to build droidcore
droid_targets: droidcore dist_files

endif # !TARGET_BUILD_UNBUNDLED

.PHONY: docs
docs: $(ALL_DOCS)

.PHONY: sdk win_sdk winsdk-tools sdk_addon
ALL_SDK_TARGETS := $(INTERNAL_SDK_TARGET)
sdk: $(ALL_SDK_TARGETS)
$(call dist-for-goals,sdk win_sdk, \
    $(ALL_SDK_TARGETS) \
    $(SYMBOLS_ZIP) \
    $(COVERAGE_ZIP) \
    $(APPCOMPAT_ZIP) \
    $(INSTALLED_BUILD_PROP_TARGET) \
)

# umbrella targets to assit engineers in verifying builds
.PHONY: java native target host java-host java-target native-host native-target \
        java-host-tests java-target-tests native-host-tests native-target-tests \
        java-tests native-tests host-tests target-tests tests java-dex \
        native-host-cross
# some synonyms
.PHONY: host-java target-java host-native target-native \
        target-java-tests target-native-tests
host-java : java-host
target-java : java-target
host-native : native-host
target-native : native-target
target-java-tests : java-target-tests
target-native-tests : native-target-tests
tests : host-tests target-tests

# Phony target to run all java compilations that use javac
.PHONY: javac-check

.PHONY: findbugs
findbugs: $(INTERNAL_FINDBUGS_HTML_TARGET) $(INTERNAL_FINDBUGS_XML_TARGET)

LSDUMP_PATHS_FILE := $(PRODUCT_OUT)/lsdump_paths.txt

.PHONY: findlsdumps
# LSDUMP_PATHS is a list of tag:path.
findlsdumps: $(LSDUMP_PATHS_FILE) $(foreach p,$(LSDUMP_PATHS),$(call word-colon,2,$(p)))

$(LSDUMP_PATHS_FILE): PRIVATE_LSDUMP_PATHS := $(LSDUMP_PATHS)
$(LSDUMP_PATHS_FILE):
	@echo "Generate $@"
	@rm -rf $@ && echo -e "$(subst :,:$(space),$(subst $(space),\n,$(PRIVATE_LSDUMP_PATHS)))" > $@
$(call dist-for-goals,droidcore,$(LSDUMP_PATHS_FILE))

.PHONY: check-elf-files
check-elf-files:

#xxx scrape this from ALL_MODULE_NAME_TAGS
.PHONY: modules
modules:
	@echo "Available sub-modules:"
	@echo "$(call module-names-for-tag-list,$(ALL_MODULE_TAGS))" | \
	      tr -s ' ' '\n' | sort -u

.PHONY: dump-files
dump-files:
	@echo "Target files for $(TARGET_PRODUCT)-$(TARGET_BUILD_VARIANT) ($(INTERNAL_PRODUCT)):"
	@echo $(sort $(patsubst $(PRODUCT_OUT)/%,%,$(filter $(PRODUCT_OUT)/%,$(modules_to_install)))) | tr -s ' ' '\n'
	@echo Successfully dumped product target file list.

.PHONY: nothing
nothing:
	@echo Successfully read the makefiles.

.PHONY: tidy_only
tidy_only:
	@echo Successfully make tidy_only.

ndk: $(SOONG_OUT_DIR)/ndk.timestamp
.PHONY: ndk

# Checks that build/soong/apex/allowed_deps.txt remains up to date
ifneq ($(UNSAFE_DISABLE_APEX_ALLOWED_DEPS_CHECK),true)
  droidcore: ${APEX_ALLOWED_DEPS_CHECK}
endif

$(call dist-write-file,$(KATI_PACKAGE_MK_DIR)/dist.mk)

$(info [$(call inc_and_print,subdir_makefiles_inc)/$(subdir_makefiles_total)] writing build rules ...)<|MERGE_RESOLUTION|>--- conflicted
+++ resolved
@@ -1326,73 +1326,7 @@
   # Verify the artifact path requirements made by included products.
   is_asan := $(if $(filter address,$(SANITIZE_TARGET)),true)
   ifneq (true,$(or $(is_asan),$(DISABLE_ARTIFACT_PATH_REQUIREMENTS)))
-<<<<<<< HEAD
-  # Fakes don't get installed, and NDK stubs aren't installed to device.
-  static_allowed_patterns := $(TARGET_OUT_FAKE)/% $(SOONG_OUT_DIR)/ndk/%
-  # RROs become REQUIRED by the source module, but are always placed on the vendor partition.
-  static_allowed_patterns += %__auto_generated_rro_product.apk
-  static_allowed_patterns += %__auto_generated_rro_vendor.apk
-  # Auto-included targets are not considered
-  static_allowed_patterns += $(call product-installed-files,)
-  # $(PRODUCT_OUT)/apex is where shared libraries in APEXes get installed.
-  # The path can be considered as a fake path, as the shared libraries
-  # are installed there just to have symbols files for them under
-  # $(PRODUCT_OUT)/symbols/apex for debugging purpose. The /apex directory
-  # is never compiled into a filesystem image.
-  static_allowed_patterns += $(PRODUCT_OUT)/apex/%
-  ifeq (true,$(BOARD_USES_SYSTEM_OTHER_ODEX))
-    # Allow system_other odex space optimization.
-    static_allowed_patterns += \
-      $(TARGET_OUT_SYSTEM_OTHER)/%.odex \
-      $(TARGET_OUT_SYSTEM_OTHER)/%.vdex \
-      $(TARGET_OUT_SYSTEM_OTHER)/%.art
-  endif
-
-CERTIFICATE_VIOLATION_MODULES_FILENAME := $(PRODUCT_OUT)/certificate_violation_modules.txt
-$(CERTIFICATE_VIOLATION_MODULES_FILENAME):
-	rm -f $@
-	$(foreach m,$(sort $(CERTIFICATE_VIOLATION_MODULES)), echo $(m) >> $@;)
-$(call dist-for-goals,droidcore,$(CERTIFICATE_VIOLATION_MODULES_FILENAME))
-
-  all_offending_files :=
-  $(foreach makefile,$(ARTIFACT_PATH_REQUIREMENT_PRODUCTS),\
-    $(eval requirements := $(PRODUCTS.$(makefile).ARTIFACT_PATH_REQUIREMENTS)) \
-    $(eval ### Verify that the product only produces files inside its path requirements.) \
-    $(eval allowed := $(PRODUCTS.$(makefile).ARTIFACT_PATH_ALLOWED_LIST)) \
-    $(eval path_patterns := $(call resolve-product-relative-paths,$(requirements),%)) \
-    $(eval allowed_patterns := $(call resolve-product-relative-paths,$(allowed))) \
-    $(eval files := $(call product-installed-files, $(makefile))) \
-    $(eval offending_files := $(filter-out $(path_patterns) $(allowed_patterns) $(static_allowed_patterns),$(files))) \
-    $(call maybe-print-list-and-error,$(offending_files),\
-      $(makefile) produces files outside its artifact path requirement. \
-      Allowed paths are $(subst $(space),$(comma)$(space),$(addsuffix *,$(requirements)))) \
-    $(eval unused_allowed := $(filter-out $(files),$(allowed_patterns))) \
-    $(call maybe-print-list-and-warn,$(unused_allowed),$(makefile) includes redundant allowed entries in its artifact path requirement.) \
-    $(eval ### Optionally verify that nothing else produces files inside this artifact path requirement.) \
-    $(eval extra_files := $(filter-out $(files) $(HOST_OUT)/%,$(product_target_FILES))) \
-    $(eval files_in_requirement := $(filter $(path_patterns),$(extra_files))) \
-    $(eval all_offending_files += $(files_in_requirement)) \
-    $(eval ignore_path := $(PRODUCT_ARTIFACT_PATH_REQUIREMENT_IGNORE_PATHS)) \
-    $(eval ignore_path_patterns := $(call resolve-product-relative-paths,$(ignore_path))) \
-    $(eval allowed := $(PRODUCT_ARTIFACT_PATH_REQUIREMENT_ALLOWED_LIST)) \
-    $(eval allowed_patterns := $(call resolve-product-relative-paths,$(allowed))) \
-    $(eval offending_files := $(filter-out $(allowed_patterns) $(ignore_path_patterns)%,$(files_in_requirement))) \
-    $(eval enforcement := $(PRODUCT_ENFORCE_ARTIFACT_PATH_REQUIREMENTS)) \
-    $(if $(enforcement),\
-      $(call maybe-print-list-and-error,$(offending_files),\
-        $(INTERNAL_PRODUCT) produces files inside $(makefile)s artifact path requirement. \
-        $(PRODUCT_ARTIFACT_PATH_REQUIREMENT_HINT)) \
-      $(eval unused_allowed := $(if $(filter true strict,$(enforcement)),\
-        $(foreach p,$(allowed_patterns),$(if $(filter $(p),$(extra_files)),,$(p))))) \
-      $(call maybe-print-list-and-warn,$(unused_allowed),$(INTERNAL_PRODUCT) includes redundant artifact path requirement allowed list entries.) \
-    ) \
-  )
-$(PRODUCT_OUT)/offending_artifacts.txt:
-	rm -f $@
-	$(foreach f,$(sort $(all_offending_files)),echo $(f) >> $@;)
-=======
     include $(BUILD_SYSTEM)/artifact_path_requirements.mk
->>>>>>> 594d622c
   endif
 else
   # We're not doing a full build, and are probably only including
