--- conflicted
+++ resolved
@@ -460,7 +460,6 @@
 
 ADDITIONAL_SYSTEM_PROPERTIES += net.bt.name=Android
 
-<<<<<<< HEAD
 # QCV: initialize property - used to detect framework type
 ifeq ($(TARGET_FWK_SUPPORTS_FULL_VALUEADDS), true)
   ADDITIONAL_SYSTEM_PROPERTIES += \
@@ -479,10 +478,9 @@
 
   $(warning "Compile using pure AOSP tree")
 endif
-=======
+
 # This property is set by flashing debug boot image, so default to false.
 ADDITIONAL_SYSTEM_PROPERTIES += ro.force.debuggable=0
->>>>>>> cb1524b5
 
 # ------------------------------------------------------------
 # Define a function that, given a list of module tags, returns
