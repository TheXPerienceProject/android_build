--- conflicted
+++ resolved
@@ -18,8 +18,4 @@
 # (like "CRB01").  It must be a single word, and is
 # capitalized by convention.
 
-<<<<<<< HEAD
-BUILD_ID=SKQ3.210731.001
-=======
-BUILD_ID=SP1A.210723.002
->>>>>>> d3779a47
+BUILD_ID=SKQ1.210802.001