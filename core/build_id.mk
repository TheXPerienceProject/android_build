#
# Copyright (C) 2008 The Android Open Source Project
#
# Licensed under the Apache License, Version 2.0 (the "License");
# you may not use this file except in compliance with the License.
# You may obtain a copy of the License at
#
#      http://www.apache.org/licenses/LICENSE-2.0
#
# Unless required by applicable law or agreed to in writing, software
# distributed under the License is distributed on an "AS IS" BASIS,
# WITHOUT WARRANTIES OR CONDITIONS OF ANY KIND, either express or implied.
# See the License for the specific language governing permissions and
# limitations under the License.
#
# BUILD_ID is usually used to specify the branch name
# (like "MAIN") or a branch name and a release candidate
# (like "CRB01").  It must be a single word, and is
# capitalized by convention.

<<<<<<< HEAD
BUILD_ID=UKQ1.221218.001
=======
BUILD_ID=UP1A.221130.001
>>>>>>> b37a41ef
<|MERGE_RESOLUTION|>--- conflicted
+++ resolved
@@ -18,8 +18,4 @@
 # (like "CRB01").  It must be a single word, and is
 # capitalized by convention.
 
-<<<<<<< HEAD
-BUILD_ID=UKQ1.221218.001
-=======
-BUILD_ID=UP1A.221130.001
->>>>>>> b37a41ef
+BUILD_ID=UKQ1.221220.001