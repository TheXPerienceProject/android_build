#
# Copyright (C) 2008 The Android Open Source Project
#
# Licensed under the Apache License, Version 2.0 (the "License");
# you may not use this file except in compliance with the License.
# You may obtain a copy of the License at
#
#      http://www.apache.org/licenses/LICENSE-2.0
#
# Unless required by applicable law or agreed to in writing, software
# distributed under the License is distributed on an "AS IS" BASIS,
# WITHOUT WARRANTIES OR CONDITIONS OF ANY KIND, either express or implied.
# See the License for the specific language governing permissions and
# limitations under the License.
#
# BUILD_ID is usually used to specify the branch name
# (like "MAIN") or a branch name and a release candidate
# (like "CRB01").  It must be a single word, and is
# capitalized by convention.

<<<<<<< HEAD
BUILD_ID=RKQ1.200622.001
=======
BUILD_ID=RP1A.200619.001
>>>>>>> fa997a3d
<|MERGE_RESOLUTION|>--- conflicted
+++ resolved
@@ -18,8 +18,4 @@
 # (like "CRB01").  It must be a single word, and is
 # capitalized by convention.
 
-<<<<<<< HEAD
-BUILD_ID=RKQ1.200622.001
-=======
-BUILD_ID=RP1A.200619.001
->>>>>>> fa997a3d
+BUILD_ID=RKQ1.200622.002