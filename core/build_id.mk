#
# Copyright (C) 2008 The Android Open Source Project
#
# Licensed under the Apache License, Version 2.0 (the "License");
# you may not use this file except in compliance with the License.
# You may obtain a copy of the License at
#
#      http://www.apache.org/licenses/LICENSE-2.0
#
# Unless required by applicable law or agreed to in writing, software
# distributed under the License is distributed on an "AS IS" BASIS,
# WITHOUT WARRANTIES OR CONDITIONS OF ANY KIND, either express or implied.
# See the License for the specific language governing permissions and
# limitations under the License.
#
# BUILD_ID is usually used to specify the branch name
# (like "MAIN") or a branch name and a release candidate
# (like "CRB01").  It must be a single word, and is
# capitalized by convention.

<<<<<<< HEAD
BUILD_ID=RKQ1.191212.002
=======
BUILD_ID=RP1A.191203.001
>>>>>>> 37b210d9
<|MERGE_RESOLUTION|>--- conflicted
+++ resolved
@@ -18,8 +18,4 @@
 # (like "CRB01").  It must be a single word, and is
 # capitalized by convention.
 
-<<<<<<< HEAD
-BUILD_ID=RKQ1.191212.002
-=======
-BUILD_ID=RP1A.191203.001
->>>>>>> 37b210d9
+BUILD_ID=RKQ1.191212.003