#
# Copyright (C) 2008 The Android Open Source Project
#
# Licensed under the Apache License, Version 2.0 (the "License");
# you may not use this file except in compliance with the License.
# You may obtain a copy of the License at
#
#      http://www.apache.org/licenses/LICENSE-2.0
#
# Unless required by applicable law or agreed to in writing, software
# distributed under the License is distributed on an "AS IS" BASIS,
# WITHOUT WARRANTIES OR CONDITIONS OF ANY KIND, either express or implied.
# See the License for the specific language governing permissions and
# limitations under the License.
#
# BUILD_ID is usually used to specify the branch name
# (like "MAIN") or a branch name and a release candidate
# (like "CRB01").  It must be a single word, and is
# capitalized by convention.

<<<<<<< HEAD
BUILD_ID=TKQ1.230927.001
=======
BUILD_ID=TPM1.230623.008
>>>>>>> b3185531
<|MERGE_RESOLUTION|>--- conflicted
+++ resolved
@@ -18,8 +18,4 @@
 # (like "CRB01").  It must be a single word, and is
 # capitalized by convention.
 
-<<<<<<< HEAD
-BUILD_ID=TKQ1.230927.001
-=======
-BUILD_ID=TPM1.230623.008
->>>>>>> b3185531
+BUILD_ID=TKQ1.230929.001