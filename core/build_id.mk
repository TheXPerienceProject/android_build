--- conflicted
+++ resolved
@@ -18,8 +18,4 @@
 # (like "CRB01").  It must be a single word, and is
 # capitalized by convention.
 
-<<<<<<< HEAD
-BUILD_ID=TKQ1.231025.001
-=======
-BUILD_ID=TPM1.230623.010
->>>>>>> 94416222
+BUILD_ID=TKQ1.231027.001