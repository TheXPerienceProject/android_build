#
# Copyright (C) 2008 The Android Open Source Project
#
# Licensed under the Apache License, Version 2.0 (the "License");
# you may not use this file except in compliance with the License.
# You may obtain a copy of the License at
#
#      http://www.apache.org/licenses/LICENSE-2.0
#
# Unless required by applicable law or agreed to in writing, software
# distributed under the License is distributed on an "AS IS" BASIS,
# WITHOUT WARRANTIES OR CONDITIONS OF ANY KIND, either express or implied.
# See the License for the specific language governing permissions and
# limitations under the License.
#
# BUILD_ID is usually used to specify the branch name
# (like "MAIN") or a branch name and a release candidate
# (like "CRB01").  It must be a single word, and is
# capitalized by convention.

<<<<<<< HEAD
export BUILD_ID=OPM2.170928.004
=======
export BUILD_ID=OPM1.171009.001
>>>>>>> 7c4817bf
<|MERGE_RESOLUTION|>--- conflicted
+++ resolved
@@ -18,8 +18,4 @@
 # (like "CRB01").  It must be a single word, and is
 # capitalized by convention.
 
-<<<<<<< HEAD
-export BUILD_ID=OPM2.170928.004
-=======
-export BUILD_ID=OPM1.171009.001
->>>>>>> 7c4817bf
+export BUILD_ID=OPM2.171009.001