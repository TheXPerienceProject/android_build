--- conflicted
+++ resolved
@@ -18,8 +18,4 @@
 # (like "CRB01").  It must be a single word, and is
 # capitalized by convention.
 
-<<<<<<< HEAD
-BUILD_ID=RXP2.210305.006
-=======
-BUILD_ID=RQ2A.210405.005
->>>>>>> f1ea820b
+BUILD_ID=RXP2.210405.005