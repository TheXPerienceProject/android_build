#
# Copyright (C) 2008 The Android Open Source Project
#
# Licensed under the Apache License, Version 2.0 (the "License");
# you may not use this file except in compliance with the License.
# You may obtain a copy of the License at
#
#      http://www.apache.org/licenses/LICENSE-2.0
#
# Unless required by applicable law or agreed to in writing, software
# distributed under the License is distributed on an "AS IS" BASIS,
# WITHOUT WARRANTIES OR CONDITIONS OF ANY KIND, either express or implied.
# See the License for the specific language governing permissions and
# limitations under the License.
#
# BUILD_ID is usually used to specify the branch name
# (like "MAIN") or a branch name and a release candidate
# (like "CRB01").  It must be a single word, and is
# capitalized by convention.

<<<<<<< HEAD
BUILD_ID=SKQ3.210716.001
=======
BUILD_ID=SP1A.210709.002
>>>>>>> 7d807fa4
<|MERGE_RESOLUTION|>--- conflicted
+++ resolved
@@ -18,8 +18,4 @@
 # (like "CRB01").  It must be a single word, and is
 # capitalized by convention.
 
-<<<<<<< HEAD
-BUILD_ID=SKQ3.210716.001
-=======
-BUILD_ID=SP1A.210709.002
->>>>>>> 7d807fa4
+BUILD_ID=SKQ1.210717.001