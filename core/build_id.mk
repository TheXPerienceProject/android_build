#
# Copyright (C) 2008 The Android Open Source Project
#
# Licensed under the Apache License, Version 2.0 (the "License");
# you may not use this file except in compliance with the License.
# You may obtain a copy of the License at
#
#      http://www.apache.org/licenses/LICENSE-2.0
#
# Unless required by applicable law or agreed to in writing, software
# distributed under the License is distributed on an "AS IS" BASIS,
# WITHOUT WARRANTIES OR CONDITIONS OF ANY KIND, either express or implied.
# See the License for the specific language governing permissions and
# limitations under the License.
#
# BUILD_ID is usually used to specify the branch name
# (like "MAIN") or a branch name and a release candidate
# (like "CRB01").  It must be a single word, and is
# capitalized by convention.

<<<<<<< HEAD
BUILD_ID=RKQ1.200610.001
=======
BUILD_ID=RP1A.200609.001
>>>>>>> 1879df0e
<|MERGE_RESOLUTION|>--- conflicted
+++ resolved
@@ -18,8 +18,4 @@
 # (like "CRB01").  It must be a single word, and is
 # capitalized by convention.
 
-<<<<<<< HEAD
-BUILD_ID=RKQ1.200610.001
-=======
-BUILD_ID=RP1A.200609.001
->>>>>>> 1879df0e
+BUILD_ID=RKQ1.200610.002