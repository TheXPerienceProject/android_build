--- conflicted
+++ resolved
@@ -18,8 +18,4 @@
 # (like "CRB01").  It must be a single word, and is
 # capitalized by convention.
 
-<<<<<<< HEAD
-export BUILD_ID=PKQ1.180313.001
-=======
-export BUILD_ID=PPR1.180311.001
->>>>>>> ba7bae80
+export BUILD_ID=PKQ1.180320.001