#
# Copyright (C) 2008 The Android Open Source Project
#
# Licensed under the Apache License, Version 2.0 (the "License");
# you may not use this file except in compliance with the License.
# You may obtain a copy of the License at
#
#      http://www.apache.org/licenses/LICENSE-2.0
#
# Unless required by applicable law or agreed to in writing, software
# distributed under the License is distributed on an "AS IS" BASIS,
# WITHOUT WARRANTIES OR CONDITIONS OF ANY KIND, either express or implied.
# See the License for the specific language governing permissions and
# limitations under the License.
#
# BUILD_ID is usually used to specify the branch name
# (like "MAIN") or a branch name and a release candidate
# (like "CRB01").  It must be a single word, and is
# capitalized by convention.

<<<<<<< HEAD
BUILD_ID=SKQ1.200902.001
=======
BUILD_ID=SP1A.200727.001
>>>>>>> 5c1dc55a
<|MERGE_RESOLUTION|>--- conflicted
+++ resolved
@@ -18,8 +18,4 @@
 # (like "CRB01").  It must be a single word, and is
 # capitalized by convention.
 
-<<<<<<< HEAD
-BUILD_ID=SKQ1.200902.001
-=======
-BUILD_ID=SP1A.200727.001
->>>>>>> 5c1dc55a
+BUILD_ID=SKQ1.200921.001