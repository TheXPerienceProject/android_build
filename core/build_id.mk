--- conflicted
+++ resolved
@@ -18,8 +18,4 @@
 # (like "CRB01").  It must be a single word, and is
 # capitalized by convention.
 
-<<<<<<< HEAD
-BUILD_ID=RQ3A.210805.001.A1
-=======
-BUILD_ID=RD2A.210905.003
->>>>>>> a33e9b96
+BUILD_ID=RD2A.210905.003