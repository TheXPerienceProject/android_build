#
# Copyright (C) 2008 The Android Open Source Project
#
# Licensed under the Apache License, Version 2.0 (the "License");
# you may not use this file except in compliance with the License.
# You may obtain a copy of the License at
#
#      http://www.apache.org/licenses/LICENSE-2.0
#
# Unless required by applicable law or agreed to in writing, software
# distributed under the License is distributed on an "AS IS" BASIS,
# WITHOUT WARRANTIES OR CONDITIONS OF ANY KIND, either express or implied.
# See the License for the specific language governing permissions and
# limitations under the License.
#
# BUILD_ID is usually used to specify the branch name
# (like "MAIN") or a branch name and a release candidate
# (like "CRB01").  It must be a single word, and is
# capitalized by convention.

<<<<<<< HEAD
BUILD_ID=RXP2.210405.005
=======
BUILD_ID=RQ2A.210505.003
>>>>>>> 638a6cef
<|MERGE_RESOLUTION|>--- conflicted
+++ resolved
@@ -18,8 +18,4 @@
 # (like "CRB01").  It must be a single word, and is
 # capitalized by convention.
 
-<<<<<<< HEAD
-BUILD_ID=RXP2.210405.005
-=======
-BUILD_ID=RQ2A.210505.003
->>>>>>> 638a6cef
+BUILD_ID=RXP2.210505.003