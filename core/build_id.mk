--- conflicted
+++ resolved
@@ -18,8 +18,4 @@
 # (like "CRB01").  It must be a single word, and is
 # capitalized by convention.
 
-<<<<<<< HEAD
-export BUILD_ID=PPRL.190105.001
-=======
-export BUILD_ID=PQ2A.190205.003
->>>>>>> b36e11d6
+export BUILD_ID=PPRL.190205.001