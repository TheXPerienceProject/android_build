#
# Copyright (C) 2008 The Android Open Source Project
#
# Licensed under the Apache License, Version 2.0 (the "License");
# you may not use this file except in compliance with the License.
# You may obtain a copy of the License at
#
#      http://www.apache.org/licenses/LICENSE-2.0
#
# Unless required by applicable law or agreed to in writing, software
# distributed under the License is distributed on an "AS IS" BASIS,
# WITHOUT WARRANTIES OR CONDITIONS OF ANY KIND, either express or implied.
# See the License for the specific language governing permissions and
# limitations under the License.
#
# BUILD_ID is usually used to specify the branch name
# (like "MAIN") or a branch name and a release candidate
# (like "CRB01").  It must be a single word, and is
# capitalized by convention.

<<<<<<< HEAD
BUILD_ID=SKQ3.220302.006
=======
BUILD_ID=SP2A.220305.013
>>>>>>> 2eb8bf27
<|MERGE_RESOLUTION|>--- conflicted
+++ resolved
@@ -18,8 +18,4 @@
 # (like "CRB01").  It must be a single word, and is
 # capitalized by convention.
 
-<<<<<<< HEAD
-BUILD_ID=SKQ3.220302.006
-=======
-BUILD_ID=SP2A.220305.013
->>>>>>> 2eb8bf27
+BUILD_ID=SKQ1.220323.001