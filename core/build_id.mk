#
# Copyright (C) 2008 The Android Open Source Project
#
# Licensed under the Apache License, Version 2.0 (the "License");
# you may not use this file except in compliance with the License.
# You may obtain a copy of the License at
#
#      http://www.apache.org/licenses/LICENSE-2.0
#
# Unless required by applicable law or agreed to in writing, software
# distributed under the License is distributed on an "AS IS" BASIS,
# WITHOUT WARRANTIES OR CONDITIONS OF ANY KIND, either express or implied.
# See the License for the specific language governing permissions and
# limitations under the License.
#
# BUILD_ID is usually used to specify the branch name
# (like "MAIN") or a branch name and a release candidate
# (like "CRB01").  It must be a single word, and is
# capitalized by convention.

<<<<<<< HEAD
BUILD_ID=QKQ1.190410.002
=======
BUILD_ID=QP1A.190408.001
>>>>>>> efd480b6
<|MERGE_RESOLUTION|>--- conflicted
+++ resolved
@@ -18,8 +18,4 @@
 # (like "CRB01").  It must be a single word, and is
 # capitalized by convention.
 
-<<<<<<< HEAD
-BUILD_ID=QKQ1.190410.002
-=======
-BUILD_ID=QP1A.190408.001
->>>>>>> efd480b6
+BUILD_ID=QKQ1.190411.001