--- conflicted
+++ resolved
@@ -18,8 +18,4 @@
 # (like "CRB01").  It must be a single word, and is
 # capitalized by convention.
 
-<<<<<<< HEAD
-export BUILD_ID=OPM2.171009.002
-=======
-export BUILD_ID=OPM1.171010.001
->>>>>>> bf724b54
+export BUILD_ID=OPM2.171010.001