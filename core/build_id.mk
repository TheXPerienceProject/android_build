#
# Copyright (C) 2008 The Android Open Source Project
#
# Licensed under the Apache License, Version 2.0 (the "License");
# you may not use this file except in compliance with the License.
# You may obtain a copy of the License at
#
#      http://www.apache.org/licenses/LICENSE-2.0
#
# Unless required by applicable law or agreed to in writing, software
# distributed under the License is distributed on an "AS IS" BASIS,
# WITHOUT WARRANTIES OR CONDITIONS OF ANY KIND, either express or implied.
# See the License for the specific language governing permissions and
# limitations under the License.
#
# BUILD_ID is usually used to specify the branch name
# (like "MAIN") or a branch name and a release candidate
# (like "CRB01").  It must be a single word, and is
# capitalized by convention.

<<<<<<< HEAD
export BUILD_ID=PKQ1.180227.002
=======
export BUILD_ID=PPR1.180206.003
>>>>>>> 1d37c982
<|MERGE_RESOLUTION|>--- conflicted
+++ resolved
@@ -18,8 +18,4 @@
 # (like "CRB01").  It must be a single word, and is
 # capitalized by convention.
 
-<<<<<<< HEAD
-export BUILD_ID=PKQ1.180227.002
-=======
-export BUILD_ID=PPR1.180206.003
->>>>>>> 1d37c982
+export BUILD_ID=PKQ1.180305.001