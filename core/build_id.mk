--- conflicted
+++ resolved
@@ -18,8 +18,4 @@
 # (like "CRB01").  It must be a single word, and is
 # capitalized by convention.
 
-<<<<<<< HEAD
-export BUILD_ID=PPRL.190705.003
-=======
-export BUILD_ID=PQ3B.190705.003
->>>>>>> 41965d4b
+export BUILD_ID=PPRL.190705.004