#
# Copyright (C) 2008 The Android Open Source Project
#
# Licensed under the Apache License, Version 2.0 (the "License");
# you may not use this file except in compliance with the License.
# You may obtain a copy of the License at
#
#      http://www.apache.org/licenses/LICENSE-2.0
#
# Unless required by applicable law or agreed to in writing, software
# distributed under the License is distributed on an "AS IS" BASIS,
# WITHOUT WARRANTIES OR CONDITIONS OF ANY KIND, either express or implied.
# See the License for the specific language governing permissions and
# limitations under the License.
#
# BUILD_ID is usually used to specify the branch name
# (like "MAIN") or a branch name and a release candidate
# (like "CRB01").  It must be a single word, and is
# capitalized by convention.

<<<<<<< HEAD
BUILD_ID=RXP3.210705.001
=======
BUILD_ID=RQ3A.210805.001.A1
>>>>>>> 7ef04b2f
<|MERGE_RESOLUTION|>--- conflicted
+++ resolved
@@ -1,3 +1,4 @@
+
 #
 # Copyright (C) 2008 The Android Open Source Project
 #
@@ -18,8 +19,4 @@
 # (like "CRB01").  It must be a single word, and is
 # capitalized by convention.
 
-<<<<<<< HEAD
-BUILD_ID=RXP3.210705.001
-=======
-BUILD_ID=RQ3A.210805.001.A1
->>>>>>> 7ef04b2f
+BUILD_ID=RXP3.210805.001.A1