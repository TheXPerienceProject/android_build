#
# Copyright (C) 2008 The Android Open Source Project
#
# Licensed under the Apache License, Version 2.0 (the "License");
# you may not use this file except in compliance with the License.
# You may obtain a copy of the License at
#
#      http://www.apache.org/licenses/LICENSE-2.0
#
# Unless required by applicable law or agreed to in writing, software
# distributed under the License is distributed on an "AS IS" BASIS,
# WITHOUT WARRANTIES OR CONDITIONS OF ANY KIND, either express or implied.
# See the License for the specific language governing permissions and
# limitations under the License.
#
# BUILD_ID is usually used to specify the branch name
# (like "MAIN") or a branch name and a release candidate
# (like "CRB01").  It must be a single word, and is
# capitalized by convention.

<<<<<<< HEAD
BUILD_ID=SPM1.211109.001
=======
BUILD_ID=SQ1A.211205.008
>>>>>>> fe663b87
<|MERGE_RESOLUTION|>--- conflicted
+++ resolved
@@ -18,8 +18,4 @@
 # (like "CRB01").  It must be a single word, and is
 # capitalized by convention.
 
-<<<<<<< HEAD
-BUILD_ID=SPM1.211109.001
-=======
-BUILD_ID=SQ1A.211205.008
->>>>>>> fe663b87
+BUILD_ID=SPM1.211110.001