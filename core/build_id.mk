#
# Copyright (C) 2008 The Android Open Source Project
#
# Licensed under the Apache License, Version 2.0 (the "License");
# you may not use this file except in compliance with the License.
# You may obtain a copy of the License at
#
#      http://www.apache.org/licenses/LICENSE-2.0
#
# Unless required by applicable law or agreed to in writing, software
# distributed under the License is distributed on an "AS IS" BASIS,
# WITHOUT WARRANTIES OR CONDITIONS OF ANY KIND, either express or implied.
# See the License for the specific language governing permissions and
# limitations under the License.
#
# BUILD_ID is usually used to specify the branch name
# (like "MAIN") or a branch name and a release candidate
# (like "CRB01").  It must be a single word, and is
# capitalized by convention.

<<<<<<< HEAD
BUILD_ID=UKQ1.240129.001
=======
BUILD_ID=UPM1.231025.010
>>>>>>> 76d11f7b
<|MERGE_RESOLUTION|>--- conflicted
+++ resolved
@@ -18,8 +18,4 @@
 # (like "CRB01").  It must be a single word, and is
 # capitalized by convention.
 
-<<<<<<< HEAD
-BUILD_ID=UKQ1.240129.001
-=======
-BUILD_ID=UPM1.231025.010
->>>>>>> 76d11f7b
+BUILD_ID=UKQ1.240130.001