#
# Copyright (C) 2008 The Android Open Source Project
#
# Licensed under the Apache License, Version 2.0 (the "License");
# you may not use this file except in compliance with the License.
# You may obtain a copy of the License at
#
#      http://www.apache.org/licenses/LICENSE-2.0
#
# Unless required by applicable law or agreed to in writing, software
# distributed under the License is distributed on an "AS IS" BASIS,
# WITHOUT WARRANTIES OR CONDITIONS OF ANY KIND, either express or implied.
# See the License for the specific language governing permissions and
# limitations under the License.
#
# BUILD_ID is usually used to specify the branch name
# (like "MAIN") or a branch name and a release candidate
# (like "CRB01").  It must be a single word, and is
# capitalized by convention.

<<<<<<< HEAD
BUILD_ID=RKQ1.200221.002
=======
BUILD_ID=RP1A.200214.001
>>>>>>> 805eae0f
<|MERGE_RESOLUTION|>--- conflicted
+++ resolved
@@ -18,8 +18,4 @@
 # (like "CRB01").  It must be a single word, and is
 # capitalized by convention.
 
-<<<<<<< HEAD
-BUILD_ID=RKQ1.200221.002
-=======
-BUILD_ID=RP1A.200214.001
->>>>>>> 805eae0f
+BUILD_ID=RKQ1.200221.003