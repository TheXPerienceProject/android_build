#
# Copyright (C) 2008 The Android Open Source Project
#
# Licensed under the Apache License, Version 2.0 (the "License");
# you may not use this file except in compliance with the License.
# You may obtain a copy of the License at
#
#      http://www.apache.org/licenses/LICENSE-2.0
#
# Unless required by applicable law or agreed to in writing, software
# distributed under the License is distributed on an "AS IS" BASIS,
# WITHOUT WARRANTIES OR CONDITIONS OF ANY KIND, either express or implied.
# See the License for the specific language governing permissions and
# limitations under the License.
#
# BUILD_ID is usually used to specify the branch name
# (like "MAIN") or a branch name and a release candidate
# (like "CRB01").  It must be a single word, and is
# capitalized by convention.

<<<<<<< HEAD
BUILD_ID=SP2A.220505.005
=======
BUILD_ID=SQ3A.220605.005
>>>>>>> dedb27a0
<|MERGE_RESOLUTION|>--- conflicted
+++ resolved
@@ -18,8 +18,4 @@
 # (like "CRB01").  It must be a single word, and is
 # capitalized by convention.
 
-<<<<<<< HEAD
-BUILD_ID=SP2A.220505.005
-=======
-BUILD_ID=SQ3A.220605.005
->>>>>>> dedb27a0
+BUILD_ID=SQ3A.220605.005