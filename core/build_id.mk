#
# Copyright (C) 2008 The Android Open Source Project
#
# Licensed under the Apache License, Version 2.0 (the "License");
# you may not use this file except in compliance with the License.
# You may obtain a copy of the License at
#
#      http://www.apache.org/licenses/LICENSE-2.0
#
# Unless required by applicable law or agreed to in writing, software
# distributed under the License is distributed on an "AS IS" BASIS,
# WITHOUT WARRANTIES OR CONDITIONS OF ANY KIND, either express or implied.
# See the License for the specific language governing permissions and
# limitations under the License.
#
# BUILD_ID is usually used to specify the branch name
# (like "MAIN") or a branch name and a release candidate
# (like "CRB01").  It must be a single word, and is
# capitalized by convention.

<<<<<<< HEAD
BUILD_ID=SKQ3.210724.001
=======
BUILD_ID=SP1A.210715.002
>>>>>>> dc71bfd6
<|MERGE_RESOLUTION|>--- conflicted
+++ resolved
@@ -18,8 +18,4 @@
 # (like "CRB01").  It must be a single word, and is
 # capitalized by convention.
 
-<<<<<<< HEAD
-BUILD_ID=SKQ3.210724.001
-=======
-BUILD_ID=SP1A.210715.002
->>>>>>> dc71bfd6
+BUILD_ID=SKQ1.210728.001