--- conflicted
+++ resolved
@@ -19,8 +19,4 @@
 # (like "CRB01").  It must be a single word, and is
 # capitalized by convention.
 
-<<<<<<< HEAD
-BUILD_ID=RXP3.210905.001
-=======
-BUILD_ID=RQ3A.211001.001
->>>>>>> a744cb60
+BUILD_ID=RXP3.211001.001