#
# Copyright (C) 2008 The Android Open Source Project
#
# Licensed under the Apache License, Version 2.0 (the "License");
# you may not use this file except in compliance with the License.
# You may obtain a copy of the License at
#
#      http://www.apache.org/licenses/LICENSE-2.0
#
# Unless required by applicable law or agreed to in writing, software
# distributed under the License is distributed on an "AS IS" BASIS,
# WITHOUT WARRANTIES OR CONDITIONS OF ANY KIND, either express or implied.
# See the License for the specific language governing permissions and
# limitations under the License.
#
# BUILD_ID is usually used to specify the branch name
# (like "MAIN") or a branch name and a release candidate
# (like "CRB01").  It must be a single word, and is
# capitalized by convention.

<<<<<<< HEAD
BUILD_ID=QKQ1.200116.002
=======
BUILD_ID=QQ1A.200105.003
>>>>>>> 74faca99
<|MERGE_RESOLUTION|>--- conflicted
+++ resolved
@@ -18,8 +18,4 @@
 # (like "CRB01").  It must be a single word, and is
 # capitalized by convention.
 
-<<<<<<< HEAD
-BUILD_ID=QKQ1.200116.002
-=======
-BUILD_ID=QQ1A.200105.003
->>>>>>> 74faca99
+BUILD_ID=QKQ1.200117.001