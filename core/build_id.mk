--- conflicted
+++ resolved
@@ -18,8 +18,4 @@
 # (like "CRB01").  It must be a single word, and is
 # capitalized by convention.
 
-<<<<<<< HEAD
-export BUILD_ID=PKQ1.180819.001
-=======
-export BUILD_ID=PKQ1.180901.001
->>>>>>> b9d1bcae
+export BUILD_ID=PKQ1.180901.001