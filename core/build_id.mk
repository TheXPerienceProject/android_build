#
# Copyright (C) 2008 The Android Open Source Project
#
# Licensed under the Apache License, Version 2.0 (the "License");
# you may not use this file except in compliance with the License.
# You may obtain a copy of the License at
#
#      http://www.apache.org/licenses/LICENSE-2.0
#
# Unless required by applicable law or agreed to in writing, software
# distributed under the License is distributed on an "AS IS" BASIS,
# WITHOUT WARRANTIES OR CONDITIONS OF ANY KIND, either express or implied.
# See the License for the specific language governing permissions and
# limitations under the License.
#
# BUILD_ID is usually used to specify the branch name
# (like "MAIN") or a branch name and a release candidate
# (like "CRB01").  It must be a single word, and is
# capitalized by convention.

<<<<<<< HEAD
BUILD_ID=UP1A.230905.016.A1
=======
BUILD_ID=UP1A.231005.005
>>>>>>> 2c3d5b1e
<|MERGE_RESOLUTION|>--- conflicted
+++ resolved
@@ -18,8 +18,4 @@
 # (like "CRB01").  It must be a single word, and is
 # capitalized by convention.
 
-<<<<<<< HEAD
-BUILD_ID=UP1A.230905.016.A1
-=======
-BUILD_ID=UP1A.231005.005
->>>>>>> 2c3d5b1e
+BUILD_ID=UP1A.231005.005