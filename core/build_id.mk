#
# Copyright (C) 2008 The Android Open Source Project
#
# Licensed under the Apache License, Version 2.0 (the "License");
# you may not use this file except in compliance with the License.
# You may obtain a copy of the License at
#
#      http://www.apache.org/licenses/LICENSE-2.0
#
# Unless required by applicable law or agreed to in writing, software
# distributed under the License is distributed on an "AS IS" BASIS,
# WITHOUT WARRANTIES OR CONDITIONS OF ANY KIND, either express or implied.
# See the License for the specific language governing permissions and
# limitations under the License.
#
# BUILD_ID is usually used to specify the branch name
# (like "MAIN") or a branch name and a release candidate
# (like "CRB01").  It must be a single word, and is
# capitalized by convention.

<<<<<<< HEAD
BUILD_ID=RKQ1.200303.001
=======
BUILD_ID=RP1A.200221.003
>>>>>>> c6fba8a5
<|MERGE_RESOLUTION|>--- conflicted
+++ resolved
@@ -18,8 +18,4 @@
 # (like "CRB01").  It must be a single word, and is
 # capitalized by convention.
 
-<<<<<<< HEAD
-BUILD_ID=RKQ1.200303.001
-=======
-BUILD_ID=RP1A.200221.003
->>>>>>> c6fba8a5
+BUILD_ID=RKQ1.200303.002