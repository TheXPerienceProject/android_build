--- conflicted
+++ resolved
@@ -18,8 +18,4 @@
 # (like "CRB01").  It must be a single word, and is
 # capitalized by convention.
 
-<<<<<<< HEAD
-BUILD_ID=QKQ1.200527.002
-=======
-BUILD_ID=QQ2A.200501.001.B3
->>>>>>> 399bf0a5
+BUILD_ID=QKQ1.200528.001