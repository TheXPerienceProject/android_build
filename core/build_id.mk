#
# Copyright (C) 2008 The Android Open Source Project
#
# Licensed under the Apache License, Version 2.0 (the "License");
# you may not use this file except in compliance with the License.
# You may obtain a copy of the License at
#
#      http://www.apache.org/licenses/LICENSE-2.0
#
# Unless required by applicable law or agreed to in writing, software
# distributed under the License is distributed on an "AS IS" BASIS,
# WITHOUT WARRANTIES OR CONDITIONS OF ANY KIND, either express or implied.
# See the License for the specific language governing permissions and
# limitations under the License.
#
# BUILD_ID is usually used to specify the branch name
# (like "MAIN") or a branch name and a release candidate
# (like "CRB01").  It must be a single word, and is
# capitalized by convention.

<<<<<<< HEAD
BUILD_ID=UPM1.230918.001
=======
BUILD_ID=UP1A.231105.002
>>>>>>> 8b574bbd
<|MERGE_RESOLUTION|>--- conflicted
+++ resolved
@@ -18,8 +18,4 @@
 # (like "CRB01").  It must be a single word, and is
 # capitalized by convention.
 
-<<<<<<< HEAD
-BUILD_ID=UPM1.230918.001
-=======
-BUILD_ID=UP1A.231105.002
->>>>>>> 8b574bbd
+BUILD_ID=UPM1.231002.001