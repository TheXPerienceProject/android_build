#
# Copyright (C) 2008 The Android Open Source Project
#
# Licensed under the Apache License, Version 2.0 (the "License");
# you may not use this file except in compliance with the License.
# You may obtain a copy of the License at
#
#      http://www.apache.org/licenses/LICENSE-2.0
#
# Unless required by applicable law or agreed to in writing, software
# distributed under the License is distributed on an "AS IS" BASIS,
# WITHOUT WARRANTIES OR CONDITIONS OF ANY KIND, either express or implied.
# See the License for the specific language governing permissions and
# limitations under the License.
#
# BUILD_ID is usually used to specify the branch name
# (like "MAIN") or a branch name and a release candidate
# (like "CRB01").  It must be a single word, and is
# capitalized by convention.

<<<<<<< HEAD
BUILD_ID=SKQ1.201116.001
=======
BUILD_ID=SP1A.201105.002
>>>>>>> d6918d84
<|MERGE_RESOLUTION|>--- conflicted
+++ resolved
@@ -18,8 +18,4 @@
 # (like "CRB01").  It must be a single word, and is
 # capitalized by convention.
 
-<<<<<<< HEAD
-BUILD_ID=SKQ1.201116.001
-=======
-BUILD_ID=SP1A.201105.002
->>>>>>> d6918d84
+BUILD_ID=SKQ1.201117.001