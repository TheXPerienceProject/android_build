--- conflicted
+++ resolved
@@ -18,8 +18,4 @@
 # (like "CRB01").  It must be a single word, and is
 # capitalized by convention.
 
-<<<<<<< HEAD
-BUILD_ID=TKQ1.220509.002
-=======
-BUILD_ID=TP1A.220426.001
->>>>>>> 3d002e89
+BUILD_ID=TKQ1.220510.001