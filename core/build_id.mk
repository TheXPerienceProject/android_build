#
# Copyright (C) 2008 The Android Open Source Project
#
# Licensed under the Apache License, Version 2.0 (the "License");
# you may not use this file except in compliance with the License.
# You may obtain a copy of the License at
#
#      http://www.apache.org/licenses/LICENSE-2.0
#
# Unless required by applicable law or agreed to in writing, software
# distributed under the License is distributed on an "AS IS" BASIS,
# WITHOUT WARRANTIES OR CONDITIONS OF ANY KIND, either express or implied.
# See the License for the specific language governing permissions and
# limitations under the License.
#
# BUILD_ID is usually used to specify the branch name
# (like "MAIN") or a branch name and a release candidate
# (like "CRB01").  It must be a single word, and is
# capitalized by convention.

<<<<<<< HEAD
export BUILD_ID=PKQ1.181023.001
=======
export BUILD_ID=PPRL.181005.003
>>>>>>> c8ff2d1d
<|MERGE_RESOLUTION|>--- conflicted
+++ resolved
@@ -18,8 +18,4 @@
 # (like "CRB01").  It must be a single word, and is
 # capitalized by convention.
 
-<<<<<<< HEAD
-export BUILD_ID=PKQ1.181023.001
-=======
-export BUILD_ID=PPRL.181005.003
->>>>>>> c8ff2d1d
+export BUILD_ID=PKQ1.181024.001