#
# Copyright (C) 2008 The Android Open Source Project
#
# Licensed under the Apache License, Version 2.0 (the "License");
# you may not use this file except in compliance with the License.
# You may obtain a copy of the License at
#
#      http://www.apache.org/licenses/LICENSE-2.0
#
# Unless required by applicable law or agreed to in writing, software
# distributed under the License is distributed on an "AS IS" BASIS,
# WITHOUT WARRANTIES OR CONDITIONS OF ANY KIND, either express or implied.
# See the License for the specific language governing permissions and
# limitations under the License.
#
# BUILD_ID is usually used to specify the branch name
# (like "MAIN") or a branch name and a release candidate
# (like "CRB01").  It must be a single word, and is
# capitalized by convention.

<<<<<<< HEAD
export BUILD_ID=PKQ1.190612.001
=======
export BUILD_ID=PPRL.190605.003
>>>>>>> 9ca9e890
<|MERGE_RESOLUTION|>--- conflicted
+++ resolved
@@ -18,8 +18,4 @@
 # (like "CRB01").  It must be a single word, and is
 # capitalized by convention.
 
-<<<<<<< HEAD
-export BUILD_ID=PKQ1.190612.001
-=======
-export BUILD_ID=PPRL.190605.003
->>>>>>> 9ca9e890
+export BUILD_ID=PKQ1.190613.001