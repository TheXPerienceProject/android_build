--- conflicted
+++ resolved
@@ -194,29 +194,6 @@
 
 ifdef LOCAL_DEX_PREOPT
 
-<<<<<<< HEAD
-dexpreopt_boot_jar_module := $(filter $(DEXPREOPT_BOOT_JARS_MODULES),$(LOCAL_MODULE))
-ifdef dexpreopt_boot_jar_module
-# For libart, the boot jars' odex files are replaced by $(DEFAULT_DEX_PREOPT_INSTALLED_IMAGE).
-# We use this installed_odex trick to get boot.art installed.
-installed_odex := $(DEFAULT_DEX_PREOPT_INSTALLED_IMAGE)
-# Append the odex for the 2nd arch if we have one.
-installed_odex += $($(TARGET_2ND_ARCH_VAR_PREFIX)DEFAULT_DEX_PREOPT_INSTALLED_IMAGE)
-else  # boot jar
-ifeq ($(LOCAL_MODULE_CLASS),JAVA_LIBRARIES)
-
-my_module_multilib := $(LOCAL_MULTILIB)
-# If the module is not an SDK library and it's a system server jar, only preopt the primary arch.
-my_filtered_lib_name := $(patsubst %.impl,%,$(LOCAL_MODULE))
-ifeq (,$(filter $(JAVA_SDK_LIBRARIES),$(my_filtered_lib_name)))
-# For a Java library, by default we build odex for both 1st arch and 2nd arch.
-# But it can be overridden with "LOCAL_MULTILIB := first".
-ifneq (,$(filter $(PRODUCT_SYSTEM_SERVER_JARS),$(LOCAL_MODULE)))
-# For system server jars, we build for only "first".
-my_module_multilib := first
-endif
-endif
-=======
   dexpreopt_boot_jar_module := $(filter $(DEXPREOPT_BOOT_JARS_MODULES),$(LOCAL_MODULE))
 
   ifdef dexpreopt_boot_jar_module
@@ -239,7 +216,6 @@
           my_module_multilib := first
         endif
       endif
->>>>>>> 335e8c99
 
       # Only preopt primary arch for translated arch since there is only an image there.
       ifeq ($(TARGET_TRANSLATE_2ND_ARCH),true)
