DEX_PREOPT_CONFIG := $(SOONG_OUT_DIR)/dexpreopt.config

ENABLE_PREOPT := true
ifneq (true,$(filter true,$(WITH_DEXPREOPT)))
  ENABLE_PREOPT :=
else ifneq (true,$(filter true,$(PRODUCT_USES_DEFAULT_ART_CONFIG)))
  ENABLE_PREOPT :=
<<<<<<< HEAD
else ifneq (,$(TARGET_BUILD_APPS))
=======
else ifeq (true,$(DISABLE_PREOPT))
>>>>>>> f72c2709
  ENABLE_PREOPT :=
endif

# The default value for LOCAL_DEX_PREOPT
DEX_PREOPT_DEFAULT ?= true

# The default filter for which files go into the system_other image (if it is
# being used). Note that each pattern p here matches both '/<p>' and /system/<p>'.
# To bundle everything one should set this to '%'.
SYSTEM_OTHER_ODEX_FILTER ?= \
    app/% \
    priv-app/% \
    system_ext/app/% \
    system_ext/priv-app/% \
    product/app/% \
    product/priv-app/% \

# Conditional to building on linux, as dex2oat currently does not work on darwin.
ifeq ($(HOST_OS),linux)
  ifeq (eng,$(TARGET_BUILD_VARIANT))
    # For an eng build only pre-opt the boot image and system server. This gives reasonable performance
    # and still allows a simple workflow: building in frameworks/base and syncing.
    WITH_DEXPREOPT_BOOT_IMG_AND_SYSTEM_SERVER_ONLY ?= true
  endif
  # Add mini-debug-info to the boot classpath unless explicitly asked not to.
  ifneq (false,$(WITH_DEXPREOPT_DEBUG_INFO))
    PRODUCT_DEX_PREOPT_BOOT_FLAGS += --generate-mini-debug-info
  endif

  # Non eng linux builds must have preopt enabled so that system server doesn't run as interpreter
  # only. b/74209329
  ifeq (,$(filter eng, $(TARGET_BUILD_VARIANT)))
    ifneq (true,$(WITH_DEXPREOPT))
      ifneq (true,$(WITH_DEXPREOPT_BOOT_IMG_AND_SYSTEM_SERVER_ONLY))
        $(call pretty-error, DEXPREOPT must be enabled for user and userdebug builds)
      endif
    endif
  endif
endif

# Use the first preloaded-classes file in PRODUCT_COPY_FILES.
PRELOADED_CLASSES := $(call word-colon,1,$(firstword \
    $(filter %system/etc/preloaded-classes,$(PRODUCT_COPY_FILES))))

# Use the first dirty-image-objects file in PRODUCT_COPY_FILES.
DIRTY_IMAGE_OBJECTS := $(call word-colon,1,$(firstword \
    $(filter %system/etc/dirty-image-objects,$(PRODUCT_COPY_FILES))))

# Get value of a property. It is first searched from PRODUCT_VENDOR_PROPERTIES
# and then falls back to PRODUCT_SYSTEM_PROPERTIES
# $1: name of the property
define get-product-default-property
$(strip \
  $(eval _prop := $(patsubst $(1)=%,%,$(filter $(1)=%,$(PRODUCT_VENDOR_PROPERTIES))))\
  $(if $(_prop),$(_prop),$(patsubst $(1)=%,%,$(filter $(1)=%,$(PRODUCT_SYSTEM_PROPERTIES)))))
endef

DEX2OAT_IMAGE_XMS := $(call get-product-default-property,dalvik.vm.image-dex2oat-Xms)
DEX2OAT_IMAGE_XMX := $(call get-product-default-property,dalvik.vm.image-dex2oat-Xmx)
DEX2OAT_XMS := $(call get-product-default-property,dalvik.vm.dex2oat-Xms)
DEX2OAT_XMX := $(call get-product-default-property,dalvik.vm.dex2oat-Xmx)

ifeq ($(WRITE_SOONG_VARIABLES),true)

  $(call json_start)

  $(call add_json_bool, DisablePreopt,                           $(call invert_bool,$(ENABLE_PREOPT)))
  $(call add_json_list, DisablePreoptModules,                    $(DEXPREOPT_DISABLED_MODULES))
  $(call add_json_bool, OnlyPreoptBootImageAndSystemServer,      $(filter true,$(WITH_DEXPREOPT_BOOT_IMG_AND_SYSTEM_SERVER_ONLY)))
  $(call add_json_bool, UseArtImage,                             $(filter true,$(DEXPREOPT_USE_ART_IMAGE)))
  $(call add_json_bool, DontUncompressPrivAppsDex,               $(filter true,$(DONT_UNCOMPRESS_PRIV_APPS_DEXS)))
  $(call add_json_list, ModulesLoadedByPrivilegedModules,        $(PRODUCT_LOADED_BY_PRIVILEGED_MODULES))
  $(call add_json_bool, HasSystemOther,                          $(BOARD_USES_SYSTEM_OTHER_ODEX))
  $(call add_json_list, PatternsOnSystemOther,                   $(SYSTEM_OTHER_ODEX_FILTER))
  $(call add_json_bool, DisableGenerateProfile,                  $(filter false,$(WITH_DEX_PREOPT_GENERATE_PROFILE)))
  $(call add_json_str,  ProfileDir,                              $(PRODUCT_DEX_PREOPT_PROFILE_DIR))
  $(call add_json_list, BootJars,                                $(PRODUCT_BOOT_JARS))
  $(call add_json_list, UpdatableBootJars,                       $(PRODUCT_UPDATABLE_BOOT_JARS))
  $(call add_json_list, ArtApexJars,                             $(ART_APEX_JARS))
  $(call add_json_list, SystemServerJars,                        $(PRODUCT_SYSTEM_SERVER_JARS))
  $(call add_json_list, SystemServerApps,                        $(PRODUCT_SYSTEM_SERVER_APPS))
  $(call add_json_list, UpdatableSystemServerJars,               $(PRODUCT_UPDATABLE_SYSTEM_SERVER_JARS))
  $(call add_json_bool, BrokenSuboptimalOrderOfSystemServerJars, $(PRODUCT_BROKEN_SUBOPTIMAL_ORDER_OF_SYSTEM_SERVER_JARS))
  $(call add_json_list, SpeedApps,                               $(PRODUCT_DEXPREOPT_SPEED_APPS))
  $(call add_json_list, PreoptFlags,                             $(PRODUCT_DEX_PREOPT_DEFAULT_FLAGS))
  $(call add_json_str,  DefaultCompilerFilter,                   $(PRODUCT_DEX_PREOPT_DEFAULT_COMPILER_FILTER))
  $(call add_json_str,  SystemServerCompilerFilter,              $(PRODUCT_SYSTEM_SERVER_COMPILER_FILTER))
  $(call add_json_bool, GenerateDmFiles,                         $(PRODUCT_DEX_PREOPT_GENERATE_DM_FILES))
  $(call add_json_bool, NeverAllowStripping,                     $(PRODUCT_DEX_PREOPT_NEVER_ALLOW_STRIPPING))
  $(call add_json_bool, NoDebugInfo,                             $(filter false,$(WITH_DEXPREOPT_DEBUG_INFO)))
  $(call add_json_bool, DontResolveStartupStrings,               $(filter false,$(PRODUCT_DEX_PREOPT_RESOLVE_STARTUP_STRINGS)))
  $(call add_json_bool, AlwaysSystemServerDebugInfo,             $(filter true,$(PRODUCT_SYSTEM_SERVER_DEBUG_INFO)))
  $(call add_json_bool, NeverSystemServerDebugInfo,              $(filter false,$(PRODUCT_SYSTEM_SERVER_DEBUG_INFO)))
  $(call add_json_bool, AlwaysOtherDebugInfo,                    $(filter true,$(PRODUCT_OTHER_JAVA_DEBUG_INFO)))
  $(call add_json_bool, NeverOtherDebugInfo,                     $(filter false,$(PRODUCT_OTHER_JAVA_DEBUG_INFO)))
  $(call add_json_bool, IsEng,                                   $(filter eng,$(TARGET_BUILD_VARIANT)))
  $(call add_json_bool, SanitizeLite,                            $(SANITIZE_LITE))
  $(call add_json_bool, DefaultAppImages,                        $(WITH_DEX_PREOPT_APP_IMAGE))
  $(call add_json_str,  Dex2oatXmx,                              $(DEX2OAT_XMX))
  $(call add_json_str,  Dex2oatXms,                              $(DEX2OAT_XMS))
  $(call add_json_str,  EmptyDirectory,                          $(OUT_DIR)/empty)

  $(call add_json_map,  CpuVariant)
  $(call add_json_str,  $(TARGET_ARCH), $(DEX2OAT_TARGET_CPU_VARIANT))
  ifdef TARGET_2ND_ARCH
    $(call add_json_str, $(TARGET_2ND_ARCH), $($(TARGET_2ND_ARCH_VAR_PREFIX)DEX2OAT_TARGET_CPU_VARIANT))
  endif
  $(call end_json_map)

  $(call add_json_map,  InstructionSetFeatures)
  $(call add_json_str,  $(TARGET_ARCH), $(DEX2OAT_TARGET_INSTRUCTION_SET_FEATURES))
  ifdef TARGET_2ND_ARCH
    $(call add_json_str, $(TARGET_2ND_ARCH), $($(TARGET_2ND_ARCH_VAR_PREFIX)DEX2OAT_TARGET_INSTRUCTION_SET_FEATURES))
  endif
  $(call end_json_map)

  $(call add_json_str,  DirtyImageObjects,                  $(DIRTY_IMAGE_OBJECTS))
  $(call add_json_list, BootImageProfiles,                  $(PRODUCT_DEX_PREOPT_BOOT_IMAGE_PROFILE_LOCATION))
  $(call add_json_str,  BootFlags,                          $(PRODUCT_DEX_PREOPT_BOOT_FLAGS))
  $(call add_json_str,  Dex2oatImageXmx,                    $(DEX2OAT_IMAGE_XMX))
  $(call add_json_str,  Dex2oatImageXms,                    $(DEX2OAT_IMAGE_XMS))

  $(call json_end)

  $(shell mkdir -p $(dir $(DEX_PREOPT_CONFIG)))
  $(file >$(DEX_PREOPT_CONFIG).tmp,$(json_contents))

  $(shell \
    if ! cmp -s $(DEX_PREOPT_CONFIG).tmp $(DEX_PREOPT_CONFIG); then \
      mv $(DEX_PREOPT_CONFIG).tmp $(DEX_PREOPT_CONFIG); \
    else \
      rm $(DEX_PREOPT_CONFIG).tmp; \
    fi)
endif<|MERGE_RESOLUTION|>--- conflicted
+++ resolved
@@ -5,11 +5,7 @@
   ENABLE_PREOPT :=
 else ifneq (true,$(filter true,$(PRODUCT_USES_DEFAULT_ART_CONFIG)))
   ENABLE_PREOPT :=
-<<<<<<< HEAD
-else ifneq (,$(TARGET_BUILD_APPS))
-=======
 else ifeq (true,$(DISABLE_PREOPT))
->>>>>>> f72c2709
   ENABLE_PREOPT :=
 endif
 
