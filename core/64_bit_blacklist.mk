--- conflicted
+++ resolved
@@ -11,11 +11,7 @@
 	external/chromium \
 	external/chromium-libpac \
 	external/chromium_org \
-<<<<<<< HEAD
-	external/skia \
-=======
 	external/v8 \
->>>>>>> e8bb5c3a
 	frameworks/webview \
 
 # misc build errors
@@ -24,14 +20,7 @@
 	external/oprofile/opcontrol \
 	frameworks/av \
 	frameworks/base \
-<<<<<<< HEAD
-	frameworks/ex \
-	frameworks/ml \
-	frameworks/opt \
-	frameworks/wilhelm \
 	frameworks/native/cmds/idmap \
-=======
->>>>>>> e8bb5c3a
 	device/generic/goldfish/opengl \
 	device/generic/goldfish/camera \
 
