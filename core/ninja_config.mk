ifeq ($(filter address,$(SANITIZE_HOST)),)
NINJA ?= prebuilts/build-tools/$(HOST_PREBUILT_TAG)/bin/ninja
else
NINJA ?= prebuilts/build-tools/$(HOST_PREBUILT_TAG)/asan/bin/ninja
endif

KATI_OUTPUT_PATTERNS := $(OUT_DIR)/build%.ninja $(OUT_DIR)/ninja%.sh

# Modifier goals we don't need to pass to Ninja.
<<<<<<< HEAD
NINJA_EXCLUDE_GOALS := all APP-% PRODUCT-%
=======
NINJA_EXCLUDE_GOALS := all
>>>>>>> 5e9a20c3

# A list of goals which affect parsing of makefiles and we need to pass to Kati.
PARSE_TIME_MAKE_GOALS := \
	$(PARSE_TIME_MAKE_GOALS) \
	$(dont_bother_goals) \
	all \
	ECLIPSE-% \
	AUX-% \
	brillo_tests \
	btnod \
	build-art% \
	build_kernel-nodeps \
	clean-oat% \
	continuous_instrumentation_tests \
	continuous_native_tests \
	cts \
	custom_images \
	deps-license \
	dicttool_aosp \
	dump-products \
	eng \
	fusion \
	oem_image \
	online-system-api-sdk-docs \
	pdk \
	platform \
	platform-java \
	product-graph \
	samplecode \
	sdk \
	sdk_addon \
	sdk_repo \
	snod \
	stnod \
	systemimage-nodeps \
	target-files-package \
	test-art% \
	user \
	userdataimage \
	userdebug \
	vts \
	win_sdk \
	winsdk-tools

include $(wildcard vendor/*/build/ninja_config.mk)

# Any Android goals that need to be built.
ANDROID_GOALS := $(filter-out $(KATI_OUTPUT_PATTERNS),\
    $(sort $(ORIGINAL_MAKECMDGOALS) $(MAKECMDGOALS)))
# Goals we need to pass to Ninja.
NINJA_GOALS := $(filter-out $(NINJA_EXCLUDE_GOALS), $(ANDROID_GOALS))
ifndef NINJA_GOALS
  NINJA_GOALS := droid
endif
# Goals we need to pass to Kati.
KATI_GOALS := $(filter $(PARSE_TIME_MAKE_GOALS), $(ANDROID_GOALS))<|MERGE_RESOLUTION|>--- conflicted
+++ resolved
@@ -7,11 +7,7 @@
 KATI_OUTPUT_PATTERNS := $(OUT_DIR)/build%.ninja $(OUT_DIR)/ninja%.sh
 
 # Modifier goals we don't need to pass to Ninja.
-<<<<<<< HEAD
-NINJA_EXCLUDE_GOALS := all APP-% PRODUCT-%
-=======
 NINJA_EXCLUDE_GOALS := all
->>>>>>> 5e9a20c3
 
 # A list of goals which affect parsing of makefiles and we need to pass to Kati.
 PARSE_TIME_MAKE_GOALS := \
