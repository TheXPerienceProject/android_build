--- conflicted
+++ resolved
@@ -1750,11 +1750,7 @@
 function b()
 (
     # Generate BUILD, bzl files into the synthetic Bazel workspace (out/soong/workspace).
-<<<<<<< HEAD
-    _trigger_build "all-modules" nothing GENERATE_BAZEL_FILES=true USE_BAZEL_ANALYSIS= || return 1
-=======
     _trigger_build "all-modules" bp2build USE_BAZEL_ANALYSIS= || return 1
->>>>>>> 2bb49d4d
     # Then, run Bazel using the synthetic workspace as the --package_path.
     if [[ -z "$@" ]]; then
         # If there are no args, show help.
@@ -1770,15 +1766,6 @@
     call_hook ${FUNCNAME[0]} $@
     if [ $? -ne 0 ]; then
         return 1
-    fi
-
-    if [[ "${USE_BAZEL_ANALYSIS}" =~ ^(true|1)$ ]]; then
-        # This only short-circuits to Bazel for a single module target now.
-        b cquery "@soong_injection//module_name_to_label:$@" 2>/dev/null
-        if [[ $? == 0 ]]; then
-            bazel build "@soong_injection//module_name_to_label:$@" --config=bp2build
-            return $?
-        fi
     fi
 
     _trigger_build "all-modules" "$@"
