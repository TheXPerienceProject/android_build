function hmm() {
cat <<EOF
Invoke ". build/envsetup.sh" from your shell to add the following functions to your environment:
- lunch:   lunch <product_name>-<build_variant>
- tapas:   tapas [<App1> <App2> ...] [arm|x86|mips|armv5] [eng|userdebug|user]
- croot:   Changes directory to the top of the tree.
- m:       Makes from the top of the tree.
- mm:      Builds all of the modules in the current directory, but not their dependencies.
- mmm:     Builds all of the modules in the supplied directories, but not their dependencies.
- mma:     Builds all of the modules in the current directory, and their dependencies.
- mmma:    Builds all of the modules in the supplied directories, and their dependencies.
- cgrep:   Greps on all local C/C++ files.
- jgrep:   Greps on all local Java files.
- resgrep: Greps on all local res/*.xml files.
- godir:   Go to the directory containing a file.

Look at the source to view more functions. The complete list is:
EOF
    T=$(gettop)
    local A
    A=""
    for i in `cat $T/build/envsetup.sh | sed -n "/^function /s/function \([a-z_]*\).*/\1/p" | sort`; do
      A="$A $i"
    done
    echo $A
}

# Get the value of a build variable as an absolute path.
function get_abs_build_var()
{
    T=$(gettop)
    if [ ! "$T" ]; then
        echo "Couldn't locate the top of the tree.  Try setting TOP." >&2
        return
    fi
    (\cd $T; CALLED_FROM_SETUP=true BUILD_SYSTEM=build/core \
      make --no-print-directory -C "$T" -f build/core/config.mk dumpvar-abs-$1)
}

# Get the exact value of a build variable.
function get_build_var()
{
    T=$(gettop)
    if [ ! "$T" ]; then
        echo "Couldn't locate the top of the tree.  Try setting TOP." >&2
        return
    fi
    CALLED_FROM_SETUP=true BUILD_SYSTEM=build/core \
      make --no-print-directory -C "$T" -f build/core/config.mk dumpvar-$1
}

# check to see if the supplied product is one we can build
function check_product()
{
    T=$(gettop)
    if [ ! "$T" ]; then
        echo "Couldn't locate the top of the tree.  Try setting TOP." >&2
        return
    fi
    CALLED_FROM_SETUP=true BUILD_SYSTEM=build/core \
        TARGET_PRODUCT=$1 \
        TARGET_BUILD_VARIANT= \
        TARGET_BUILD_TYPE= \
        TARGET_BUILD_APPS= \
        get_build_var TARGET_DEVICE > /dev/null
    # hide successful answers, but allow the errors to show
}

VARIANT_CHOICES=(user userdebug eng)

# check to see if the supplied variant is valid
function check_variant()
{
    for v in ${VARIANT_CHOICES[@]}
    do
        if [ "$v" = "$1" ]
        then
            return 0
        fi
    done
    return 1
}

function setpaths()
{
    T=$(gettop)
    if [ ! "$T" ]; then
        echo "Couldn't locate the top of the tree.  Try setting TOP."
        return
    fi

    ##################################################################
    #                                                                #
    #              Read me before you modify this code               #
    #                                                                #
    #   This function sets ANDROID_BUILD_PATHS to what it is adding  #
    #   to PATH, and the next time it is run, it removes that from   #
    #   PATH.  This is required so lunch can be run more than once   #
    #   and still have working paths.                                #
    #                                                                #
    ##################################################################

    # Note: on windows/cygwin, ANDROID_BUILD_PATHS will contain spaces
    # due to "C:\Program Files" being in the path.

    # out with the old
    if [ -n "$ANDROID_BUILD_PATHS" ] ; then
        export PATH=${PATH/$ANDROID_BUILD_PATHS/}
    fi
    if [ -n "$ANDROID_PRE_BUILD_PATHS" ] ; then
        export PATH=${PATH/$ANDROID_PRE_BUILD_PATHS/}
        # strip leading ':', if any
        export PATH=${PATH/:%/}
    fi

    # and in with the new
    CODE_REVIEWS=
    prebuiltdir=$(getprebuilt)
    gccprebuiltdir=$(get_abs_build_var ANDROID_GCC_PREBUILTS)

    # defined in core/config.mk
    targetgccversion=$(get_build_var TARGET_GCC_VERSION)
    export TARGET_GCC_VERSION=$targetgccversion

    # The gcc toolchain does not exists for windows/cygwin. In this case, do not reference it.
    export ANDROID_EABI_TOOLCHAIN=
    local ARCH=$(get_build_var TARGET_ARCH)
    case $ARCH in
        x86) toolchaindir=x86/i686-linux-android-$targetgccversion/bin
            ;;
        arm) toolchaindir=arm/arm-linux-androideabi-$targetgccversion/bin
            ;;
        mips) toolchaindir=mips/mipsel-linux-android-$targetgccversion/bin
            ;;
        *)
            echo "Can't find toolchain for unknown architecture: $ARCH"
            toolchaindir=xxxxxxxxx
            ;;
    esac
    if [ -d "$gccprebuiltdir/$toolchaindir" ]; then
        export ANDROID_EABI_TOOLCHAIN=$gccprebuiltdir/$toolchaindir
    fi

    unset ARM_EABI_TOOLCHAIN ARM_EABI_TOOLCHAIN_PATH
    case $ARCH in
        arm)
            toolchaindir=arm/arm-eabi-$targetgccversion/bin
            if [ -d "$gccprebuiltdir/$toolchaindir" ]; then
                 export ARM_EABI_TOOLCHAIN="$gccprebuiltdir/$toolchaindir"
                 ARM_EABI_TOOLCHAIN_PATH=":$gccprebuiltdir/$toolchaindir"
            fi
            ;;
        mips) toolchaindir=mips/mips-eabi-4.4.3/bin
            ;;
        *)
            # No need to set ARM_EABI_TOOLCHAIN for other ARCHs
            ;;
    esac

    export ANDROID_TOOLCHAIN=$ANDROID_EABI_TOOLCHAIN
    export ANDROID_QTOOLS=$T/development/emulator/qtools
    export ANDROID_DEV_SCRIPTS=$T/development/scripts:$T/prebuilts/devtools/tools
    export ANDROID_BUILD_PATHS=$(get_build_var ANDROID_BUILD_PATHS):$ANDROID_QTOOLS:$ANDROID_TOOLCHAIN$ARM_EABI_TOOLCHAIN_PATH$CODE_REVIEWS:$ANDROID_DEV_SCRIPTS:
    export PATH=$ANDROID_BUILD_PATHS$PATH

    unset ANDROID_JAVA_TOOLCHAIN
    unset ANDROID_PRE_BUILD_PATHS
    if [ -n "$JAVA_HOME" ]; then
        export ANDROID_JAVA_TOOLCHAIN=$JAVA_HOME/bin
        export ANDROID_PRE_BUILD_PATHS=$ANDROID_JAVA_TOOLCHAIN:
        export PATH=$ANDROID_PRE_BUILD_PATHS$PATH
    fi

    unset ANDROID_PRODUCT_OUT
    export ANDROID_PRODUCT_OUT=$(get_abs_build_var PRODUCT_OUT)
    export OUT=$ANDROID_PRODUCT_OUT

    unset ANDROID_HOST_OUT
    export ANDROID_HOST_OUT=$(get_abs_build_var HOST_OUT)

    # needed for processing samples collected by perf counters
    unset OPROFILE_EVENTS_DIR
    export OPROFILE_EVENTS_DIR=$T/external/oprofile/events

    # needed for building linux on MacOS
    # TODO: fix the path
    #export HOST_EXTRACFLAGS="-I "$T/system/kernel_headers/host_include
}

function printconfig()
{
    T=$(gettop)
    if [ ! "$T" ]; then
        echo "Couldn't locate the top of the tree.  Try setting TOP." >&2
        return
    fi
    get_build_var report_config
}

function set_stuff_for_environment()
{
    settitle
    set_java_home
    setpaths
    set_sequence_number

    export ANDROID_BUILD_TOP=$(gettop)
    # With this environment variable new GCC can apply colors to warnings/errors
    export GCC_COLORS='error=01;31:warning=01;35:note=01;36:caret=01;32:locus=01:quote=01'
}

function set_sequence_number()
{
    export BUILD_ENV_SEQUENCE_NUMBER=10
}

function settitle()
{
    if [ "$STAY_OFF_MY_LAWN" = "" ]; then
        local arch=$(gettargetarch)
        local product=$TARGET_PRODUCT
        local variant=$TARGET_BUILD_VARIANT
        local apps=$TARGET_BUILD_APPS
        if [ -z "$apps" ]; then
            export PROMPT_COMMAND="echo -ne \"\033]0;[${arch}-${product}-${variant}] ${USER}@${HOSTNAME}: ${PWD}\007\""
        else
            export PROMPT_COMMAND="echo -ne \"\033]0;[$arch $apps $variant] ${USER}@${HOSTNAME}: ${PWD}\007\""
        fi
    fi
}

function addcompletions()
{
    local T dir f

    # Keep us from trying to run in something that isn't bash.
    if [ -z "${BASH_VERSION}" ]; then
        return
    fi

    # Keep us from trying to run in bash that's too old.
    if [ ${BASH_VERSINFO[0]} -lt 3 ]; then
        return
    fi

    dir="sdk/bash_completion"
    if [ -d ${dir} ]; then
        for f in `/bin/ls ${dir}/[a-z]*.bash 2> /dev/null`; do
            echo "including $f"
            . $f
        done
    fi
}

function choosetype()
{
    echo "Build type choices are:"
    echo "     1. release"
    echo "     2. debug"
    echo

    local DEFAULT_NUM DEFAULT_VALUE
    DEFAULT_NUM=1
    DEFAULT_VALUE=release

    export TARGET_BUILD_TYPE=
    local ANSWER
    while [ -z $TARGET_BUILD_TYPE ]
    do
        echo -n "Which would you like? ["$DEFAULT_NUM"] "
        if [ -z "$1" ] ; then
            read ANSWER
        else
            echo $1
            ANSWER=$1
        fi
        case $ANSWER in
        "")
            export TARGET_BUILD_TYPE=$DEFAULT_VALUE
            ;;
        1)
            export TARGET_BUILD_TYPE=release
            ;;
        release)
            export TARGET_BUILD_TYPE=release
            ;;
        2)
            export TARGET_BUILD_TYPE=debug
            ;;
        debug)
            export TARGET_BUILD_TYPE=debug
            ;;
        *)
            echo
            echo "I didn't understand your response.  Please try again."
            echo
            ;;
        esac
        if [ -n "$1" ] ; then
            break
        fi
    done

    set_stuff_for_environment
}

#
# This function isn't really right:  It chooses a TARGET_PRODUCT
# based on the list of boards.  Usually, that gets you something
# that kinda works with a generic product, but really, you should
# pick a product by name.
#
function chooseproduct()
{
    if [ "x$TARGET_PRODUCT" != x ] ; then
        default_value=$TARGET_PRODUCT
    else
        default_value=full
    fi

    export TARGET_PRODUCT=
    local ANSWER
    while [ -z "$TARGET_PRODUCT" ]
    do
        echo -n "Which product would you like? [$default_value] "
        if [ -z "$1" ] ; then
            read ANSWER
        else
            echo $1
            ANSWER=$1
        fi

        if [ -z "$ANSWER" ] ; then
            export TARGET_PRODUCT=$default_value
        else
            if check_product $ANSWER
            then
                export TARGET_PRODUCT=$ANSWER
            else
                echo "** Not a valid product: $ANSWER"
            fi
        fi
        if [ -n "$1" ] ; then
            break
        fi
    done

    set_stuff_for_environment
}

function choosevariant()
{
    echo "Variant choices are:"
    local index=1
    local v
    for v in ${VARIANT_CHOICES[@]}
    do
        # The product name is the name of the directory containing
        # the makefile we found, above.
        echo "     $index. $v"
        index=$(($index+1))
    done

    local default_value=eng
    local ANSWER

    export TARGET_BUILD_VARIANT=
    while [ -z "$TARGET_BUILD_VARIANT" ]
    do
        echo -n "Which would you like? [$default_value] "
        if [ -z "$1" ] ; then
            read ANSWER
        else
            echo $1
            ANSWER=$1
        fi

        if [ -z "$ANSWER" ] ; then
            export TARGET_BUILD_VARIANT=$default_value
        elif (echo -n $ANSWER | grep -q -e "^[0-9][0-9]*$") ; then
            if [ "$ANSWER" -le "${#VARIANT_CHOICES[@]}" ] ; then
                export TARGET_BUILD_VARIANT=${VARIANT_CHOICES[$(($ANSWER-1))]}
            fi
        else
            if check_variant $ANSWER
            then
                export TARGET_BUILD_VARIANT=$ANSWER
            else
                echo "** Not a valid variant: $ANSWER"
            fi
        fi
        if [ -n "$1" ] ; then
            break
        fi
    done
}

function choosecombo()
{
    choosetype $1

    echo
    echo
    chooseproduct $2

    echo
    echo
    choosevariant $3

    echo
    set_stuff_for_environment
    printconfig
}

# Clear this variable.  It will be built up again when the vendorsetup.sh
# files are included at the end of this file.
unset LUNCH_MENU_CHOICES
function add_lunch_combo()
{
    local new_combo=$1
    local c
    for c in ${LUNCH_MENU_CHOICES[@]} ; do
        if [ "$new_combo" = "$c" ] ; then
            return
        fi
    done
    LUNCH_MENU_CHOICES=(${LUNCH_MENU_CHOICES[@]} $new_combo)
}

# add the default one here
add_lunch_combo aosp_arm-eng
add_lunch_combo aosp_x86-eng
add_lunch_combo aosp_mips-eng
add_lunch_combo vbox_x86-eng

function print_lunch_menu()
{
    local uname=$(uname)
    echo
    echo "You're building on" $uname
    echo
    echo "Lunch menu... pick a combo:"

    local i=1
    local choice
    for choice in ${LUNCH_MENU_CHOICES[@]}
    do
        echo "     $i. $choice"
        i=$(($i+1))
    done

    echo
}

function lunch()
{
    local answer

    if [ "$1" ] ; then
        answer=$1
    else
        print_lunch_menu
        echo -n "Which would you like? [aosp_arm-eng] "
        read answer
    fi

    local selection=

    if [ -z "$answer" ]
    then
        selection=aosp_arm-eng
    elif (echo -n $answer | grep -q -e "^[0-9][0-9]*$")
    then
        if [ $answer -le ${#LUNCH_MENU_CHOICES[@]} ]
        then
            selection=${LUNCH_MENU_CHOICES[$(($answer-1))]}
        fi
    elif (echo -n $answer | grep -q -e "^[^\-][^\-]*-[^\-][^\-]*$")
    then
        selection=$answer
    fi

    if [ -z "$selection" ]
    then
        echo
        echo "Invalid lunch combo: $answer"
        return 1
    fi

    export TARGET_BUILD_APPS=

    local product=$(echo -n $selection | sed -e "s/-.*$//")
    check_product $product
    if [ $? -ne 0 ]
    then
        echo
        echo "** Don't have a product spec for: '$product'"
        echo "** Do you have the right repo manifest?"
        product=
    fi

    local variant=$(echo -n $selection | sed -e "s/^[^\-]*-//")
    check_variant $variant
    if [ $? -ne 0 ]
    then
        echo
        echo "** Invalid variant: '$variant'"
        echo "** Must be one of ${VARIANT_CHOICES[@]}"
        variant=
    fi

    if [ -z "$product" -o -z "$variant" ]
    then
        echo
        return 1
    fi

    export TARGET_PRODUCT=$product
    export TARGET_BUILD_VARIANT=$variant
    export TARGET_BUILD_TYPE=release

    echo

    set_stuff_for_environment
    printconfig
}

# Tab completion for lunch.
function _lunch()
{
    local cur prev opts
    COMPREPLY=()
    cur="${COMP_WORDS[COMP_CWORD]}"
    prev="${COMP_WORDS[COMP_CWORD-1]}"

    COMPREPLY=( $(compgen -W "${LUNCH_MENU_CHOICES[*]}" -- ${cur}) )
    return 0
}
complete -F _lunch lunch

# Configures the build to build unbundled apps.
# Run tapas with one ore more app names (from LOCAL_PACKAGE_NAME)
function tapas()
{
    local arch=$(echo -n $(echo $* | xargs -n 1 echo | \grep -E '^(arm|x86|mips|armv5)$'))
    local variant=$(echo -n $(echo $* | xargs -n 1 echo | \grep -E '^(user|userdebug|eng)$'))
    local apps=$(echo -n $(echo $* | xargs -n 1 echo | \grep -E -v '^(user|userdebug|eng|arm|x86|mips|armv5)$'))

    if [ $(echo $arch | wc -w) -gt 1 ]; then
        echo "tapas: Error: Multiple build archs supplied: $arch"
        return
    fi
    if [ $(echo $variant | wc -w) -gt 1 ]; then
        echo "tapas: Error: Multiple build variants supplied: $variant"
        return
    fi

    local product=full
    case $arch in
      x86)   product=full_x86;;
      mips)  product=full_mips;;
      armv5) product=generic_armv5;;
    esac
    if [ -z "$variant" ]; then
        variant=eng
    fi
    if [ -z "$apps" ]; then
        apps=all
    fi

    export TARGET_PRODUCT=$product
    export TARGET_BUILD_VARIANT=$variant
    export TARGET_BUILD_TYPE=release
    export TARGET_BUILD_APPS=$apps

    set_stuff_for_environment
    printconfig
}

function gettop
{
    local TOPFILE=build/core/envsetup.mk
    if [ -n "$TOP" -a -f "$TOP/$TOPFILE" ] ; then
        echo $TOP
    else
        if [ -f $TOPFILE ] ; then
            # The following circumlocution (repeated below as well) ensures
            # that we record the true directory name and not one that is
            # faked up with symlink names.
            PWD= /bin/pwd
        else
            local HERE=$PWD
            T=
            while [ \( ! \( -f $TOPFILE \) \) -a \( $PWD != "/" \) ]; do
                \cd ..
                T=`PWD= /bin/pwd`
            done
            \cd $HERE
            if [ -f "$T/$TOPFILE" ]; then
                echo $T
            fi
        fi
    fi
}

# Return driver for "make", if any (eg. static analyzer)
function getdriver()
{
    local T="$1"
    test "$WITH_STATIC_ANALYZER" = "0" && unset WITH_STATIC_ANALYZER
    if [ -n "$WITH_STATIC_ANALYZER" ]; then
        echo "\
$T/prebuilts/clang/linux-x86/host/3.3/tools/scan-build/scan-build \
--use-analyzer $T/prebuilts/clang/linux-x86/host/3.3/bin/clang \
--status-bugs \
--top=$T"
    fi
}

function m()
{
    local T=$(gettop)
    local DRV=$(getdriver $T)
    if [ "$T" ]; then
        $DRV make -C $T -f build/core/main.mk $@
    else
        echo "Couldn't locate the top of the tree.  Try setting TOP."
    fi
}

function findmakefile()
{
    TOPFILE=build/core/envsetup.mk
    local HERE=$PWD
    T=
    while [ \( ! \( -f $TOPFILE \) \) -a \( $PWD != "/" \) ]; do
        T=`PWD= /bin/pwd`
        if [ -f "$T/Android.mk" ]; then
            echo $T/Android.mk
            \cd $HERE
            return
        fi
        \cd ..
    done
    \cd $HERE
}

function mm()
{
    local T=$(gettop)
    local DRV=$(getdriver $T)
    # If we're sitting in the root of the build tree, just do a
    # normal make.
    if [ -f build/core/envsetup.mk -a -f Makefile ]; then
        $DRV make $@
    else
        # Find the closest Android.mk file.
        local M=$(findmakefile)
        local MODULES=
        local GET_INSTALL_PATH=
        local ARGS=
        # Remove the path to top as the makefilepath needs to be relative
        local M=`echo $M|sed 's:'$T'/::'`
        if [ ! "$T" ]; then
            echo "Couldn't locate the top of the tree.  Try setting TOP."
        elif [ ! "$M" ]; then
            echo "Couldn't locate a makefile from the current directory."
        else
<<<<<<< HEAD
            for ARG in $@; do
                case $ARG in
                  GET-INSTALL-PATH) GET_INSTALL_PATH=$ARG;;
                esac
            done
            if [ -n "$GET_INSTALL_PATH" ]; then
              MODULES=
              ARGS=GET-INSTALL-PATH
            else
              MODULES=all_modules
              ARGS=$@
            fi
            ONE_SHOT_MAKEFILE=$M make -C $T -f build/core/main.mk $MODULES $ARGS
=======
            ONE_SHOT_MAKEFILE=$M $DRV make -C $T -f build/core/main.mk all_modules $@
>>>>>>> 2b5d2c55
        fi
    fi
}

function mmm()
{
    local T=$(gettop)
    local DRV=$(getdriver $T)
    if [ "$T" ]; then
        local MAKEFILE=
        local MODULES=
        local ARGS=
        local DIR TO_CHOP
        local GET_INSTALL_PATH=
        local DASH_ARGS=$(echo "$@" | awk -v RS=" " -v ORS=" " '/^-.*$/')
        local DIRS=$(echo "$@" | awk -v RS=" " -v ORS=" " '/^[^-].*$/')
        for DIR in $DIRS ; do
            MODULES=`echo $DIR | sed -n -e 's/.*:\(.*$\)/\1/p' | sed 's/,/ /'`
            if [ "$MODULES" = "" ]; then
                MODULES=all_modules
            fi
            DIR=`echo $DIR | sed -e 's/:.*//' -e 's:/$::'`
            if [ -f $DIR/Android.mk ]; then
                local TO_CHOP=`(\cd -P -- $T && pwd -P) | wc -c | tr -d ' '`
                local TO_CHOP=`expr $TO_CHOP + 1`
                local START=`PWD= /bin/pwd`
                local MFILE=`echo $START | cut -c${TO_CHOP}-`
                if [ "$MFILE" = "" ] ; then
                    MFILE=$DIR/Android.mk
                else
                    MFILE=$MFILE/$DIR/Android.mk
                fi
                MAKEFILE="$MAKEFILE $MFILE"
            else
                case $DIR in
                  showcommands | snod | dist | incrementaljavac) ARGS="$ARGS $DIR";;
                  GET-INSTALL-PATH) GET_INSTALL_PATH=$DIR;;
                  *) echo "No Android.mk in $DIR."; return 1;;
                esac
            fi
        done
<<<<<<< HEAD
        if [ -n "$GET_INSTALL_PATH" ]; then
          ARGS=$GET_INSTALL_PATH
          MODULES=
        fi
        ONE_SHOT_MAKEFILE="$MAKEFILE" make -C $T -f build/core/main.mk $DASH_ARGS $MODULES $ARGS
=======
        ONE_SHOT_MAKEFILE="$MAKEFILE" $DRV make -C $T -f build/core/main.mk $DASH_ARGS $MODULES $ARGS
>>>>>>> 2b5d2c55
    else
        echo "Couldn't locate the top of the tree.  Try setting TOP."
    fi
}

function mma()
{
  local T=$(gettop)
  local DRV=$(getdriver $T)
  if [ -f build/core/envsetup.mk -a -f Makefile ]; then
    $DRV make $@
  else
    if [ ! "$T" ]; then
      echo "Couldn't locate the top of the tree.  Try setting TOP."
    fi
    local MY_PWD=`PWD= /bin/pwd|sed 's:'$T'/::'`
    $DRV make -C $T -f build/core/main.mk $@ all_modules BUILD_MODULES_IN_PATHS="$MY_PWD"
  fi
}

function mmma()
{
  local T=$(gettop)
  local DRV=$(getdriver $T)
  if [ "$T" ]; then
    local DASH_ARGS=$(echo "$@" | awk -v RS=" " -v ORS=" " '/^-.*$/')
    local DIRS=$(echo "$@" | awk -v RS=" " -v ORS=" " '/^[^-].*$/')
    local MY_PWD=`PWD= /bin/pwd`
    if [ "$MY_PWD" = "$T" ]; then
      MY_PWD=
    else
      MY_PWD=`echo $MY_PWD|sed 's:'$T'/::'`
    fi
    local DIR=
    local MODULE_PATHS=
    local ARGS=
    for DIR in $DIRS ; do
      if [ -d $DIR ]; then
        if [ "$MY_PWD" = "" ]; then
          MODULE_PATHS="$MODULE_PATHS $DIR"
        else
          MODULE_PATHS="$MODULE_PATHS $MY_PWD/$DIR"
        fi
      else
        case $DIR in
          showcommands | snod | dist | incrementaljavac) ARGS="$ARGS $DIR";;
          *) echo "Couldn't find directory $DIR"; return 1;;
        esac
      fi
    done
    $DRV make -C $T -f build/core/main.mk $DASH_ARGS $ARGS all_modules BUILD_MODULES_IN_PATHS="$MODULE_PATHS"
  else
    echo "Couldn't locate the top of the tree.  Try setting TOP."
  fi
}

function croot()
{
    T=$(gettop)
    if [ "$T" ]; then
        \cd $(gettop)
    else
        echo "Couldn't locate the top of the tree.  Try setting TOP."
    fi
}

function cproj()
{
    TOPFILE=build/core/envsetup.mk
    local HERE=$PWD
    T=
    while [ \( ! \( -f $TOPFILE \) \) -a \( $PWD != "/" \) ]; do
        T=$PWD
        if [ -f "$T/Android.mk" ]; then
            \cd $T
            return
        fi
        \cd ..
    done
    \cd $HERE
    echo "can't find Android.mk"
}

# simplified version of ps; output in the form
# <pid> <procname>
function qpid() {
    local prepend=''
    local append=''
    if [ "$1" = "--exact" ]; then
        prepend=' '
        append='$'
        shift
    elif [ "$1" = "--help" -o "$1" = "-h" ]; then
		echo "usage: qpid [[--exact] <process name|pid>"
		return 255
	fi

    local EXE="$1"
    if [ "$EXE" ] ; then
		qpid | \grep "$prepend$EXE$append"
	else
		adb shell ps \
			| tr -d '\r' \
			| sed -e 1d -e 's/^[^ ]* *\([0-9]*\).* \([^ ]*\)$/\1 \2/'
	fi
}

function pid()
{
    local prepend=''
    local append=''
    if [ "$1" = "--exact" ]; then
        prepend=' '
        append='$'
        shift
    fi
    local EXE="$1"
    if [ "$EXE" ] ; then
        local PID=`adb shell ps \
            | tr -d '\r' \
            | \grep "$prepend$EXE$append" \
            | sed -e 's/^[^ ]* *\([0-9]*\).*$/\1/'`
        echo "$PID"
    else
        echo "usage: pid [--exact] <process name>"
		return 255
    fi
}

# systemstack - dump the current stack trace of all threads in the system process
# to the usual ANR traces file
function systemstack()
{
    stacks system_server
}

function stacks()
{
    if [[ $1 =~ ^[0-9]+$ ]] ; then
        local PID="$1"
    elif [ "$1" ] ; then
        local PIDLIST="$(pid $1)"
        if [[ $PIDLIST =~ ^[0-9]+$ ]] ; then
            local PID="$PIDLIST"
        elif [ "$PIDLIST" ] ; then
            echo "more than one process: $1"
        else
            echo "no such process: $1"
        fi
    else
        echo "usage: stacks [pid|process name]"
    fi

    if [ "$PID" ] ; then
        # Determine whether the process is native
        if adb shell ls -l /proc/$PID/exe | grep -q /system/bin/app_process ; then
            # Dump stacks of Dalvik process
            local TRACES=/data/anr/traces.txt
            local ORIG=/data/anr/traces.orig
            local TMP=/data/anr/traces.tmp

            # Keep original traces to avoid clobbering
            adb shell mv $TRACES $ORIG

            # Make sure we have a usable file
            adb shell touch $TRACES
            adb shell chmod 666 $TRACES

            # Dump stacks and wait for dump to finish
            adb shell kill -3 $PID
            adb shell notify $TRACES >/dev/null

            # Restore original stacks, and show current output
            adb shell mv $TRACES $TMP
            adb shell mv $ORIG $TRACES
            adb shell cat $TMP
        else
            # Dump stacks of native process
            adb shell debuggerd -b $PID
        fi
    fi
}

function gdbwrapper()
{
    $ANDROID_TOOLCHAIN/$GDB -x "$@"
}

function gdbclient()
{
   local OUT_ROOT=$(get_abs_build_var PRODUCT_OUT)
   local OUT_SYMBOLS=$(get_abs_build_var TARGET_OUT_UNSTRIPPED)
   local OUT_SO_SYMBOLS=$(get_abs_build_var TARGET_OUT_SHARED_LIBRARIES_UNSTRIPPED)
   local OUT_EXE_SYMBOLS=$(get_abs_build_var TARGET_OUT_EXECUTABLES_UNSTRIPPED)
   local PREBUILTS=$(get_abs_build_var ANDROID_PREBUILTS)
   local ARCH=$(get_build_var TARGET_ARCH)
   local GDB
   case "$ARCH" in
       x86) GDB=i686-linux-android-gdb;;
       arm) GDB=arm-linux-androideabi-gdb;;
       mips) GDB=mipsel-linux-android-gdb;;
       *) echo "Unknown arch $ARCH"; return 1;;
   esac

   if [ "$OUT_ROOT" -a "$PREBUILTS" ]; then
       local EXE="$1"
       if [ "$EXE" ] ; then
           EXE=$1
       else
           EXE="app_process"
       fi

       local PORT="$2"
       if [ "$PORT" ] ; then
           PORT=$2
       else
           PORT=":5039"
       fi

       local PID="$3"
       if [ "$PID" ] ; then
           if [[ ! "$PID" =~ ^[0-9]+$ ]] ; then
               PID=`pid $3`
               if [[ ! "$PID" =~ ^[0-9]+$ ]] ; then
                   # that likely didn't work because of returning multiple processes
                   # try again, filtering by root processes (don't contain colon)
                   PID=`adb shell ps | \grep $3 | \grep -v ":" | awk '{print $2}'`
                   if [[ ! "$PID" =~ ^[0-9]+$ ]]
                   then
                       echo "Couldn't resolve '$3' to single PID"
                       return 1
                   else
                       echo ""
                       echo "WARNING: multiple processes matching '$3' observed, using root process"
                       echo ""
                   fi
               fi
           fi
           adb forward "tcp$PORT" "tcp$PORT"
           adb shell gdbserver $PORT --attach $PID &
           sleep 2
       else
               echo ""
               echo "If you haven't done so already, do this first on the device:"
               echo "    gdbserver $PORT /system/bin/$EXE"
                   echo " or"
               echo "    gdbserver $PORT --attach <PID>"
               echo ""
       fi

       echo >|"$OUT_ROOT/gdbclient.cmds" "set solib-absolute-prefix $OUT_SYMBOLS"
       echo >>"$OUT_ROOT/gdbclient.cmds" "set solib-search-path $OUT_SO_SYMBOLS:$OUT_SO_SYMBOLS/hw:$OUT_SO_SYMBOLS/ssl/engines:$OUT_SO_SYMBOLS/drm:$OUT_SO_SYMBOLS/egl:$OUT_SO_SYMBOLS/soundfx"
       echo >>"$OUT_ROOT/gdbclient.cmds" "source $ANDROID_BUILD_TOP/development/scripts/gdb/dalvik.gdb"
       echo >>"$OUT_ROOT/gdbclient.cmds" "target remote $PORT"
       echo >>"$OUT_ROOT/gdbclient.cmds" ""

       gdbwrapper "$OUT_ROOT/gdbclient.cmds" "$OUT_EXE_SYMBOLS/$EXE"
  else
       echo "Unable to determine build system output dir."
   fi

}

case `uname -s` in
    Darwin)
        function sgrep()
        {
            find -E . -name .repo -prune -o -name .git -prune -o  -type f -iregex '.*\.(c|h|cpp|S|java|xml|sh|mk)' -print0 | xargs -0 grep --color -n "$@"
        }

        ;;
    *)
        function sgrep()
        {
            find . -name .repo -prune -o -name .git -prune -o  -type f -iregex '.*\.\(c\|h\|cpp\|S\|java\|xml\|sh\|mk\)' -print0 | xargs -0 grep --color -n "$@"
        }
        ;;
esac

function gettargetarch
{
    get_build_var TARGET_ARCH
}

function jgrep()
{
    find . -name .repo -prune -o -name .git -prune -o  -type f -name "*\.java" -print0 | xargs -0 grep --color -n "$@"
}

function cgrep()
{
    find . -name .repo -prune -o -name .git -prune -o -type f \( -name '*.c' -o -name '*.cc' -o -name '*.cpp' -o -name '*.h' \) -print0 | xargs -0 grep --color -n "$@"
}

function resgrep()
{
    for dir in `find . -name .repo -prune -o -name .git -prune -o -name res -type d`; do find $dir -type f -name '*\.xml' -print0 | xargs -0 grep --color -n "$@"; done;
}

function mangrep()
{
    find . -name .repo -prune -o -name .git -prune -o -path ./out -prune -o -type f -name 'AndroidManifest.xml' -print0 | xargs -0 grep --color -n "$@"
}

function sepgrep()
{
    find . -name .repo -prune -o -name .git -prune -o -path ./out -prune -o -name sepolicy -type d -print0 | xargs -0 grep --color -n -r --exclude-dir=\.git "$@"
}

case `uname -s` in
    Darwin)
        function mgrep()
        {
            find -E . -name .repo -prune -o -name .git -prune -o -path ./out -prune -o -type f -iregex '.*/(Makefile|Makefile\..*|.*\.make|.*\.mak|.*\.mk)' -print0 | xargs -0 grep --color -n "$@"
        }

        function treegrep()
        {
            find -E . -name .repo -prune -o -name .git -prune -o -type f -iregex '.*\.(c|h|cpp|S|java|xml)' -print0 | xargs -0 grep --color -n -i "$@"
        }

        ;;
    *)
        function mgrep()
        {
            find . -name .repo -prune -o -name .git -prune -o -path ./out -prune -o -regextype posix-egrep -iregex '(.*\/Makefile|.*\/Makefile\..*|.*\.make|.*\.mak|.*\.mk)' -type f -print0 | xargs -0 grep --color -n "$@"
        }

        function treegrep()
        {
            find . -name .repo -prune -o -name .git -prune -o -regextype posix-egrep -iregex '.*\.(c|h|cpp|S|java|xml)' -type f -print0 | xargs -0 grep --color -n -i "$@"
        }

        ;;
esac

function getprebuilt
{
    get_abs_build_var ANDROID_PREBUILTS
}

function tracedmdump()
{
    T=$(gettop)
    if [ ! "$T" ]; then
        echo "Couldn't locate the top of the tree.  Try setting TOP."
        return
    fi
    local prebuiltdir=$(getprebuilt)
    local arch=$(gettargetarch)
    local KERNEL=$T/prebuilts/qemu-kernel/$arch/vmlinux-qemu

    local TRACE=$1
    if [ ! "$TRACE" ] ; then
        echo "usage:  tracedmdump  tracename"
        return
    fi

    if [ ! -r "$KERNEL" ] ; then
        echo "Error: cannot find kernel: '$KERNEL'"
        return
    fi

    local BASETRACE=$(basename $TRACE)
    if [ "$BASETRACE" = "$TRACE" ] ; then
        TRACE=$ANDROID_PRODUCT_OUT/traces/$TRACE
    fi

    echo "post-processing traces..."
    rm -f $TRACE/qtrace.dexlist
    post_trace $TRACE
    if [ $? -ne 0 ]; then
        echo "***"
        echo "*** Error: malformed trace.  Did you remember to exit the emulator?"
        echo "***"
        return
    fi
    echo "generating dexlist output..."
    /bin/ls $ANDROID_PRODUCT_OUT/system/framework/*.jar $ANDROID_PRODUCT_OUT/system/app/*.apk $ANDROID_PRODUCT_OUT/data/app/*.apk 2>/dev/null | xargs dexlist > $TRACE/qtrace.dexlist
    echo "generating dmtrace data..."
    q2dm -r $ANDROID_PRODUCT_OUT/symbols $TRACE $KERNEL $TRACE/dmtrace || return
    echo "generating html file..."
    dmtracedump -h $TRACE/dmtrace >| $TRACE/dmtrace.html || return
    echo "done, see $TRACE/dmtrace.html for details"
    echo "or run:"
    echo "    traceview $TRACE/dmtrace"
}

# communicate with a running device or emulator, set up necessary state,
# and run the hat command.
function runhat()
{
    # process standard adb options
    local adbTarget=""
    if [ "$1" = "-d" -o "$1" = "-e" ]; then
        adbTarget=$1
        shift 1
    elif [ "$1" = "-s" ]; then
        adbTarget="$1 $2"
        shift 2
    fi
    local adbOptions=${adbTarget}
    #echo adbOptions = ${adbOptions}

    # runhat options
    local targetPid=$1

    if [ "$targetPid" = "" ]; then
        echo "Usage: runhat [ -d | -e | -s serial ] target-pid"
        return
    fi

    # confirm hat is available
    if [ -z $(which hat) ]; then
        echo "hat is not available in this configuration."
        return
    fi

    # issue "am" command to cause the hprof dump
    local sdcard=$(adb ${adbOptions} shell echo -n '$EXTERNAL_STORAGE')
    local devFile=$sdcard/hprof-$targetPid
    #local devFile=/data/local/hprof-$targetPid
    echo "Poking $targetPid and waiting for data..."
    echo "Storing data at $devFile"
    adb ${adbOptions} shell am dumpheap $targetPid $devFile
    echo "Press enter when logcat shows \"hprof: heap dump completed\""
    echo -n "> "
    read

    local localFile=/tmp/$$-hprof

    echo "Retrieving file $devFile..."
    adb ${adbOptions} pull $devFile $localFile

    adb ${adbOptions} shell rm $devFile

    echo "Running hat on $localFile"
    echo "View the output by pointing your browser at http://localhost:7000/"
    echo ""
    hat -JXmx512m $localFile
}

function getbugreports()
{
    local reports=(`adb shell ls /sdcard/bugreports | tr -d '\r'`)

    if [ ! "$reports" ]; then
        echo "Could not locate any bugreports."
        return
    fi

    local report
    for report in ${reports[@]}
    do
        echo "/sdcard/bugreports/${report}"
        adb pull /sdcard/bugreports/${report} ${report}
        gunzip ${report}
    done
}

function getsdcardpath()
{
    adb ${adbOptions} shell echo -n \$\{EXTERNAL_STORAGE\}
}

function getscreenshotpath()
{
    echo "$(getsdcardpath)/Pictures/Screenshots"
}

function getlastscreenshot()
{
    local screenshot_path=$(getscreenshotpath)
    local screenshot=`adb ${adbOptions} ls ${screenshot_path} | grep Screenshot_[0-9-]*.*\.png | sort -rk 3 | cut -d " " -f 4 | head -n 1`
    if [ "$screenshot" = "" ]; then
        echo "No screenshots found."
        return
    fi
    echo "${screenshot}"
    adb ${adbOptions} pull ${screenshot_path}/${screenshot}
}

function startviewserver()
{
    local port=4939
    if [ $# -gt 0 ]; then
            port=$1
    fi
    adb shell service call window 1 i32 $port
}

function stopviewserver()
{
    adb shell service call window 2
}

function isviewserverstarted()
{
    adb shell service call window 3
}

function key_home()
{
    adb shell input keyevent 3
}

function key_back()
{
    adb shell input keyevent 4
}

function key_menu()
{
    adb shell input keyevent 82
}

function smoketest()
{
    if [ ! "$ANDROID_PRODUCT_OUT" ]; then
        echo "Couldn't locate output files.  Try running 'lunch' first." >&2
        return
    fi
    T=$(gettop)
    if [ ! "$T" ]; then
        echo "Couldn't locate the top of the tree.  Try setting TOP." >&2
        return
    fi

    (\cd "$T" && mmm tests/SmokeTest) &&
      adb uninstall com.android.smoketest > /dev/null &&
      adb uninstall com.android.smoketest.tests > /dev/null &&
      adb install $ANDROID_PRODUCT_OUT/data/app/SmokeTestApp.apk &&
      adb install $ANDROID_PRODUCT_OUT/data/app/SmokeTest.apk &&
      adb shell am instrument -w com.android.smoketest.tests/android.test.InstrumentationTestRunner
}

# simple shortcut to the runtest command
function runtest()
{
    T=$(gettop)
    if [ ! "$T" ]; then
        echo "Couldn't locate the top of the tree.  Try setting TOP." >&2
        return
    fi
    ("$T"/development/testrunner/runtest.py $@)
}

function godir () {
    if [[ -z "$1" ]]; then
        echo "Usage: godir <regex>"
        return
    fi
    T=$(gettop)
    if [[ ! -f $T/filelist ]]; then
        echo -n "Creating index..."
        (\cd $T; find . -wholename ./out -prune -o -wholename ./.repo -prune -o -type f > filelist)
        echo " Done"
        echo ""
    fi
    local lines
    lines=($(\grep "$1" $T/filelist | sed -e 's/\/[^/]*$//' | sort | uniq))
    if [[ ${#lines[@]} = 0 ]]; then
        echo "Not found"
        return
    fi
    local pathname
    local choice
    if [[ ${#lines[@]} > 1 ]]; then
        while [[ -z "$pathname" ]]; do
            local index=1
            local line
            for line in ${lines[@]}; do
                printf "%6s %s\n" "[$index]" $line
                index=$(($index + 1))
            done
            echo
            echo -n "Select one: "
            unset choice
            read choice
            if [[ $choice -gt ${#lines[@]} || $choice -lt 1 ]]; then
                echo "Invalid choice"
                continue
            fi
            pathname=${lines[$(($choice-1))]}
        done
    else
        pathname=${lines[0]}
    fi
    \cd $T/$pathname
}

# Force JAVA_HOME to point to java 1.6 if it isn't already set
function set_java_home() {
    if [ ! "$JAVA_HOME" ]; then
        case `uname -s` in
            Darwin)
                export JAVA_HOME=/System/Library/Frameworks/JavaVM.framework/Versions/1.6/Home
                ;;
            *)
                export JAVA_HOME=/usr/lib/jvm/java-6-sun
                ;;
        esac
    fi
}

# Print colored exit condition
function pez {
    "$@"
    local retval=$?
    if [ $retval -ne 0 ]
    then
        echo -e "\e[0;31mFAILURE\e[00m"
    else
        echo -e "\e[0;32mSUCCESS\e[00m"
    fi
    return $retval
}

if [ "x$SHELL" != "x/bin/bash" ]; then
    case `ps -o command -p $$` in
        *bash*)
            ;;
        *)
            echo "WARNING: Only bash is supported, use of other shell would lead to erroneous results"
            ;;
    esac
fi

# Execute the contents of any vendorsetup.sh files we can find.
for f in `test -d device && find device -maxdepth 4 -name 'vendorsetup.sh' 2> /dev/null` \
         `test -d vendor && find vendor -maxdepth 4 -name 'vendorsetup.sh' 2> /dev/null`
do
    echo "including $f"
    . $f
done
unset f

addcompletions<|MERGE_RESOLUTION|>--- conflicted
+++ resolved
@@ -666,7 +666,6 @@
         elif [ ! "$M" ]; then
             echo "Couldn't locate a makefile from the current directory."
         else
-<<<<<<< HEAD
             for ARG in $@; do
                 case $ARG in
                   GET-INSTALL-PATH) GET_INSTALL_PATH=$ARG;;
@@ -679,10 +678,7 @@
               MODULES=all_modules
               ARGS=$@
             fi
-            ONE_SHOT_MAKEFILE=$M make -C $T -f build/core/main.mk $MODULES $ARGS
-=======
-            ONE_SHOT_MAKEFILE=$M $DRV make -C $T -f build/core/main.mk all_modules $@
->>>>>>> 2b5d2c55
+            ONE_SHOT_MAKEFILE=$M $DRV make -C $T -f build/core/main.mk $MODULES $ARGS
         fi
     fi
 }
@@ -724,15 +720,11 @@
                 esac
             fi
         done
-<<<<<<< HEAD
         if [ -n "$GET_INSTALL_PATH" ]; then
           ARGS=$GET_INSTALL_PATH
           MODULES=
         fi
-        ONE_SHOT_MAKEFILE="$MAKEFILE" make -C $T -f build/core/main.mk $DASH_ARGS $MODULES $ARGS
-=======
         ONE_SHOT_MAKEFILE="$MAKEFILE" $DRV make -C $T -f build/core/main.mk $DASH_ARGS $MODULES $ARGS
->>>>>>> 2b5d2c55
     else
         echo "Couldn't locate the top of the tree.  Try setting TOP."
     fi
