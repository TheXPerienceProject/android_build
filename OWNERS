# Core build team (MTV)
ccross@android.com
dwillemsen@google.com
<<<<<<< HEAD
=======
asmundak@google.com
jungjw@google.com
>>>>>>> 5e9a20c3

# To expedite LON reviews
hansson@google.com

# For version updates
per-file version_defaults.mk = aseaton@google.com,elisapascual@google.com<|MERGE_RESOLUTION|>--- conflicted
+++ resolved
@@ -1,11 +1,8 @@
 # Core build team (MTV)
 ccross@android.com
 dwillemsen@google.com
-<<<<<<< HEAD
-=======
 asmundak@google.com
 jungjw@google.com
->>>>>>> 5e9a20c3
 
 # To expedite LON reviews
 hansson@google.com
