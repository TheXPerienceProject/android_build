--- conflicted
+++ resolved
@@ -173,26 +173,20 @@
 
   common.InitLogging()
 
-<<<<<<< HEAD
   target_files = args[0]
   if os.path.isdir(target_files):
     logger.info("Building image zip from extracted target files.")
     OPTIONS.input_tmp = target_files
   elif zipfile.is_zipfile(target_files):
     logger.info("Building image zip from target files zip.")
-    OPTIONS.input_tmp = common.UnzipTemp(args[0], ["IMAGES/*", "OTA/*"])
+    OPTIONS.input_tmp = common.UnzipTemp(target_files,
+                                         ["IMAGES/*", "OTA/*", "META/*"])
   else:
     raise ValueError("%s is not a valid path." % target_files)
 
-  output_zip = zipfile.ZipFile(args[1], "w", compression=zipfile.ZIP_DEFLATED)
-  CopyInfo(output_zip)
-=======
-  OPTIONS.input_tmp = common.UnzipTemp(args[0],
-                                       ["IMAGES/*", "OTA/*", "META/*"])
   LoadOptions(OPTIONS.input_tmp)
   output_zip = zipfile.ZipFile(args[1], "w", compression=zipfile.ZIP_DEFLATED,
                                allowZip64=not OPTIONS.sparse_userimages)
->>>>>>> 5d0474e3
 
   try:
     CopyInfo(OPTIONS.input_tmp, output_zip)
