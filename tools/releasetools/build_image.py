--- conflicted
+++ resolved
@@ -633,7 +633,9 @@
     copy_prop("system_squashfs_block_size", "squashfs_block_size")
     copy_prop("system_squashfs_disable_4k_align", "squashfs_disable_4k_align")
     copy_prop("system_base_fs_file", "base_fs_file")
-<<<<<<< HEAD
+    copy_prop("system_avb_enable", "avb_enable")
+    copy_prop("system_avb_add_hashtree_footer_args",
+              "avb_add_hashtree_footer_args")
   elif mount_point == "system_other":
     # We inherit the selinux policies of /system since we contain some of its files.
     d["mount_point"] = "system"
@@ -647,11 +649,9 @@
     copy_prop("system_squashfs_compressor_opt", "squashfs_compressor_opt")
     copy_prop("system_squashfs_block_size", "squashfs_block_size")
     copy_prop("system_base_fs_file", "base_fs_file")
-=======
     copy_prop("system_avb_enable", "avb_enable")
     copy_prop("system_avb_add_hashtree_footer_args",
               "avb_add_hashtree_footer_args")
->>>>>>> 86180eba
   elif mount_point == "data":
     # Copy the generic fs type first, override with specific one if available.
     copy_prop("fs_type", "fs_type")
