--- conflicted
+++ resolved
@@ -892,7 +892,6 @@
 
 def GetMinSdkVersion(apk_name):
   """Gets the minSdkVersion declared in the APK.
-<<<<<<< HEAD
 
   It calls 'aapt' to query the embedded minSdkVersion from the given APK file.
   This can be both a decimal number (API Level) or a codename.
@@ -903,18 +902,6 @@
   Returns:
     The parsed SDK version string.
 
-=======
-
-  It calls 'aapt' to query the embedded minSdkVersion from the given APK file.
-  This can be both a decimal number (API Level) or a codename.
-
-  Args:
-    apk_name: The APK filename.
-
-  Returns:
-    The parsed SDK version string.
-
->>>>>>> 83da2a07
   Raises:
     ExternalError: On failing to obtain the min SDK version.
   """
