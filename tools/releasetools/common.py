# Copyright (C) 2008 The Android Open Source Project
#
# Licensed under the Apache License, Version 2.0 (the "License");
# you may not use this file except in compliance with the License.
# You may obtain a copy of the License at
#
#      http://www.apache.org/licenses/LICENSE-2.0
#
# Unless required by applicable law or agreed to in writing, software
# distributed under the License is distributed on an "AS IS" BASIS,
# WITHOUT WARRANTIES OR CONDITIONS OF ANY KIND, either express or implied.
# See the License for the specific language governing permissions and
# limitations under the License.

from __future__ import print_function

import base64
import collections
import copy
import errno
import fnmatch
import getopt
import getpass
import gzip
import imp
import json
import logging
import logging.config
import os
import platform
import re
import shlex
import shutil
import subprocess
import sys
import tempfile
import threading
import time
import zipfile
from hashlib import sha1, sha256

import images
import sparse_img
from blockimgdiff import BlockImageDiff

logger = logging.getLogger(__name__)


class Options(object):

  def __init__(self):
    # Set up search path, in order to find framework/ and lib64/. At the time of
    # running this function, user-supplied search path (`--path`) hasn't been
    # available. So the value set here is the default, which might be overridden
    # by commandline flag later.
    exec_path = sys.argv[0]
    if exec_path.endswith('.py'):
      script_name = os.path.basename(exec_path)
      # logger hasn't been initialized yet at this point. Use print to output
      # warnings.
      print(
          'Warning: releasetools script should be invoked as hermetic Python '
          'executable -- build and run `{}` directly.'.format(script_name[:-3]),
          file=sys.stderr)
    self.search_path = os.path.realpath(os.path.join(os.path.dirname(exec_path), '..'))

    self.signapk_path = "framework/signapk.jar"  # Relative to search_path
    self.signapk_shared_library_path = "lib64"   # Relative to search_path
    self.extra_signapk_args = []
    self.java_path = "java"  # Use the one on the path by default.
    self.java_args = ["-Xmx2048m"]  # The default JVM args.
    self.android_jar_path = None
    self.public_key_suffix = ".x509.pem"
    self.private_key_suffix = ".pk8"
    # use otatools built boot_signer by default
    self.boot_signer_path = "boot_signer"
    self.boot_signer_args = []
    self.verity_signer_path = None
    self.verity_signer_args = []
    self.aftl_server = None
    self.aftl_key_path = None
    self.aftl_manufacturer_key_path = None
    self.aftl_signer_helper = None
    self.verbose = False
    self.tempfiles = []
    self.device_specific = None
    self.extras = {}
    self.info_dict = None
    self.source_info_dict = None
    self.target_info_dict = None
    self.worker_threads = None
    # Stash size cannot exceed cache_size * threshold.
    self.cache_size = None
    self.stash_threshold = 0.8
    self.logfile = None


OPTIONS = Options()

# The block size that's used across the releasetools scripts.
BLOCK_SIZE = 4096

# Values for "certificate" in apkcerts that mean special things.
SPECIAL_CERT_STRINGS = ("PRESIGNED", "EXTERNAL")

# The partitions allowed to be signed by AVB (Android Verified Boot 2.0). Note
# that system_other is not in the list because we don't want to include its
# descriptor into vbmeta.img.
AVB_PARTITIONS = ('boot', 'dtbo', 'odm', 'product', 'recovery', 'system',
                  'system_ext', 'vendor', 'vendor_boot')

# Chained VBMeta partitions.
AVB_VBMETA_PARTITIONS = ('vbmeta_system', 'vbmeta_vendor')

# Partitions that should have their care_map added to META/care_map.pb
PARTITIONS_WITH_CARE_MAP = ('system', 'vendor', 'product', 'system_ext', 'odm')


class ErrorCode(object):
  """Define error_codes for failures that happen during the actual
  update package installation.

  Error codes 0-999 are reserved for failures before the package
  installation (i.e. low battery, package verification failure).
  Detailed code in 'bootable/recovery/error_code.h' """

  SYSTEM_VERIFICATION_FAILURE = 1000
  SYSTEM_UPDATE_FAILURE = 1001
  SYSTEM_UNEXPECTED_CONTENTS = 1002
  SYSTEM_NONZERO_CONTENTS = 1003
  SYSTEM_RECOVER_FAILURE = 1004
  VENDOR_VERIFICATION_FAILURE = 2000
  VENDOR_UPDATE_FAILURE = 2001
  VENDOR_UNEXPECTED_CONTENTS = 2002
  VENDOR_NONZERO_CONTENTS = 2003
  VENDOR_RECOVER_FAILURE = 2004
  OEM_PROP_MISMATCH = 3000
  FINGERPRINT_MISMATCH = 3001
  THUMBPRINT_MISMATCH = 3002
  OLDER_BUILD = 3003
  DEVICE_MISMATCH = 3004
  BAD_PATCH_FILE = 3005
  INSUFFICIENT_CACHE_SPACE = 3006
  TUNE_PARTITION_FAILURE = 3007
  APPLY_PATCH_FAILURE = 3008


class ExternalError(RuntimeError):
  pass


def InitLogging():
  DEFAULT_LOGGING_CONFIG = {
      'version': 1,
      'disable_existing_loggers': False,
      'formatters': {
          'standard': {
              'format':
                  '%(asctime)s - %(filename)s - %(levelname)-8s: %(message)s',
              'datefmt': '%Y-%m-%d %H:%M:%S',
          },
      },
      'handlers': {
          'default': {
              'class': 'logging.StreamHandler',
              'formatter': 'standard',
              'level': 'WARNING',
          },
      },
      'loggers': {
          '': {
              'handlers': ['default'],
              'propagate': True,
              'level': 'INFO',
          }
      }
  }
  env_config = os.getenv('LOGGING_CONFIG')
  if env_config:
    with open(env_config) as f:
      config = json.load(f)
  else:
    config = DEFAULT_LOGGING_CONFIG

    # Increase the logging level for verbose mode.
    if OPTIONS.verbose:
      config = copy.deepcopy(config)
      config['handlers']['default']['level'] = 'INFO'

    if OPTIONS.logfile:
      config = copy.deepcopy(config)
      config['handlers']['logfile'] = {
        'class': 'logging.FileHandler',
        'formatter': 'standard',
        'level': 'INFO',
        'mode': 'w',
        'filename': OPTIONS.logfile,
      }
      config['loggers']['']['handlers'].append('logfile')

  logging.config.dictConfig(config)


def Run(args, verbose=None, **kwargs):
  """Creates and returns a subprocess.Popen object.

  Args:
    args: The command represented as a list of strings.
    verbose: Whether the commands should be shown. Default to the global
        verbosity if unspecified.
    kwargs: Any additional args to be passed to subprocess.Popen(), such as env,
        stdin, etc. stdout and stderr will default to subprocess.PIPE and
        subprocess.STDOUT respectively unless caller specifies any of them.
        universal_newlines will default to True, as most of the users in
        releasetools expect string output.

  Returns:
    A subprocess.Popen object.
  """
  if 'stdout' not in kwargs and 'stderr' not in kwargs:
    kwargs['stdout'] = subprocess.PIPE
    kwargs['stderr'] = subprocess.STDOUT
  if 'universal_newlines' not in kwargs:
    kwargs['universal_newlines'] = True
  # Don't log any if caller explicitly says so.
  if verbose != False:
    logger.info("  Running: \"%s\"", " ".join(args))
  return subprocess.Popen(args, **kwargs)


def RunAndWait(args, verbose=None, **kwargs):
  """Runs the given command waiting for it to complete.

  Args:
    args: The command represented as a list of strings.
    verbose: Whether the commands should be shown. Default to the global
        verbosity if unspecified.
    kwargs: Any additional args to be passed to subprocess.Popen(), such as env,
        stdin, etc. stdout and stderr will default to subprocess.PIPE and
        subprocess.STDOUT respectively unless caller specifies any of them.

  Raises:
    ExternalError: On non-zero exit from the command.
  """
  proc = Run(args, verbose=verbose, **kwargs)
  proc.wait()

  if proc.returncode != 0:
    raise ExternalError(
        "Failed to run command '{}' (exit code {})".format(
            args, proc.returncode))


def RunAndCheckOutput(args, verbose=None, **kwargs):
  """Runs the given command and returns the output.

  Args:
    args: The command represented as a list of strings.
    verbose: Whether the commands should be shown. Default to the global
        verbosity if unspecified.
    kwargs: Any additional args to be passed to subprocess.Popen(), such as env,
        stdin, etc. stdout and stderr will default to subprocess.PIPE and
        subprocess.STDOUT respectively unless caller specifies any of them.

  Returns:
    The output string.

  Raises:
    ExternalError: On non-zero exit from the command.
  """
  proc = Run(args, verbose=verbose, **kwargs)
  output, _ = proc.communicate()
  if output is None:
    output = ""
  # Don't log any if caller explicitly says so.
  if verbose != False:
    logger.info("%s", output.rstrip())
  if proc.returncode != 0:
    raise ExternalError(
        "Failed to run command '{}' (exit code {}):\n{}".format(
            args, proc.returncode, output))
  return output


def RoundUpTo4K(value):
  rounded_up = value + 4095
  return rounded_up - (rounded_up % 4096)


def CloseInheritedPipes():
  """ Gmake in MAC OS has file descriptor (PIPE) leak. We close those fds
  before doing other work."""
  if platform.system() != "Darwin":
    return
  for d in range(3, 1025):
    try:
      stat = os.fstat(d)
      if stat is not None:
        pipebit = stat[0] & 0x1000
        if pipebit != 0:
          os.close(d)
    except OSError:
      pass


class BuildInfo(object):
  """A class that holds the information for a given build.

  This class wraps up the property querying for a given source or target build.
  It abstracts away the logic of handling OEM-specific properties, and caches
  the commonly used properties such as fingerprint.

  There are two types of info dicts: a) build-time info dict, which is generated
  at build time (i.e. included in a target_files zip); b) OEM info dict that is
  specified at package generation time (via command line argument
  '--oem_settings'). If a build doesn't use OEM-specific properties (i.e. not
  having "oem_fingerprint_properties" in build-time info dict), all the queries
  would be answered based on build-time info dict only. Otherwise if using
  OEM-specific properties, some of them will be calculated from two info dicts.

  Users can query properties similarly as using a dict() (e.g. info['fstab']),
  or to query build properties via GetBuildProp() or GetPartitionBuildProp().

  Attributes:
    info_dict: The build-time info dict.
    is_ab: Whether it's a build that uses A/B OTA.
    oem_dicts: A list of OEM dicts.
    oem_props: A list of OEM properties that should be read from OEM dicts; None
        if the build doesn't use any OEM-specific property.
    fingerprint: The fingerprint of the build, which would be calculated based
        on OEM properties if applicable.
    device: The device name, which could come from OEM dicts if applicable.
  """

  _RO_PRODUCT_RESOLVE_PROPS = ["ro.product.brand", "ro.product.device",
                               "ro.product.manufacturer", "ro.product.model",
                               "ro.product.name"]
  _RO_PRODUCT_PROPS_DEFAULT_SOURCE_ORDER = ["product", "odm", "vendor",
                                            "system_ext", "system"]

  def __init__(self, info_dict, oem_dicts=None):
    """Initializes a BuildInfo instance with the given dicts.

    Note that it only wraps up the given dicts, without making copies.

    Arguments:
      info_dict: The build-time info dict.
      oem_dicts: A list of OEM dicts (which is parsed from --oem_settings). Note
          that it always uses the first dict to calculate the fingerprint or the
          device name. The rest would be used for asserting OEM properties only
          (e.g. one package can be installed on one of these devices).

    Raises:
      ValueError: On invalid inputs.
    """
    self.info_dict = info_dict
    self.oem_dicts = oem_dicts

    self._is_ab = info_dict.get("ab_update") == "true"
    self._oem_props = info_dict.get("oem_fingerprint_properties")

    if self._oem_props:
      assert oem_dicts, "OEM source required for this build"

    def check_fingerprint(fingerprint):
      if (" " in fingerprint or any(ord(ch) > 127 for ch in fingerprint)):
        raise ValueError(
            'Invalid build fingerprint: "{}". See the requirement in Android CDD '
            "3.2.2. Build Parameters.".format(fingerprint))


    self._partition_fingerprints = {}
    for partition in PARTITIONS_WITH_CARE_MAP:
      try:
        fingerprint = self.CalculatePartitionFingerprint(partition)
        check_fingerprint(fingerprint)
        self._partition_fingerprints[partition] = fingerprint
      except ExternalError:
        continue
    if "system" in self._partition_fingerprints:
      # system_other is not included in PARTITIONS_WITH_CARE_MAP, but does
      # need a fingerprint when creating the image.
      self._partition_fingerprints[
          "system_other"] = self._partition_fingerprints["system"]

    # These two should be computed only after setting self._oem_props.
    self._device = self.GetOemProperty("ro.product.device")
    self._fingerprint = self.CalculateFingerprint()
    check_fingerprint(self._fingerprint)

  @property
  def is_ab(self):
    return self._is_ab

  @property
  def device(self):
    return self._device

  @property
  def fingerprint(self):
    return self._fingerprint

  @property
  def oem_props(self):
    return self._oem_props

  def __getitem__(self, key):
    return self.info_dict[key]

  def __setitem__(self, key, value):
    self.info_dict[key] = value

  def get(self, key, default=None):
    return self.info_dict.get(key, default)

  def items(self):
    return self.info_dict.items()

  def GetPartitionBuildProp(self, prop, partition):
    """Returns the inquired build property for the provided partition."""
    # If provided a partition for this property, only look within that
    # partition's build.prop.
    if prop in BuildInfo._RO_PRODUCT_RESOLVE_PROPS:
      prop = prop.replace("ro.product", "ro.product.{}".format(partition))
    else:
      prop = prop.replace("ro.", "ro.{}.".format(partition))
    try:
      return self.info_dict.get("{}.build.prop".format(partition), {})[prop]
    except KeyError:
      raise ExternalError("couldn't find %s in %s.build.prop" %
                          (prop, partition))

  def GetBuildProp(self, prop):
    """Returns the inquired build property from the standard build.prop file."""
    if prop in BuildInfo._RO_PRODUCT_RESOLVE_PROPS:
      return self._ResolveRoProductBuildProp(prop)

    try:
      return self.info_dict.get("build.prop", {})[prop]
    except KeyError:
      raise ExternalError("couldn't find %s in build.prop" % (prop,))

  def _ResolveRoProductBuildProp(self, prop):
    """Resolves the inquired ro.product.* build property"""
    prop_val = self.info_dict.get("build.prop", {}).get(prop)
    if prop_val:
      return prop_val

    source_order_val = self.info_dict.get("build.prop", {}).get(
        "ro.product.property_source_order")
    if source_order_val:
      source_order = source_order_val.split(",")
    else:
      source_order = BuildInfo._RO_PRODUCT_PROPS_DEFAULT_SOURCE_ORDER

    # Check that all sources in ro.product.property_source_order are valid
    if any([x not in BuildInfo._RO_PRODUCT_PROPS_DEFAULT_SOURCE_ORDER
            for x in source_order]):
      raise ExternalError(
          "Invalid ro.product.property_source_order '{}'".format(source_order))

    for source in source_order:
      source_prop = prop.replace(
          "ro.product", "ro.product.{}".format(source), 1)
      prop_val = self.info_dict.get(
          "{}.build.prop".format(source), {}).get(source_prop)
      if prop_val:
        return prop_val

    raise ExternalError("couldn't resolve {}".format(prop))

  def GetOemProperty(self, key):
    if self.oem_props is not None and key in self.oem_props:
      return self.oem_dicts[0][key]
    return self.GetBuildProp(key)

  def GetPartitionFingerprint(self, partition):
    return self._partition_fingerprints.get(partition, None)

  def CalculatePartitionFingerprint(self, partition):
    try:
      return self.GetPartitionBuildProp("ro.build.fingerprint", partition)
    except ExternalError:
      return "{}/{}/{}:{}/{}/{}:{}/{}".format(
          self.GetPartitionBuildProp("ro.product.brand", partition),
          self.GetPartitionBuildProp("ro.product.name", partition),
          self.GetPartitionBuildProp("ro.product.device", partition),
          self.GetPartitionBuildProp("ro.build.version.release", partition),
          self.GetPartitionBuildProp("ro.build.id", partition),
          self.GetPartitionBuildProp("ro.build.version.incremental", partition),
          self.GetPartitionBuildProp("ro.build.type", partition),
          self.GetPartitionBuildProp("ro.build.tags", partition))

  def CalculateFingerprint(self):
    if self.oem_props is None:
      try:
        return self.GetBuildProp("ro.build.fingerprint")
      except ExternalError:
        # TODO(b/144101993): revert this change when bug fixed.
        try:
          return "{}/{}/{}:{}/{}/{}:{}/{}".format(
              self.GetBuildProp("ro.product.brand"),
              self.GetBuildProp("ro.product.name"),
              self.GetBuildProp("ro.product.device"),
              self.GetBuildProp("ro.build.version.release"),
              self.GetBuildProp("ro.build.id"),
              self.GetBuildProp("ro.build.version.incremental"),
              self.GetBuildProp("ro.build.type"),
              self.GetBuildProp("ro.build.tags"))
        except ExternalError:
          return self.GetPartitionFingerprint("vendor")
    return "%s/%s/%s:%s" % (
        self.GetOemProperty("ro.product.brand"),
        self.GetOemProperty("ro.product.name"),
        self.GetOemProperty("ro.product.device"),
        self.GetBuildProp("ro.build.thumbprint"))

  def WriteMountOemScript(self, script):
    assert self.oem_props is not None
    recovery_mount_options = self.info_dict.get("recovery_mount_options")
    script.Mount("/oem", recovery_mount_options)

  def WriteDeviceAssertions(self, script, oem_no_mount):
    # Read the property directly if not using OEM properties.
    if not self.oem_props:
      script.AssertDevice(self.device)
      return

    # Otherwise assert OEM properties.
    if not self.oem_dicts:
      raise ExternalError(
          "No OEM file provided to answer expected assertions")

    for prop in self.oem_props.split():
      values = []
      for oem_dict in self.oem_dicts:
        if prop in oem_dict:
          values.append(oem_dict[prop])
      if not values:
        raise ExternalError(
            "The OEM file is missing the property %s" % (prop,))
      script.AssertOemProperty(prop, values, oem_no_mount)


def LoadInfoDict(input_file, repacking=False):
  """Loads the key/value pairs from the given input target_files.

  It reads `META/misc_info.txt` file in the target_files input, does sanity
  checks and returns the parsed key/value pairs for to the given build. It's
  usually called early when working on input target_files files, e.g. when
  generating OTAs, or signing builds. Note that the function may be called
  against an old target_files file (i.e. from past dessert releases). So the
  property parsing needs to be backward compatible.

  In a `META/misc_info.txt`, a few properties are stored as links to the files
  in the PRODUCT_OUT directory. It works fine with the build system. However,
  they are no longer available when (re)generating images from target_files zip.
  When `repacking` is True, redirect these properties to the actual files in the
  unzipped directory.

  Args:
    input_file: The input target_files file, which could be an open
        zipfile.ZipFile instance, or a str for the dir that contains the files
        unzipped from a target_files file.
    repacking: Whether it's trying repack an target_files file after loading the
        info dict (default: False). If so, it will rewrite a few loaded
        properties (e.g. selinux_fc, root_dir) to point to the actual files in
        target_files file. When doing repacking, `input_file` must be a dir.

  Returns:
    A dict that contains the parsed key/value pairs.

  Raises:
    AssertionError: On invalid input arguments.
    ValueError: On malformed input values.
  """
  if repacking:
    assert isinstance(input_file, str), \
        "input_file must be a path str when doing repacking"

  def read_helper(fn):
    if isinstance(input_file, zipfile.ZipFile):
      return input_file.read(fn).decode()
    else:
      path = os.path.join(input_file, *fn.split("/"))
      try:
        with open(path) as f:
          return f.read()
      except IOError as e:
        if e.errno == errno.ENOENT:
          raise KeyError(fn)

  try:
    d = LoadDictionaryFromLines(read_helper("META/misc_info.txt").split("\n"))
  except KeyError:
    raise ValueError("Failed to find META/misc_info.txt in input target-files")

  if "recovery_api_version" not in d:
    raise ValueError("Failed to find 'recovery_api_version'")
  if "fstab_version" not in d:
    raise ValueError("Failed to find 'fstab_version'")

  if repacking:
    # "selinux_fc" properties should point to the file_contexts files
    # (file_contexts.bin) under META/.
    for key in d:
      if key.endswith("selinux_fc"):
        fc_basename = os.path.basename(d[key])
        fc_config = os.path.join(input_file, "META", fc_basename)
        assert os.path.exists(fc_config)

        d[key] = fc_config

    # Similarly we need to redirect "root_dir", and "root_fs_config".
    d["root_dir"] = os.path.join(input_file, "ROOT")
    d["root_fs_config"] = os.path.join(
        input_file, "META", "root_filesystem_config.txt")

    # Redirect {partition}_base_fs_file for each of the named partitions.
    for part_name in ["system", "vendor", "system_ext", "product", "odm"]:
      key_name = part_name + "_base_fs_file"
      if key_name not in d:
        continue
      basename = os.path.basename(d[key_name])
      base_fs_file = os.path.join(input_file, "META", basename)
      if os.path.exists(base_fs_file):
        d[key_name] = base_fs_file
      else:
        logger.warning(
            "Failed to find %s base fs file: %s", part_name, base_fs_file)
        del d[key_name]

  def makeint(key):
    if key in d:
      d[key] = int(d[key], 0)

  makeint("recovery_api_version")
  makeint("blocksize")
  makeint("system_size")
  makeint("vendor_size")
  makeint("userdata_size")
  makeint("cache_size")
  makeint("recovery_size")
  makeint("boot_size")
  makeint("fstab_version")

  # Load recovery fstab if applicable.
  d["fstab"] = _FindAndLoadRecoveryFstab(d, input_file, read_helper)

  # Tries to load the build props for all partitions with care_map, including
  # system and vendor.
  for partition in PARTITIONS_WITH_CARE_MAP:
    partition_prop = "{}.build.prop".format(partition)
    d[partition_prop] = LoadBuildProp(
        read_helper, "{}/build.prop".format(partition.upper()))
    # Some partition might use /<partition>/etc/build.prop as the new path.
    # TODO: try new path first when majority of them switch to the new path.
    if not d[partition_prop]:
      d[partition_prop] = LoadBuildProp(
          read_helper, "{}/etc/build.prop".format(partition.upper()))
  d["build.prop"] = d["system.build.prop"]

  # Set up the salt (based on fingerprint) that will be used when adding AVB
  # hash / hashtree footers.
  if d.get("avb_enable") == "true":
    build_info = BuildInfo(d)
    for partition in PARTITIONS_WITH_CARE_MAP:
      fingerprint = build_info.GetPartitionFingerprint(partition)
      if fingerprint:
        d["avb_{}_salt".format(partition)] = sha256(fingerprint).hexdigest()

  return d


def LoadBuildProp(read_helper, prop_file):
  try:
    data = read_helper(prop_file)
  except KeyError:
    logger.warning("Failed to read %s", prop_file)
    data = ""
  return LoadDictionaryFromLines(data.split("\n"))


def LoadListFromFile(file_path):
  with open(file_path) as f:
    return f.read().splitlines()


def LoadDictionaryFromFile(file_path):
  lines = LoadListFromFile(file_path)
  return LoadDictionaryFromLines(lines)


def LoadDictionaryFromLines(lines):
  d = {}
  for line in lines:
    line = line.strip()
    if not line or line.startswith("#"):
      continue
    if "=" in line:
      name, value = line.split("=", 1)
      d[name] = value
  return d


def LoadRecoveryFSTab(read_helper, fstab_version, recovery_fstab_path,
                      system_root_image=False):
  class Partition(object):
    def __init__(self, mount_point, fs_type, device, length, context):
      self.mount_point = mount_point
      self.fs_type = fs_type
      self.device = device
      self.length = length
      self.context = context

  try:
    data = read_helper(recovery_fstab_path)
  except KeyError:
    logger.warning("Failed to find %s", recovery_fstab_path)
    data = ""

  assert fstab_version == 2

  d = {}
  for line in data.split("\n"):
    line = line.strip()
    if not line or line.startswith("#"):
      continue

    # <src> <mnt_point> <type> <mnt_flags and options> <fs_mgr_flags>
    pieces = line.split()
    if len(pieces) != 5:
      raise ValueError("malformed recovery.fstab line: \"%s\"" % (line,))

    # Ignore entries that are managed by vold.
    options = pieces[4]
    if "voldmanaged=" in options:
      continue

    # It's a good line, parse it.
    length = 0
    options = options.split(",")
    for i in options:
      if i.startswith("length="):
        length = int(i[7:])
      else:
        # Ignore all unknown options in the unified fstab.
        continue

    mount_flags = pieces[3]
    # Honor the SELinux context if present.
    context = None
    for i in mount_flags.split(","):
      if i.startswith("context="):
        context = i

    mount_point = pieces[1]
    d[mount_point] = Partition(mount_point=mount_point, fs_type=pieces[2],
                               device=pieces[0], length=length, context=context)

  # / is used for the system mount point when the root directory is included in
  # system. Other areas assume system is always at "/system" so point /system
  # at /.
  if system_root_image:
    assert '/system' not in d and '/' in d
    d["/system"] = d["/"]
  return d


def _FindAndLoadRecoveryFstab(info_dict, input_file, read_helper):
  """Finds the path to recovery fstab and loads its contents."""
  # recovery fstab is only meaningful when installing an update via recovery
  # (i.e. non-A/B OTA). Skip loading fstab if device used A/B OTA.
  if info_dict.get('ab_update') == 'true':
    return None

  # We changed recovery.fstab path in Q, from ../RAMDISK/etc/recovery.fstab to
  # ../RAMDISK/system/etc/recovery.fstab. This function has to handle both
  # cases, since it may load the info_dict from an old build (e.g. when
  # generating incremental OTAs from that build).
  system_root_image = info_dict.get('system_root_image') == 'true'
  if info_dict.get('no_recovery') != 'true':
    recovery_fstab_path = 'RECOVERY/RAMDISK/system/etc/recovery.fstab'
    if isinstance(input_file, zipfile.ZipFile):
      if recovery_fstab_path not in input_file.namelist():
        recovery_fstab_path = 'RECOVERY/RAMDISK/etc/recovery.fstab'
    else:
      path = os.path.join(input_file, *recovery_fstab_path.split('/'))
      if not os.path.exists(path):
        recovery_fstab_path = 'RECOVERY/RAMDISK/etc/recovery.fstab'
    return LoadRecoveryFSTab(
        read_helper, info_dict['fstab_version'], recovery_fstab_path,
        system_root_image)

  if info_dict.get('recovery_as_boot') == 'true':
    recovery_fstab_path = 'BOOT/RAMDISK/system/etc/recovery.fstab'
    if isinstance(input_file, zipfile.ZipFile):
      if recovery_fstab_path not in input_file.namelist():
        recovery_fstab_path = 'BOOT/RAMDISK/etc/recovery.fstab'
    else:
      path = os.path.join(input_file, *recovery_fstab_path.split('/'))
      if not os.path.exists(path):
        recovery_fstab_path = 'BOOT/RAMDISK/etc/recovery.fstab'
    return LoadRecoveryFSTab(
        read_helper, info_dict['fstab_version'], recovery_fstab_path,
        system_root_image)

  return None


def DumpInfoDict(d):
  for k, v in sorted(d.items()):
    logger.info("%-25s = (%s) %s", k, type(v).__name__, v)


def MergeDynamicPartitionInfoDicts(framework_dict, vendor_dict):
  """Merges dynamic partition info variables.

  Args:
    framework_dict: The dictionary of dynamic partition info variables from the
      partial framework target files.
    vendor_dict: The dictionary of dynamic partition info variables from the
      partial vendor target files.

  Returns:
    The merged dynamic partition info dictionary.
  """
  merged_dict = {}
  # Partition groups and group sizes are defined by the vendor dict because
  # these values may vary for each board that uses a shared system image.
  merged_dict["super_partition_groups"] = vendor_dict["super_partition_groups"]
  framework_dynamic_partition_list = framework_dict.get(
      "dynamic_partition_list", "")
  vendor_dynamic_partition_list = vendor_dict.get("dynamic_partition_list", "")
  merged_dict["dynamic_partition_list"] = ("%s %s" % (
      framework_dynamic_partition_list, vendor_dynamic_partition_list)).strip()
  for partition_group in merged_dict["super_partition_groups"].split(" "):
    # Set the partition group's size using the value from the vendor dict.
    key = "super_%s_group_size" % partition_group
    if key not in vendor_dict:
      raise ValueError("Vendor dict does not contain required key %s." % key)
    merged_dict[key] = vendor_dict[key]

    # Set the partition group's partition list using a concatenation of the
    # framework and vendor partition lists.
    key = "super_%s_partition_list" % partition_group
    merged_dict[key] = (
        "%s %s" %
        (framework_dict.get(key, ""), vendor_dict.get(key, ""))).strip()

  # Pick virtual ab related flags from vendor dict, if defined.
  if "virtual_ab" in vendor_dict.keys():
     merged_dict["virtual_ab"] = vendor_dict["virtual_ab"]
  if "virtual_ab_retrofit" in vendor_dict.keys():
     merged_dict["virtual_ab_retrofit"] = vendor_dict["virtual_ab_retrofit"]
  return merged_dict


def AppendAVBSigningArgs(cmd, partition):
  """Append signing arguments for avbtool."""
  # e.g., "--key path/to/signing_key --algorithm SHA256_RSA4096"
  key_path = OPTIONS.info_dict.get("avb_" + partition + "_key_path")
  if key_path and not os.path.exists(key_path) and OPTIONS.search_path:
    new_key_path = os.path.join(OPTIONS.search_path, key_path)
    if os.path.exists(new_key_path):
      key_path = new_key_path
  algorithm = OPTIONS.info_dict.get("avb_" + partition + "_algorithm")
  if key_path and algorithm:
    cmd.extend(["--key", key_path, "--algorithm", algorithm])
  avb_salt = OPTIONS.info_dict.get("avb_salt")
  # make_vbmeta_image doesn't like "--salt" (and it's not needed).
  if avb_salt and not partition.startswith("vbmeta"):
    cmd.extend(["--salt", avb_salt])


def GetAvbPartitionArg(partition, image, info_dict=None):
  """Returns the VBMeta arguments for partition.

  It sets up the VBMeta argument by including the partition descriptor from the
  given 'image', or by configuring the partition as a chained partition.

  Args:
    partition: The name of the partition (e.g. "system").
    image: The path to the partition image.
    info_dict: A dict returned by common.LoadInfoDict(). Will use
        OPTIONS.info_dict if None has been given.

  Returns:
    A list of VBMeta arguments.
  """
  if info_dict is None:
    info_dict = OPTIONS.info_dict

  # Check if chain partition is used.
  key_path = info_dict.get("avb_" + partition + "_key_path")
  if not key_path:
    return ["--include_descriptors_from_image", image]

  # For a non-A/B device, we don't chain /recovery nor include its descriptor
  # into vbmeta.img. The recovery image will be configured on an independent
  # boot chain, to be verified with AVB_SLOT_VERIFY_FLAGS_NO_VBMETA_PARTITION.
  # See details at
  # https://android.googlesource.com/platform/external/avb/+/master/README.md#booting-into-recovery.
  if info_dict.get("ab_update") != "true" and partition == "recovery":
    return []

  # Otherwise chain the partition into vbmeta.
  chained_partition_arg = GetAvbChainedPartitionArg(partition, info_dict)
  return ["--chain_partition", chained_partition_arg]


def GetAvbChainedPartitionArg(partition, info_dict, key=None):
  """Constructs and returns the arg to build or verify a chained partition.

  Args:
    partition: The partition name.
    info_dict: The info dict to look up the key info and rollback index
        location.
    key: The key to be used for building or verifying the partition. Defaults to
        the key listed in info_dict.

  Returns:
    A string of form "partition:rollback_index_location:key" that can be used to
    build or verify vbmeta image.
  """
  if key is None:
    key = info_dict["avb_" + partition + "_key_path"]
  if key and not os.path.exists(key) and OPTIONS.search_path:
    new_key_path = os.path.join(OPTIONS.search_path, key)
    if os.path.exists(new_key_path):
      key = new_key_path
  pubkey_path = ExtractAvbPublicKey(info_dict["avb_avbtool"], key)
  rollback_index_location = info_dict[
      "avb_" + partition + "_rollback_index_location"]
  return "{}:{}:{}".format(partition, rollback_index_location, pubkey_path)


def BuildVBMeta(image_path, partitions, name, needed_partitions):
  """Creates a VBMeta image.

  It generates the requested VBMeta image. The requested image could be for
  top-level or chained VBMeta image, which is determined based on the name.

  Args:
    image_path: The output path for the new VBMeta image.
    partitions: A dict that's keyed by partition names with image paths as
        values. Only valid partition names are accepted, as listed in
        common.AVB_PARTITIONS.
    name: Name of the VBMeta partition, e.g. 'vbmeta', 'vbmeta_system'.
    needed_partitions: Partitions whose descriptors should be included into the
        generated VBMeta image.

  Raises:
    AssertionError: On invalid input args.
  """
  avbtool = OPTIONS.info_dict["avb_avbtool"]
  cmd = [avbtool, "make_vbmeta_image", "--output", image_path]
  AppendAVBSigningArgs(cmd, name)

  for partition, path in partitions.items():
    if partition not in needed_partitions:
      continue
    assert (partition in AVB_PARTITIONS or
            partition in AVB_VBMETA_PARTITIONS), \
        'Unknown partition: {}'.format(partition)
    assert os.path.exists(path), \
        'Failed to find {} for {}'.format(path, partition)
    cmd.extend(GetAvbPartitionArg(partition, path))

  args = OPTIONS.info_dict.get("avb_{}_args".format(name))
  if args and args.strip():
    split_args = shlex.split(args)
    for index, arg in enumerate(split_args[:-1]):
      # Sanity check that the image file exists. Some images might be defined
      # as a path relative to source tree, which may not be available at the
      # same location when running this script (we have the input target_files
      # zip only). For such cases, we additionally scan other locations (e.g.
      # IMAGES/, RADIO/, etc) before bailing out.
      if arg == '--include_descriptors_from_image':
        image_path = split_args[index + 1]
        if os.path.exists(image_path):
          continue
        found = False
        for dir_name in ['IMAGES', 'RADIO', 'PREBUILT_IMAGES']:
          alt_path = os.path.join(
              OPTIONS.input_tmp, dir_name, os.path.basename(image_path))
          if os.path.exists(alt_path):
            split_args[index + 1] = alt_path
            found = True
            break
        assert found, 'Failed to find {}'.format(image_path)
    cmd.extend(split_args)

  RunAndCheckOutput(cmd)

  if OPTIONS.aftl_server is not None:
    # Ensure the other AFTL parameters are set as well.
    assert OPTIONS.aftl_key_path is not None, 'No AFTL key provided.'
    assert OPTIONS.aftl_manufacturer_key_path is not None, 'No AFTL manufacturer key provided.'
    assert OPTIONS.aftl_signer_helper is not None, 'No AFTL signer helper provided.'
    # AFTL inclusion proof generation code will go here.

def _MakeRamdisk(sourcedir, fs_config_file=None):
  ramdisk_img = tempfile.NamedTemporaryFile()

  if fs_config_file is not None and os.access(fs_config_file, os.F_OK):
    cmd = ["mkbootfs", "-f", fs_config_file,
           os.path.join(sourcedir, "RAMDISK")]
  else:
    cmd = ["mkbootfs", os.path.join(sourcedir, "RAMDISK")]
  p1 = Run(cmd, stdout=subprocess.PIPE)
  p2 = Run(["minigzip"], stdin=p1.stdout, stdout=ramdisk_img.file.fileno())

  p2.wait()
  p1.wait()
  assert p1.returncode == 0, "mkbootfs of %s ramdisk failed" % (sourcedir,)
  assert p2.returncode == 0, "minigzip of %s ramdisk failed" % (sourcedir,)

  return ramdisk_img


def _BuildBootableImage(sourcedir, fs_config_file, info_dict=None,
                        has_ramdisk=False, two_step_image=False):
  """Build a bootable image from the specified sourcedir.

  Take a kernel, cmdline, and optionally a ramdisk directory from the input (in
  'sourcedir'), and turn them into a boot image. 'two_step_image' indicates if
  we are building a two-step special image (i.e. building a recovery image to
  be loaded into /boot in two-step OTAs).

  Return the image data, or None if sourcedir does not appear to contains files
  for building the requested image.
  """

  if not os.access(os.path.join(sourcedir, "kernel"), os.F_OK):
    return None

  if has_ramdisk and not os.access(os.path.join(sourcedir, "RAMDISK"), os.F_OK):
    return None

  if info_dict is None:
    info_dict = OPTIONS.info_dict

  img = tempfile.NamedTemporaryFile()

  if has_ramdisk:
    ramdisk_img = _MakeRamdisk(sourcedir, fs_config_file)

  # use MKBOOTIMG from environ, or "mkbootimg" if empty or not set
  mkbootimg = os.getenv('MKBOOTIMG') or "mkbootimg"

  cmd = [mkbootimg, "--kernel", os.path.join(sourcedir, "kernel")]

  fn = os.path.join(sourcedir, "second")
  if os.access(fn, os.F_OK):
    cmd.append("--second")
    cmd.append(fn)

  fn = os.path.join(sourcedir, "dtb")
  if os.access(fn, os.F_OK):
    cmd.append("--dtb")
    cmd.append(fn)

  fn = os.path.join(sourcedir, "cmdline")
  if os.access(fn, os.F_OK):
    cmd.append("--cmdline")
    cmd.append(open(fn).read().rstrip("\n"))

  fn = os.path.join(sourcedir, "base")
  if os.access(fn, os.F_OK):
    cmd.append("--base")
    cmd.append(open(fn).read().rstrip("\n"))

  fn = os.path.join(sourcedir, "pagesize")
  if os.access(fn, os.F_OK):
    cmd.append("--pagesize")
    cmd.append(open(fn).read().rstrip("\n"))

  args = info_dict.get("mkbootimg_args")
  if args and args.strip():
    cmd.extend(shlex.split(args))

  args = info_dict.get("mkbootimg_version_args")
  if args and args.strip():
    cmd.extend(shlex.split(args))

  if has_ramdisk:
    cmd.extend(["--ramdisk", ramdisk_img.name])

  img_unsigned = None
  if info_dict.get("vboot"):
    img_unsigned = tempfile.NamedTemporaryFile()
    cmd.extend(["--output", img_unsigned.name])
  else:
    cmd.extend(["--output", img.name])

  # "boot" or "recovery", without extension.
  partition_name = os.path.basename(sourcedir).lower()

  if partition_name == "recovery":
    if info_dict.get("include_recovery_dtbo") == "true":
      fn = os.path.join(sourcedir, "recovery_dtbo")
      cmd.extend(["--recovery_dtbo", fn])
    if info_dict.get("include_recovery_acpio") == "true":
      fn = os.path.join(sourcedir, "recovery_acpio")
      cmd.extend(["--recovery_acpio", fn])

  RunAndCheckOutput(cmd)

  if (info_dict.get("boot_signer") == "true" and
      info_dict.get("verity_key")):
    # Hard-code the path as "/boot" for two-step special recovery image (which
    # will be loaded into /boot during the two-step OTA).
    if two_step_image:
      path = "/boot"
    else:
      path = "/" + partition_name
    cmd = [OPTIONS.boot_signer_path]
    cmd.extend(OPTIONS.boot_signer_args)
    cmd.extend([path, img.name,
                info_dict["verity_key"] + ".pk8",
                info_dict["verity_key"] + ".x509.pem", img.name])
    RunAndCheckOutput(cmd)

  # Sign the image if vboot is non-empty.
  elif info_dict.get("vboot"):
    path = "/" + partition_name
    img_keyblock = tempfile.NamedTemporaryFile()
    # We have switched from the prebuilt futility binary to using the tool
    # (futility-host) built from the source. Override the setting in the old
    # TF.zip.
    futility = info_dict["futility"]
    if futility.startswith("prebuilts/"):
      futility = "futility-host"
    cmd = [info_dict["vboot_signer_cmd"], futility,
           img_unsigned.name, info_dict["vboot_key"] + ".vbpubk",
           info_dict["vboot_key"] + ".vbprivk",
           info_dict["vboot_subkey"] + ".vbprivk",
           img_keyblock.name,
           img.name]
    RunAndCheckOutput(cmd)

    # Clean up the temp files.
    img_unsigned.close()
    img_keyblock.close()

  # AVB: if enabled, calculate and add hash to boot.img or recovery.img.
  if info_dict.get("avb_enable") == "true":
    avbtool = info_dict["avb_avbtool"]
    part_size = info_dict[partition_name + "_size"]
    cmd = [avbtool, "add_hash_footer", "--image", img.name,
           "--partition_size", str(part_size), "--partition_name",
           partition_name]
    AppendAVBSigningArgs(cmd, partition_name)
    args = info_dict.get("avb_" + partition_name + "_add_hash_footer_args")
    if args and args.strip():
      cmd.extend(shlex.split(args))
    RunAndCheckOutput(cmd)

  img.seek(os.SEEK_SET, 0)
  data = img.read()

  if has_ramdisk:
    ramdisk_img.close()
  img.close()

  return data


def GetBootableImage(name, prebuilt_name, unpack_dir, tree_subdir,
                     info_dict=None, two_step_image=False):
  """Return a File object with the desired bootable image.

  Look for it in 'unpack_dir'/BOOTABLE_IMAGES under the name 'prebuilt_name',
  otherwise look for it under 'unpack_dir'/IMAGES, otherwise construct it from
  the source files in 'unpack_dir'/'tree_subdir'."""

  prebuilt_path = os.path.join(unpack_dir, "BOOTABLE_IMAGES", prebuilt_name)
  if os.path.exists(prebuilt_path):
    logger.info("using prebuilt %s from BOOTABLE_IMAGES...", prebuilt_name)
    return File.FromLocalFile(name, prebuilt_path)

  prebuilt_path = os.path.join(unpack_dir, "IMAGES", prebuilt_name)
  if os.path.exists(prebuilt_path):
    logger.info("using prebuilt %s from IMAGES...", prebuilt_name)
    return File.FromLocalFile(name, prebuilt_path)

  logger.info("building image from target_files %s...", tree_subdir)

  if info_dict is None:
    info_dict = OPTIONS.info_dict

  # With system_root_image == "true", we don't pack ramdisk into the boot image.
  # Unless "recovery_as_boot" is specified, in which case we carry the ramdisk
  # for recovery.
  has_ramdisk = (info_dict.get("system_root_image") != "true" or
                 prebuilt_name != "boot.img" or
                 info_dict.get("recovery_as_boot") == "true")

  fs_config = "META/" + tree_subdir.lower() + "_filesystem_config.txt"
  data = _BuildBootableImage(os.path.join(unpack_dir, tree_subdir),
                             os.path.join(unpack_dir, fs_config),
                             info_dict, has_ramdisk, two_step_image)
  if data:
    return File(name, data)
  return None


def _BuildVendorBootImage(sourcedir, info_dict=None):
  """Build a vendor boot image from the specified sourcedir.

  Take a ramdisk, dtb, and vendor_cmdline from the input (in 'sourcedir'), and
  turn them into a vendor boot image.

  Return the image data, or None if sourcedir does not appear to contains files
  for building the requested image.
  """

  if info_dict is None:
    info_dict = OPTIONS.info_dict

  img = tempfile.NamedTemporaryFile()

  ramdisk_img = _MakeRamdisk(sourcedir)

  # use MKBOOTIMG from environ, or "mkbootimg" if empty or not set
  mkbootimg = os.getenv('MKBOOTIMG') or "mkbootimg"

  cmd = [mkbootimg]

  fn = os.path.join(sourcedir, "dtb")
  if os.access(fn, os.F_OK):
    cmd.append("--dtb")
    cmd.append(fn)

  fn = os.path.join(sourcedir, "vendor_cmdline")
  if os.access(fn, os.F_OK):
    cmd.append("--vendor_cmdline")
    cmd.append(open(fn).read().rstrip("\n"))

  fn = os.path.join(sourcedir, "base")
  if os.access(fn, os.F_OK):
    cmd.append("--base")
    cmd.append(open(fn).read().rstrip("\n"))

  fn = os.path.join(sourcedir, "pagesize")
  if os.access(fn, os.F_OK):
    cmd.append("--pagesize")
    cmd.append(open(fn).read().rstrip("\n"))

  args = info_dict.get("mkbootimg_args")
  if args and args.strip():
    cmd.extend(shlex.split(args))

  args = info_dict.get("mkbootimg_version_args")
  if args and args.strip():
    cmd.extend(shlex.split(args))

  cmd.extend(["--vendor_ramdisk", ramdisk_img.name])
  cmd.extend(["--vendor_boot", img.name])

  RunAndCheckOutput(cmd)

  # AVB: if enabled, calculate and add hash.
  if info_dict.get("avb_enable") == "true":
    avbtool = info_dict["avb_avbtool"]
    part_size = info_dict["vendor_boot_size"]
    cmd = [avbtool, "add_hash_footer", "--image", img.name,
           "--partition_size", str(part_size), "--partition_name", "vendor_boot"]
    AppendAVBSigningArgs(cmd, "vendor_boot")
    args = info_dict.get("avb_vendor_boot_add_hash_footer_args")
    if args and args.strip():
      cmd.extend(shlex.split(args))
    RunAndCheckOutput(cmd)

  img.seek(os.SEEK_SET, 0)
  data = img.read()

  ramdisk_img.close()
  img.close()

  return data


def GetVendorBootImage(name, prebuilt_name, unpack_dir, tree_subdir,
                       info_dict=None):
  """Return a File object with the desired vendor boot image.

  Look for it under 'unpack_dir'/IMAGES, otherwise construct it from
  the source files in 'unpack_dir'/'tree_subdir'."""

  prebuilt_path = os.path.join(unpack_dir, "IMAGES", prebuilt_name)
  if os.path.exists(prebuilt_path):
    logger.info("using prebuilt %s from IMAGES...", prebuilt_name)
    return File.FromLocalFile(name, prebuilt_path)

  logger.info("building image from target_files %s...", tree_subdir)

  if info_dict is None:
    info_dict = OPTIONS.info_dict

  data = _BuildVendorBootImage(os.path.join(unpack_dir, tree_subdir), info_dict)
  if data:
    return File(name, data)
  return None


def Gunzip(in_filename, out_filename):
  """Gunzips the given gzip compressed file to a given output file."""
  with gzip.open(in_filename, "rb") as in_file, \
       open(out_filename, "wb") as out_file:
    shutil.copyfileobj(in_file, out_file)


def UnzipToDir(filename, dirname, patterns=None):
  """Unzips the archive to the given directory.

  Args:
    filename: The name of the zip file to unzip.
    dirname: Where the unziped files will land.
    patterns: Files to unzip from the archive. If omitted, will unzip the entire
        archvie. Non-matching patterns will be filtered out. If there's no match
        after the filtering, no file will be unzipped.
  """
  cmd = ["unzip", "-o", "-q", filename, "-d", dirname]
  if patterns is not None:
    # Filter out non-matching patterns. unzip will complain otherwise.
    with zipfile.ZipFile(filename) as input_zip:
      names = input_zip.namelist()
    filtered = [
        pattern for pattern in patterns if fnmatch.filter(names, pattern)]

    # There isn't any matching files. Don't unzip anything.
    if not filtered:
      return
    cmd.extend(filtered)

  RunAndCheckOutput(cmd)


def UnzipTemp(filename, pattern=None):
  """Unzips the given archive into a temporary directory and returns the name.

  Args:
    filename: If filename is of the form "foo.zip+bar.zip", unzip foo.zip into
    a temp dir, then unzip bar.zip into that_dir/BOOTABLE_IMAGES.

    pattern: Files to unzip from the archive. If omitted, will unzip the entire
    archvie.

  Returns:
    The name of the temporary directory.
  """

  tmp = MakeTempDir(prefix="targetfiles-")
  m = re.match(r"^(.*[.]zip)\+(.*[.]zip)$", filename, re.IGNORECASE)
  if m:
    UnzipToDir(m.group(1), tmp, pattern)
    UnzipToDir(m.group(2), os.path.join(tmp, "BOOTABLE_IMAGES"), pattern)
    filename = m.group(1)
  else:
    UnzipToDir(filename, tmp, pattern)

  return tmp


def GetUserImage(which, tmpdir, input_zip,
                 info_dict=None,
                 allow_shared_blocks=None,
                 hashtree_info_generator=None,
                 reset_file_map=False):
  """Returns an Image object suitable for passing to BlockImageDiff.

  This function loads the specified image from the given path. If the specified
  image is sparse, it also performs additional processing for OTA purpose. For
  example, it always adds block 0 to clobbered blocks list. It also detects
  files that cannot be reconstructed from the block list, for whom we should
  avoid applying imgdiff.

  Args:
    which: The partition name.
    tmpdir: The directory that contains the prebuilt image and block map file.
    input_zip: The target-files ZIP archive.
    info_dict: The dict to be looked up for relevant info.
    allow_shared_blocks: If image is sparse, whether having shared blocks is
        allowed. If none, it is looked up from info_dict.
    hashtree_info_generator: If present and image is sparse, generates the
        hashtree_info for this sparse image.
    reset_file_map: If true and image is sparse, reset file map before returning
        the image.
  Returns:
    A Image object. If it is a sparse image and reset_file_map is False, the
    image will have file_map info loaded.
  """
  if info_dict is None:
    info_dict = LoadInfoDict(input_zip)

  is_sparse = info_dict.get("extfs_sparse_flag")

  # When target uses 'BOARD_EXT4_SHARE_DUP_BLOCKS := true', images may contain
  # shared blocks (i.e. some blocks will show up in multiple files' block
  # list). We can only allocate such shared blocks to the first "owner", and
  # disable imgdiff for all later occurrences.
  if allow_shared_blocks is None:
    allow_shared_blocks = info_dict.get("ext4_share_dup_blocks") == "true"

  if is_sparse:
    img = GetSparseImage(which, tmpdir, input_zip, allow_shared_blocks,
                         hashtree_info_generator)
    if reset_file_map:
      img.ResetFileMap()
    return img
  else:
    return GetNonSparseImage(which, tmpdir, hashtree_info_generator)


def GetNonSparseImage(which, tmpdir, hashtree_info_generator=None):
  """Returns a Image object suitable for passing to BlockImageDiff.

  This function loads the specified non-sparse image from the given path.

  Args:
    which: The partition name.
    tmpdir: The directory that contains the prebuilt image and block map file.
  Returns:
    A Image object.
  """
  path = os.path.join(tmpdir, "IMAGES", which + ".img")
  mappath = os.path.join(tmpdir, "IMAGES", which + ".map")

  # The image and map files must have been created prior to calling
  # ota_from_target_files.py (since LMP).
  assert os.path.exists(path) and os.path.exists(mappath)

  return images.FileImage(path, hashtree_info_generator=hashtree_info_generator)


def GetSparseImage(which, tmpdir, input_zip, allow_shared_blocks,
                   hashtree_info_generator=None):
  """Returns a SparseImage object suitable for passing to BlockImageDiff.

  This function loads the specified sparse image from the given path, and
  performs additional processing for OTA purpose. For example, it always adds
  block 0 to clobbered blocks list. It also detects files that cannot be
  reconstructed from the block list, for whom we should avoid applying imgdiff.

  Args:
    which: The partition name, e.g. "system", "vendor".
    tmpdir: The directory that contains the prebuilt image and block map file.
    input_zip: The target-files ZIP archive.
    allow_shared_blocks: Whether having shared blocks is allowed.
    hashtree_info_generator: If present, generates the hashtree_info for this
        sparse image.
  Returns:
    A SparseImage object, with file_map info loaded.
  """
  path = os.path.join(tmpdir, "IMAGES", which + ".img")
  mappath = os.path.join(tmpdir, "IMAGES", which + ".map")

  # The image and map files must have been created prior to calling
  # ota_from_target_files.py (since LMP).
  assert os.path.exists(path) and os.path.exists(mappath)

  # In ext4 filesystems, block 0 might be changed even being mounted R/O. We add
  # it to clobbered_blocks so that it will be written to the target
  # unconditionally. Note that they are still part of care_map. (Bug: 20939131)
  clobbered_blocks = "0"

  image = sparse_img.SparseImage(
      path, mappath, clobbered_blocks, allow_shared_blocks=allow_shared_blocks,
      hashtree_info_generator=hashtree_info_generator)

  # block.map may contain less blocks, because mke2fs may skip allocating blocks
  # if they contain all zeros. We can't reconstruct such a file from its block
  # list. Tag such entries accordingly. (Bug: 65213616)
  for entry in image.file_map:
    # Skip artificial names, such as "__ZERO", "__NONZERO-1".
    if not entry.startswith('/'):
      continue

    # "/system/framework/am.jar" => "SYSTEM/framework/am.jar". Note that the
    # filename listed in system.map may contain an additional leading slash
    # (i.e. "//system/framework/am.jar"). Using lstrip to get consistent
    # results.
    arcname = entry.replace(which, which.upper(), 1).lstrip('/')

    # Special handling another case, where files not under /system
    # (e.g. "/sbin/charger") are packed under ROOT/ in a target_files.zip.
    if which == 'system' and not arcname.startswith('SYSTEM'):
      arcname = 'ROOT/' + arcname

    assert arcname in input_zip.namelist(), \
        "Failed to find the ZIP entry for {}".format(entry)

    info = input_zip.getinfo(arcname)
    ranges = image.file_map[entry]

    # If a RangeSet has been tagged as using shared blocks while loading the
    # image, check the original block list to determine its completeness. Note
    # that the 'incomplete' flag would be tagged to the original RangeSet only.
    if ranges.extra.get('uses_shared_blocks'):
      ranges = ranges.extra['uses_shared_blocks']

    if RoundUpTo4K(info.file_size) > ranges.size() * 4096:
      ranges.extra['incomplete'] = True

  return image


def GetKeyPasswords(keylist):
  """Given a list of keys, prompt the user to enter passwords for
  those which require them.  Return a {key: password} dict.  password
  will be None if the key has no password."""

  no_passwords = []
  need_passwords = []
  key_passwords = {}
  devnull = open("/dev/null", "w+b")
  for k in sorted(keylist):
    # We don't need a password for things that aren't really keys.
    if k in SPECIAL_CERT_STRINGS:
      no_passwords.append(k)
      continue

    p = Run(["openssl", "pkcs8", "-in", k+OPTIONS.private_key_suffix,
             "-inform", "DER", "-nocrypt"],
            stdin=devnull.fileno(),
            stdout=devnull.fileno(),
            stderr=subprocess.STDOUT)
    p.communicate()
    if p.returncode == 0:
      # Definitely an unencrypted key.
      no_passwords.append(k)
    else:
      p = Run(["openssl", "pkcs8", "-in", k+OPTIONS.private_key_suffix,
               "-inform", "DER", "-passin", "pass:"],
              stdin=devnull.fileno(),
              stdout=devnull.fileno(),
              stderr=subprocess.PIPE)
      _, stderr = p.communicate()
      if p.returncode == 0:
        # Encrypted key with empty string as password.
        key_passwords[k] = ''
      elif stderr.startswith('Error decrypting key'):
        # Definitely encrypted key.
        # It would have said "Error reading key" if it didn't parse correctly.
        need_passwords.append(k)
      else:
        # Potentially, a type of key that openssl doesn't understand.
        # We'll let the routines in signapk.jar handle it.
        no_passwords.append(k)
  devnull.close()

  key_passwords.update(PasswordManager().GetPasswords(need_passwords))
  key_passwords.update(dict.fromkeys(no_passwords))
  return key_passwords


def GetMinSdkVersion(apk_name):
  """Gets the minSdkVersion declared in the APK.

  It calls 'aapt2' to query the embedded minSdkVersion from the given APK file.
  This can be both a decimal number (API Level) or a codename.

  Args:
    apk_name: The APK filename.

  Returns:
    The parsed SDK version string.

  Raises:
    ExternalError: On failing to obtain the min SDK version.
  """
  proc = Run(
      ["aapt2", "dump", "badging", apk_name], stdout=subprocess.PIPE,
      stderr=subprocess.PIPE)
  stdoutdata, stderrdata = proc.communicate()
  if proc.returncode != 0:
    raise ExternalError(
        "Failed to obtain minSdkVersion: aapt2 return code {}:\n{}\n{}".format(
            proc.returncode, stdoutdata, stderrdata))

  for line in stdoutdata.split("\n"):
    # Looking for lines such as sdkVersion:'23' or sdkVersion:'M'.
    m = re.match(r'sdkVersion:\'([^\']*)\'', line)
    if m:
      return m.group(1)
  raise ExternalError("No minSdkVersion returned by aapt2")


def GetMinSdkVersionInt(apk_name, codename_to_api_level_map):
  """Returns the minSdkVersion declared in the APK as a number (API Level).

  If minSdkVersion is set to a codename, it is translated to a number using the
  provided map.

  Args:
    apk_name: The APK filename.

  Returns:
    The parsed SDK version number.

  Raises:
    ExternalError: On failing to get the min SDK version number.
  """
  version = GetMinSdkVersion(apk_name)
  try:
    return int(version)
  except ValueError:
    # Not a decimal number. Codename?
    if version in codename_to_api_level_map:
      return codename_to_api_level_map[version]
    else:
      raise ExternalError(
          "Unknown minSdkVersion: '{}'. Known codenames: {}".format(
              version, codename_to_api_level_map))


def SignFile(input_name, output_name, key, password, min_api_level=None,
             codename_to_api_level_map=None, whole_file=False,
             extra_signapk_args=None):
  """Sign the input_name zip/jar/apk, producing output_name.  Use the
  given key and password (the latter may be None if the key does not
  have a password.

  If whole_file is true, use the "-w" option to SignApk to embed a
  signature that covers the whole file in the archive comment of the
  zip file.

  min_api_level is the API Level (int) of the oldest platform this file may end
  up on. If not specified for an APK, the API Level is obtained by interpreting
  the minSdkVersion attribute of the APK's AndroidManifest.xml.

  codename_to_api_level_map is needed to translate the codename which may be
  encountered as the APK's minSdkVersion.

  Caller may optionally specify extra args to be passed to SignApk, which
  defaults to OPTIONS.extra_signapk_args if omitted.
  """
  if codename_to_api_level_map is None:
    codename_to_api_level_map = {}
  if extra_signapk_args is None:
    extra_signapk_args = OPTIONS.extra_signapk_args

  java_library_path = os.path.join(
      OPTIONS.search_path, OPTIONS.signapk_shared_library_path)

  cmd = ([OPTIONS.java_path] + OPTIONS.java_args +
         ["-Djava.library.path=" + java_library_path,
          "-jar", os.path.join(OPTIONS.search_path, OPTIONS.signapk_path)] +
         extra_signapk_args)
  if whole_file:
    cmd.append("-w")

  min_sdk_version = min_api_level
  if min_sdk_version is None:
    if not whole_file:
      min_sdk_version = GetMinSdkVersionInt(
          input_name, codename_to_api_level_map)
  if min_sdk_version is not None:
    cmd.extend(["--min-sdk-version", str(min_sdk_version)])

  cmd.extend([key + OPTIONS.public_key_suffix,
              key + OPTIONS.private_key_suffix,
              input_name, output_name])

  proc = Run(cmd, stdin=subprocess.PIPE)
  if password is not None:
    password += "\n"
  stdoutdata, _ = proc.communicate(password)
  if proc.returncode != 0:
    raise ExternalError(
        "Failed to run signapk.jar: return code {}:\n{}".format(
            proc.returncode, stdoutdata))


def CheckSize(data, target, info_dict):
  """Checks the data string passed against the max size limit.

  For non-AVB images, raise exception if the data is too big. Print a warning
  if the data is nearing the maximum size.

  For AVB images, the actual image size should be identical to the limit.

  Args:
    data: A string that contains all the data for the partition.
    target: The partition name. The ".img" suffix is optional.
    info_dict: The dict to be looked up for relevant info.
  """
  if target.endswith(".img"):
    target = target[:-4]
  mount_point = "/" + target

  fs_type = None
  limit = None
  if info_dict["fstab"]:
    if mount_point == "/userdata":
      mount_point = "/data"
    p = info_dict["fstab"][mount_point]
    fs_type = p.fs_type
    device = p.device
    if "/" in device:
      device = device[device.rfind("/")+1:]
    limit = info_dict.get(device + "_size")
  if not fs_type or not limit:
    return

  size = len(data)
  # target could be 'userdata' or 'cache'. They should follow the non-AVB image
  # path.
  if info_dict.get("avb_enable") == "true" and target in AVB_PARTITIONS:
    if size != limit:
      raise ExternalError(
          "Mismatching image size for %s: expected %d actual %d" % (
              target, limit, size))
  else:
    pct = float(size) * 100.0 / limit
    msg = "%s size (%d) is %.2f%% of limit (%d)" % (target, size, pct, limit)
    if pct >= 99.0:
      raise ExternalError(msg)
    elif pct >= 95.0:
      logger.warning("\n  WARNING: %s\n", msg)
    else:
      logger.info("  %s", msg)


def ReadApkCerts(tf_zip):
  """Parses the APK certs info from a given target-files zip.

  Given a target-files ZipFile, parses the META/apkcerts.txt entry and returns a
  tuple with the following elements: (1) a dictionary that maps packages to
  certs (based on the "certificate" and "private_key" attributes in the file;
  (2) a string representing the extension of compressed APKs in the target files
  (e.g ".gz", ".bro").

  Args:
    tf_zip: The input target_files ZipFile (already open).

  Returns:
    (certmap, ext): certmap is a dictionary that maps packages to certs; ext is
        the extension string of compressed APKs (e.g. ".gz"), or None if there's
        no compressed APKs.
  """
  certmap = {}
  compressed_extension = None

  # META/apkcerts.txt contains the info for _all_ the packages known at build
  # time. Filter out the ones that are not installed.
  installed_files = set()
  for name in tf_zip.namelist():
    basename = os.path.basename(name)
    if basename:
      installed_files.add(basename)

  for line in tf_zip.read('META/apkcerts.txt').decode().split('\n'):
    line = line.strip()
    if not line:
      continue
    m = re.match(
        r'^name="(?P<NAME>.*)"\s+certificate="(?P<CERT>.*)"\s+'
<<<<<<< HEAD
        r'private_key="(?P<PRIVKEY>.*?)"(\s+compressed="(?P<COMPRESSED>.*)")?'
        r'(\s+partition="(?P<PARTITION>.*)")?$',
=======
        r'private_key="(?P<PRIVKEY>.*?)"(\s+compressed="(?P<COMPRESSED>.*?)")?'
        r'(\s+partition="(?P<PARTITION>.*?)")?$',
>>>>>>> 8e9a494d
        line)
    if not m:
      continue

    matches = m.groupdict()
    cert = matches["CERT"]
    privkey = matches["PRIVKEY"]
    name = matches["NAME"]
    this_compressed_extension = matches["COMPRESSED"]

    public_key_suffix_len = len(OPTIONS.public_key_suffix)
    private_key_suffix_len = len(OPTIONS.private_key_suffix)
    if cert in SPECIAL_CERT_STRINGS and not privkey:
      certmap[name] = cert
    elif (cert.endswith(OPTIONS.public_key_suffix) and
          privkey.endswith(OPTIONS.private_key_suffix) and
          cert[:-public_key_suffix_len] == privkey[:-private_key_suffix_len]):
      certmap[name] = cert[:-public_key_suffix_len]
    else:
      raise ValueError("Failed to parse line from apkcerts.txt:\n" + line)

    if not this_compressed_extension:
      continue

    # Only count the installed files.
    filename = name + '.' + this_compressed_extension
    if filename not in installed_files:
      continue

    # Make sure that all the values in the compression map have the same
    # extension. We don't support multiple compression methods in the same
    # system image.
    if compressed_extension:
      if this_compressed_extension != compressed_extension:
        raise ValueError(
            "Multiple compressed extensions: {} vs {}".format(
                compressed_extension, this_compressed_extension))
    else:
      compressed_extension = this_compressed_extension

  return (certmap,
          ("." + compressed_extension) if compressed_extension else None)


COMMON_DOCSTRING = """
Global options

  -p  (--path) <dir>
      Prepend <dir>/bin to the list of places to search for binaries run by this
      script, and expect to find jars in <dir>/framework.

  -s  (--device_specific) <file>
      Path to the Python module containing device-specific releasetools code.

  -x  (--extra) <key=value>
      Add a key/value pair to the 'extras' dict, which device-specific extension
      code may look at.

  -v  (--verbose)
      Show command lines being executed.

  -h  (--help)
      Display this usage message and exit.

  --logfile <file>
      Put verbose logs to specified file (regardless of --verbose option.)
"""

def Usage(docstring):
  print(docstring.rstrip("\n"))
  print(COMMON_DOCSTRING)


def ParseOptions(argv,
                 docstring,
                 extra_opts="", extra_long_opts=(),
                 extra_option_handler=None):
  """Parse the options in argv and return any arguments that aren't
  flags.  docstring is the calling module's docstring, to be displayed
  for errors and -h.  extra_opts and extra_long_opts are for flags
  defined by the caller, which are processed by passing them to
  extra_option_handler."""

  try:
    opts, args = getopt.getopt(
        argv, "hvp:s:x:" + extra_opts,
        ["help", "verbose", "path=", "signapk_path=",
         "signapk_shared_library_path=", "extra_signapk_args=",
         "java_path=", "java_args=", "android_jar_path=", "public_key_suffix=",
         "private_key_suffix=", "boot_signer_path=", "boot_signer_args=",
         "verity_signer_path=", "verity_signer_args=", "device_specific=",
         "extra=", "logfile=", "aftl_server=", "aftl_key_path=",
         "aftl_manufacturer_key_path=", "aftl_signer_helper="] +
        list(extra_long_opts))
  except getopt.GetoptError as err:
    Usage(docstring)
    print("**", str(err), "**")
    sys.exit(2)

  for o, a in opts:
    if o in ("-h", "--help"):
      Usage(docstring)
      sys.exit()
    elif o in ("-v", "--verbose"):
      OPTIONS.verbose = True
    elif o in ("-p", "--path"):
      OPTIONS.search_path = a
    elif o in ("--signapk_path",):
      OPTIONS.signapk_path = a
    elif o in ("--signapk_shared_library_path",):
      OPTIONS.signapk_shared_library_path = a
    elif o in ("--extra_signapk_args",):
      OPTIONS.extra_signapk_args = shlex.split(a)
    elif o in ("--java_path",):
      OPTIONS.java_path = a
    elif o in ("--java_args",):
      OPTIONS.java_args = shlex.split(a)
    elif o in ("--android_jar_path",):
      OPTIONS.android_jar_path = a
    elif o in ("--public_key_suffix",):
      OPTIONS.public_key_suffix = a
    elif o in ("--private_key_suffix",):
      OPTIONS.private_key_suffix = a
    elif o in ("--boot_signer_path",):
      OPTIONS.boot_signer_path = a
    elif o in ("--boot_signer_args",):
      OPTIONS.boot_signer_args = shlex.split(a)
    elif o in ("--verity_signer_path",):
      OPTIONS.verity_signer_path = a
    elif o in ("--verity_signer_args",):
      OPTIONS.verity_signer_args = shlex.split(a)
    elif o in ("--aftl_server",):
      OPTIONS.aftl_server = a
    elif o in ("--aftl_key_path",):
      OPTIONS.aftl_key_path = a
    elif o in ("--aftl_manufacturer_key_path",):
      OPTIONS.aftl_manufacturer_key_path = a
    elif o in ("--aftl_signer_helper",):
      OPTIONS.aftl_signer_helper = a
    elif o in ("-s", "--device_specific"):
      OPTIONS.device_specific = a
    elif o in ("-x", "--extra"):
      key, value = a.split("=", 1)
      OPTIONS.extras[key] = value
    elif o in ("--logfile",):
      OPTIONS.logfile = a
    else:
      if extra_option_handler is None or not extra_option_handler(o, a):
        assert False, "unknown option \"%s\"" % (o,)

  if OPTIONS.search_path:
    os.environ["PATH"] = (os.path.join(OPTIONS.search_path, "bin") +
                          os.pathsep + os.environ["PATH"])

  return args


def MakeTempFile(prefix='tmp', suffix=''):
  """Make a temp file and add it to the list of things to be deleted
  when Cleanup() is called.  Return the filename."""
  fd, fn = tempfile.mkstemp(prefix=prefix, suffix=suffix)
  os.close(fd)
  OPTIONS.tempfiles.append(fn)
  return fn


def MakeTempDir(prefix='tmp', suffix=''):
  """Makes a temporary dir that will be cleaned up with a call to Cleanup().

  Returns:
    The absolute pathname of the new directory.
  """
  dir_name = tempfile.mkdtemp(suffix=suffix, prefix=prefix)
  OPTIONS.tempfiles.append(dir_name)
  return dir_name


def Cleanup():
  for i in OPTIONS.tempfiles:
    if os.path.isdir(i):
      shutil.rmtree(i, ignore_errors=True)
    else:
      os.remove(i)
  del OPTIONS.tempfiles[:]


class PasswordManager(object):
  def __init__(self):
    self.editor = os.getenv("EDITOR")
    self.pwfile = os.getenv("ANDROID_PW_FILE")

  def GetPasswords(self, items):
    """Get passwords corresponding to each string in 'items',
    returning a dict.  (The dict may have keys in addition to the
    values in 'items'.)

    Uses the passwords in $ANDROID_PW_FILE if available, letting the
    user edit that file to add more needed passwords.  If no editor is
    available, or $ANDROID_PW_FILE isn't define, prompts the user
    interactively in the ordinary way.
    """

    current = self.ReadFile()

    first = True
    while True:
      missing = []
      for i in items:
        if i not in current or not current[i]:
          missing.append(i)
      # Are all the passwords already in the file?
      if not missing:
        return current

      for i in missing:
        current[i] = ""

      if not first:
        print("key file %s still missing some passwords." % (self.pwfile,))
        if sys.version_info[0] >= 3:
          raw_input = input  # pylint: disable=redefined-builtin
        answer = raw_input("try to edit again? [y]> ").strip()
        if answer and answer[0] not in 'yY':
          raise RuntimeError("key passwords unavailable")
      first = False

      current = self.UpdateAndReadFile(current)

  def PromptResult(self, current): # pylint: disable=no-self-use
    """Prompt the user to enter a value (password) for each key in
    'current' whose value is fales.  Returns a new dict with all the
    values.
    """
    result = {}
    for k, v in sorted(current.items()):
      if v:
        result[k] = v
      else:
        while True:
          result[k] = getpass.getpass(
              "Enter password for %s key> " % k).strip()
          if result[k]:
            break
    return result

  def UpdateAndReadFile(self, current):
    if not self.editor or not self.pwfile:
      return self.PromptResult(current)

    f = open(self.pwfile, "w")
    os.chmod(self.pwfile, 0o600)
    f.write("# Enter key passwords between the [[[ ]]] brackets.\n")
    f.write("# (Additional spaces are harmless.)\n\n")

    first_line = None
    sorted_list = sorted([(not v, k, v) for (k, v) in current.items()])
    for i, (_, k, v) in enumerate(sorted_list):
      f.write("[[[  %s  ]]] %s\n" % (v, k))
      if not v and first_line is None:
        # position cursor on first line with no password.
        first_line = i + 4
    f.close()

    RunAndCheckOutput([self.editor, "+%d" % (first_line,), self.pwfile])

    return self.ReadFile()

  def ReadFile(self):
    result = {}
    if self.pwfile is None:
      return result
    try:
      f = open(self.pwfile, "r")
      for line in f:
        line = line.strip()
        if not line or line[0] == '#':
          continue
        m = re.match(r"^\[\[\[\s*(.*?)\s*\]\]\]\s*(\S+)$", line)
        if not m:
          logger.warning("Failed to parse password file: %s", line)
        else:
          result[m.group(2)] = m.group(1)
      f.close()
    except IOError as e:
      if e.errno != errno.ENOENT:
        logger.exception("Error reading password file:")
    return result


def ZipWrite(zip_file, filename, arcname=None, perms=0o644,
             compress_type=None):
  import datetime

  # http://b/18015246
  # Python 2.7's zipfile implementation wrongly thinks that zip64 is required
  # for files larger than 2GiB. We can work around this by adjusting their
  # limit. Note that `zipfile.writestr()` will not work for strings larger than
  # 2GiB. The Python interpreter sometimes rejects strings that large (though
  # it isn't clear to me exactly what circumstances cause this).
  # `zipfile.write()` must be used directly to work around this.
  #
  # This mess can be avoided if we port to python3.
  saved_zip64_limit = zipfile.ZIP64_LIMIT
  zipfile.ZIP64_LIMIT = (1 << 32) - 1

  if compress_type is None:
    compress_type = zip_file.compression
  if arcname is None:
    arcname = filename

  saved_stat = os.stat(filename)

  try:
    # `zipfile.write()` doesn't allow us to pass ZipInfo, so just modify the
    # file to be zipped and reset it when we're done.
    os.chmod(filename, perms)

    # Use a fixed timestamp so the output is repeatable.
    # Note: Use of fromtimestamp rather than utcfromtimestamp here is
    # intentional. zip stores datetimes in local time without a time zone
    # attached, so we need "epoch" but in the local time zone to get 2009/01/01
    # in the zip archive.
    local_epoch = datetime.datetime.fromtimestamp(0)
    timestamp = (datetime.datetime(2009, 1, 1) - local_epoch).total_seconds()
    os.utime(filename, (timestamp, timestamp))

    zip_file.write(filename, arcname=arcname, compress_type=compress_type)
  finally:
    os.chmod(filename, saved_stat.st_mode)
    os.utime(filename, (saved_stat.st_atime, saved_stat.st_mtime))
    zipfile.ZIP64_LIMIT = saved_zip64_limit


def ZipWriteStr(zip_file, zinfo_or_arcname, data, perms=None,
                compress_type=None):
  """Wrap zipfile.writestr() function to work around the zip64 limit.

  Even with the ZIP64_LIMIT workaround, it won't allow writing a string
  longer than 2GiB. It gives 'OverflowError: size does not fit in an int'
  when calling crc32(bytes).

  But it still works fine to write a shorter string into a large zip file.
  We should use ZipWrite() whenever possible, and only use ZipWriteStr()
  when we know the string won't be too long.
  """

  saved_zip64_limit = zipfile.ZIP64_LIMIT
  zipfile.ZIP64_LIMIT = (1 << 32) - 1

  if not isinstance(zinfo_or_arcname, zipfile.ZipInfo):
    zinfo = zipfile.ZipInfo(filename=zinfo_or_arcname)
    zinfo.compress_type = zip_file.compression
    if perms is None:
      perms = 0o100644
  else:
    zinfo = zinfo_or_arcname
    # Python 2 and 3 behave differently when calling ZipFile.writestr() with
    # zinfo.external_attr being 0. Python 3 uses `0o600 << 16` as the value for
    # such a case (since
    # https://github.com/python/cpython/commit/18ee29d0b870caddc0806916ca2c823254f1a1f9),
    # which seems to make more sense. Otherwise the entry will have 0o000 as the
    # permission bits. We follow the logic in Python 3 to get consistent
    # behavior between using the two versions.
    if not zinfo.external_attr:
      zinfo.external_attr = 0o600 << 16

  # If compress_type is given, it overrides the value in zinfo.
  if compress_type is not None:
    zinfo.compress_type = compress_type

  # If perms is given, it has a priority.
  if perms is not None:
    # If perms doesn't set the file type, mark it as a regular file.
    if perms & 0o770000 == 0:
      perms |= 0o100000
    zinfo.external_attr = perms << 16

  # Use a fixed timestamp so the output is repeatable.
  zinfo.date_time = (2009, 1, 1, 0, 0, 0)

  zip_file.writestr(zinfo, data)
  zipfile.ZIP64_LIMIT = saved_zip64_limit


def ZipDelete(zip_filename, entries):
  """Deletes entries from a ZIP file.

  Since deleting entries from a ZIP file is not supported, it shells out to
  'zip -d'.

  Args:
    zip_filename: The name of the ZIP file.
    entries: The name of the entry, or the list of names to be deleted.

  Raises:
    AssertionError: In case of non-zero return from 'zip'.
  """
  if isinstance(entries, str):
    entries = [entries]
  cmd = ["zip", "-d", zip_filename] + entries
  RunAndCheckOutput(cmd)


def ZipClose(zip_file):
  # http://b/18015246
  # zipfile also refers to ZIP64_LIMIT during close() when it writes out the
  # central directory.
  saved_zip64_limit = zipfile.ZIP64_LIMIT
  zipfile.ZIP64_LIMIT = (1 << 32) - 1

  zip_file.close()

  zipfile.ZIP64_LIMIT = saved_zip64_limit


class DeviceSpecificParams(object):
  module = None
  def __init__(self, **kwargs):
    """Keyword arguments to the constructor become attributes of this
    object, which is passed to all functions in the device-specific
    module."""
    for k, v in kwargs.items():
      setattr(self, k, v)
    self.extras = OPTIONS.extras

    if self.module is None:
      path = OPTIONS.device_specific
      if not path:
        return
      try:
        if os.path.isdir(path):
          info = imp.find_module("releasetools", [path])
        else:
          d, f = os.path.split(path)
          b, x = os.path.splitext(f)
          if x == ".py":
            f = b
          info = imp.find_module(f, [d])
        logger.info("loaded device-specific extensions from %s", path)
        self.module = imp.load_module("device_specific", *info)
      except ImportError:
        logger.info("unable to load device-specific module; assuming none")

  def _DoCall(self, function_name, *args, **kwargs):
    """Call the named function in the device-specific module, passing
    the given args and kwargs.  The first argument to the call will be
    the DeviceSpecific object itself.  If there is no module, or the
    module does not define the function, return the value of the
    'default' kwarg (which itself defaults to None)."""
    if self.module is None or not hasattr(self.module, function_name):
      return kwargs.get("default")
    return getattr(self.module, function_name)(*((self,) + args), **kwargs)

  def FullOTA_Assertions(self):
    """Called after emitting the block of assertions at the top of a
    full OTA package.  Implementations can add whatever additional
    assertions they like."""
    return self._DoCall("FullOTA_Assertions")

  def FullOTA_InstallBegin(self):
    """Called at the start of full OTA installation."""
    return self._DoCall("FullOTA_InstallBegin")

  def FullOTA_GetBlockDifferences(self):
    """Called during full OTA installation and verification.
    Implementation should return a list of BlockDifference objects describing
    the update on each additional partitions.
    """
    return self._DoCall("FullOTA_GetBlockDifferences")

  def FullOTA_InstallEnd(self):
    """Called at the end of full OTA installation; typically this is
    used to install the image for the device's baseband processor."""
    return self._DoCall("FullOTA_InstallEnd")

  def IncrementalOTA_Assertions(self):
    """Called after emitting the block of assertions at the top of an
    incremental OTA package.  Implementations can add whatever
    additional assertions they like."""
    return self._DoCall("IncrementalOTA_Assertions")

  def IncrementalOTA_VerifyBegin(self):
    """Called at the start of the verification phase of incremental
    OTA installation; additional checks can be placed here to abort
    the script before any changes are made."""
    return self._DoCall("IncrementalOTA_VerifyBegin")

  def IncrementalOTA_VerifyEnd(self):
    """Called at the end of the verification phase of incremental OTA
    installation; additional checks can be placed here to abort the
    script before any changes are made."""
    return self._DoCall("IncrementalOTA_VerifyEnd")

  def IncrementalOTA_InstallBegin(self):
    """Called at the start of incremental OTA installation (after
    verification is complete)."""
    return self._DoCall("IncrementalOTA_InstallBegin")

  def IncrementalOTA_GetBlockDifferences(self):
    """Called during incremental OTA installation and verification.
    Implementation should return a list of BlockDifference objects describing
    the update on each additional partitions.
    """
    return self._DoCall("IncrementalOTA_GetBlockDifferences")

  def IncrementalOTA_InstallEnd(self):
    """Called at the end of incremental OTA installation; typically
    this is used to install the image for the device's baseband
    processor."""
    return self._DoCall("IncrementalOTA_InstallEnd")

  def VerifyOTA_Assertions(self):
    return self._DoCall("VerifyOTA_Assertions")


class File(object):
  def __init__(self, name, data, compress_size=None):
    self.name = name
    self.data = data
    self.size = len(data)
    self.compress_size = compress_size or self.size
    self.sha1 = sha1(data).hexdigest()

  @classmethod
  def FromLocalFile(cls, name, diskname):
    f = open(diskname, "rb")
    data = f.read()
    f.close()
    return File(name, data)

  def WriteToTemp(self):
    t = tempfile.NamedTemporaryFile()
    t.write(self.data)
    t.flush()
    return t

  def WriteToDir(self, d):
    with open(os.path.join(d, self.name), "wb") as fp:
      fp.write(self.data)

  def AddToZip(self, z, compression=None):
    ZipWriteStr(z, self.name, self.data, compress_type=compression)


DIFF_PROGRAM_BY_EXT = {
    ".gz" : "imgdiff",
    ".zip" : ["imgdiff", "-z"],
    ".jar" : ["imgdiff", "-z"],
    ".apk" : ["imgdiff", "-z"],
    ".img" : "imgdiff",
    }


class Difference(object):
  def __init__(self, tf, sf, diff_program=None):
    self.tf = tf
    self.sf = sf
    self.patch = None
    self.diff_program = diff_program

  def ComputePatch(self):
    """Compute the patch (as a string of data) needed to turn sf into
    tf.  Returns the same tuple as GetPatch()."""

    tf = self.tf
    sf = self.sf

    if self.diff_program:
      diff_program = self.diff_program
    else:
      ext = os.path.splitext(tf.name)[1]
      diff_program = DIFF_PROGRAM_BY_EXT.get(ext, "bsdiff")

    ttemp = tf.WriteToTemp()
    stemp = sf.WriteToTemp()

    ext = os.path.splitext(tf.name)[1]

    try:
      ptemp = tempfile.NamedTemporaryFile()
      if isinstance(diff_program, list):
        cmd = copy.copy(diff_program)
      else:
        cmd = [diff_program]
      cmd.append(stemp.name)
      cmd.append(ttemp.name)
      cmd.append(ptemp.name)
      p = Run(cmd, stdout=subprocess.PIPE, stderr=subprocess.PIPE)
      err = []
      def run():
        _, e = p.communicate()
        if e:
          err.append(e)
      th = threading.Thread(target=run)
      th.start()
      th.join(timeout=300)   # 5 mins
      if th.is_alive():
        logger.warning("diff command timed out")
        p.terminate()
        th.join(5)
        if th.is_alive():
          p.kill()
          th.join()

      if p.returncode != 0:
        logger.warning("Failure running %s:\n%s\n", diff_program, "".join(err))
        self.patch = None
        return None, None, None
      diff = ptemp.read()
    finally:
      ptemp.close()
      stemp.close()
      ttemp.close()

    self.patch = diff
    return self.tf, self.sf, self.patch


  def GetPatch(self):
    """Returns a tuple of (target_file, source_file, patch_data).

    patch_data may be None if ComputePatch hasn't been called, or if
    computing the patch failed.
    """
    return self.tf, self.sf, self.patch


def ComputeDifferences(diffs):
  """Call ComputePatch on all the Difference objects in 'diffs'."""
  logger.info("%d diffs to compute", len(diffs))

  # Do the largest files first, to try and reduce the long-pole effect.
  by_size = [(i.tf.size, i) for i in diffs]
  by_size.sort(reverse=True)
  by_size = [i[1] for i in by_size]

  lock = threading.Lock()
  diff_iter = iter(by_size)   # accessed under lock

  def worker():
    try:
      lock.acquire()
      for d in diff_iter:
        lock.release()
        start = time.time()
        d.ComputePatch()
        dur = time.time() - start
        lock.acquire()

        tf, sf, patch = d.GetPatch()
        if sf.name == tf.name:
          name = tf.name
        else:
          name = "%s (%s)" % (tf.name, sf.name)
        if patch is None:
          logger.error("patching failed! %40s", name)
        else:
          logger.info(
              "%8.2f sec %8d / %8d bytes (%6.2f%%) %s", dur, len(patch),
              tf.size, 100.0 * len(patch) / tf.size, name)
      lock.release()
    except Exception:
      logger.exception("Failed to compute diff from worker")
      raise

  # start worker threads; wait for them all to finish.
  threads = [threading.Thread(target=worker)
             for i in range(OPTIONS.worker_threads)]
  for th in threads:
    th.start()
  while threads:
    threads.pop().join()


class BlockDifference(object):
  def __init__(self, partition, tgt, src=None, check_first_block=False,
               version=None, disable_imgdiff=False):
    self.tgt = tgt
    self.src = src
    self.partition = partition
    self.check_first_block = check_first_block
    self.disable_imgdiff = disable_imgdiff

    if version is None:
      version = max(
          int(i) for i in
          OPTIONS.info_dict.get("blockimgdiff_versions", "1").split(","))
    assert version >= 3
    self.version = version

    b = BlockImageDiff(tgt, src, threads=OPTIONS.worker_threads,
                       version=self.version,
                       disable_imgdiff=self.disable_imgdiff)
    self.path = os.path.join(MakeTempDir(), partition)
    b.Compute(self.path)
    self._required_cache = b.max_stashed_size
    self.touched_src_ranges = b.touched_src_ranges
    self.touched_src_sha1 = b.touched_src_sha1

    # On devices with dynamic partitions, for new partitions,
    # src is None but OPTIONS.source_info_dict is not.
    if OPTIONS.source_info_dict is None:
      is_dynamic_build = OPTIONS.info_dict.get(
          "use_dynamic_partitions") == "true"
      is_dynamic_source = False
    else:
      is_dynamic_build = OPTIONS.source_info_dict.get(
          "use_dynamic_partitions") == "true"
      is_dynamic_source = partition in shlex.split(
          OPTIONS.source_info_dict.get("dynamic_partition_list", "").strip())

    is_dynamic_target = partition in shlex.split(
        OPTIONS.info_dict.get("dynamic_partition_list", "").strip())

    # For dynamic partitions builds, check partition list in both source
    # and target build because new partitions may be added, and existing
    # partitions may be removed.
    is_dynamic = is_dynamic_build and (is_dynamic_source or is_dynamic_target)

    if is_dynamic:
      self.device = 'map_partition("%s")' % partition
    else:
      if OPTIONS.source_info_dict is None:
        _, device_path = GetTypeAndDevice("/" + partition, OPTIONS.info_dict)
      else:
        _, device_path = GetTypeAndDevice("/" + partition,
                                          OPTIONS.source_info_dict)
      self.device = '"%s"' % device_path

  @property
  def required_cache(self):
    return self._required_cache

  def WriteScript(self, script, output_zip, progress=None,
                  write_verify_script=False):
    if not self.src:
      # write the output unconditionally
      script.Print("Patching %s image unconditionally..." % (self.partition,))
    else:
      script.Print("Patching %s image after verification." % (self.partition,))

    if progress:
      script.ShowProgress(progress, 0)
    self._WriteUpdate(script, output_zip)

    if write_verify_script:
      self.WritePostInstallVerifyScript(script)

  def WriteStrictVerifyScript(self, script):
    """Verify all the blocks in the care_map, including clobbered blocks.

    This differs from the WriteVerifyScript() function: a) it prints different
    error messages; b) it doesn't allow half-way updated images to pass the
    verification."""

    partition = self.partition
    script.Print("Verifying %s..." % (partition,))
    ranges = self.tgt.care_map
    ranges_str = ranges.to_string_raw()
    script.AppendExtra(
        'range_sha1(%s, "%s") == "%s" && ui_print("    Verified.") || '
        'ui_print("%s has unexpected contents.");' % (
            self.device, ranges_str,
            self.tgt.TotalSha1(include_clobbered_blocks=True),
            self.partition))
    script.AppendExtra("")

  def WriteVerifyScript(self, script, touched_blocks_only=False):
    partition = self.partition

    # full OTA
    if not self.src:
      script.Print("Image %s will be patched unconditionally." % (partition,))

    # incremental OTA
    else:
      if touched_blocks_only:
        ranges = self.touched_src_ranges
        expected_sha1 = self.touched_src_sha1
      else:
        ranges = self.src.care_map.subtract(self.src.clobbered_blocks)
        expected_sha1 = self.src.TotalSha1()

      # No blocks to be checked, skipping.
      if not ranges:
        return

      ranges_str = ranges.to_string_raw()
      script.AppendExtra(
          'if (range_sha1(%s, "%s") == "%s" || block_image_verify(%s, '
          'package_extract_file("%s.transfer.list"), "%s.new.dat", '
          '"%s.patch.dat")) then' % (
              self.device, ranges_str, expected_sha1,
              self.device, partition, partition, partition))
      script.Print('Verified %s image...' % (partition,))
      script.AppendExtra('else')

      if self.version >= 4:

        # Bug: 21124327
        # When generating incrementals for the system and vendor partitions in
        # version 4 or newer, explicitly check the first block (which contains
        # the superblock) of the partition to see if it's what we expect. If
        # this check fails, give an explicit log message about the partition
        # having been remounted R/W (the most likely explanation).
        if self.check_first_block:
          script.AppendExtra('check_first_block(%s);' % (self.device,))

        # If version >= 4, try block recovery before abort update
        if partition == "system":
          code = ErrorCode.SYSTEM_RECOVER_FAILURE
        else:
          code = ErrorCode.VENDOR_RECOVER_FAILURE
        script.AppendExtra((
            'ifelse (block_image_recover({device}, "{ranges}") && '
            'block_image_verify({device}, '
            'package_extract_file("{partition}.transfer.list"), '
            '"{partition}.new.dat", "{partition}.patch.dat"), '
            'ui_print("{partition} recovered successfully."), '
            'abort("E{code}: {partition} partition fails to recover"));\n'
            'endif;').format(device=self.device, ranges=ranges_str,
                             partition=partition, code=code))

      # Abort the OTA update. Note that the incremental OTA cannot be applied
      # even if it may match the checksum of the target partition.
      # a) If version < 3, operations like move and erase will make changes
      #    unconditionally and damage the partition.
      # b) If version >= 3, it won't even reach here.
      else:
        if partition == "system":
          code = ErrorCode.SYSTEM_VERIFICATION_FAILURE
        else:
          code = ErrorCode.VENDOR_VERIFICATION_FAILURE
        script.AppendExtra((
            'abort("E%d: %s partition has unexpected contents");\n'
            'endif;') % (code, partition))

  def WritePostInstallVerifyScript(self, script):
    partition = self.partition
    script.Print('Verifying the updated %s image...' % (partition,))
    # Unlike pre-install verification, clobbered_blocks should not be ignored.
    ranges = self.tgt.care_map
    ranges_str = ranges.to_string_raw()
    script.AppendExtra(
        'if range_sha1(%s, "%s") == "%s" then' % (
            self.device, ranges_str,
            self.tgt.TotalSha1(include_clobbered_blocks=True)))

    # Bug: 20881595
    # Verify that extended blocks are really zeroed out.
    if self.tgt.extended:
      ranges_str = self.tgt.extended.to_string_raw()
      script.AppendExtra(
          'if range_sha1(%s, "%s") == "%s" then' % (
              self.device, ranges_str,
              self._HashZeroBlocks(self.tgt.extended.size())))
      script.Print('Verified the updated %s image.' % (partition,))
      if partition == "system":
        code = ErrorCode.SYSTEM_NONZERO_CONTENTS
      else:
        code = ErrorCode.VENDOR_NONZERO_CONTENTS
      script.AppendExtra(
          'else\n'
          '  abort("E%d: %s partition has unexpected non-zero contents after '
          'OTA update");\n'
          'endif;' % (code, partition))
    else:
      script.Print('Verified the updated %s image.' % (partition,))

    if partition == "system":
      code = ErrorCode.SYSTEM_UNEXPECTED_CONTENTS
    else:
      code = ErrorCode.VENDOR_UNEXPECTED_CONTENTS

    script.AppendExtra(
        'else\n'
        '  abort("E%d: %s partition has unexpected contents after OTA '
        'update");\n'
        'endif;' % (code, partition))

  def _WriteUpdate(self, script, output_zip):
    ZipWrite(output_zip,
             '{}.transfer.list'.format(self.path),
             '{}.transfer.list'.format(self.partition))

    # For full OTA, compress the new.dat with brotli with quality 6 to reduce
    # its size. Quailty 9 almost triples the compression time but doesn't
    # further reduce the size too much. For a typical 1.8G system.new.dat
    #                       zip  | brotli(quality 6)  | brotli(quality 9)
    #   compressed_size:    942M | 869M (~8% reduced) | 854M
    #   compression_time:   75s  | 265s               | 719s
    #   decompression_time: 15s  | 25s                | 25s

    if not self.src:
      brotli_cmd = ['brotli', '--quality=6',
                    '--output={}.new.dat.br'.format(self.path),
                    '{}.new.dat'.format(self.path)]
      print("Compressing {}.new.dat with brotli".format(self.partition))
      RunAndCheckOutput(brotli_cmd)

      new_data_name = '{}.new.dat.br'.format(self.partition)
      ZipWrite(output_zip,
               '{}.new.dat.br'.format(self.path),
               new_data_name,
               compress_type=zipfile.ZIP_STORED)
    else:
      new_data_name = '{}.new.dat'.format(self.partition)
      ZipWrite(output_zip, '{}.new.dat'.format(self.path), new_data_name)

    ZipWrite(output_zip,
             '{}.patch.dat'.format(self.path),
             '{}.patch.dat'.format(self.partition),
             compress_type=zipfile.ZIP_STORED)

    if self.partition == "system":
      code = ErrorCode.SYSTEM_UPDATE_FAILURE
    else:
      code = ErrorCode.VENDOR_UPDATE_FAILURE

    call = ('block_image_update({device}, '
            'package_extract_file("{partition}.transfer.list"), '
            '"{new_data_name}", "{partition}.patch.dat") ||\n'
            '  abort("E{code}: Failed to update {partition} image.");'.format(
                device=self.device, partition=self.partition,
                new_data_name=new_data_name, code=code))
    script.AppendExtra(script.WordWrap(call))

  def _HashBlocks(self, source, ranges): # pylint: disable=no-self-use
    data = source.ReadRangeSet(ranges)
    ctx = sha1()

    for p in data:
      ctx.update(p)

    return ctx.hexdigest()

  def _HashZeroBlocks(self, num_blocks): # pylint: disable=no-self-use
    """Return the hash value for all zero blocks."""
    zero_block = '\x00' * 4096
    ctx = sha1()
    for _ in range(num_blocks):
      ctx.update(zero_block)

    return ctx.hexdigest()


# Expose these two classes to support vendor-specific scripts
DataImage = images.DataImage
EmptyImage = images.EmptyImage


# map recovery.fstab's fs_types to mount/format "partition types"
PARTITION_TYPES = {
    "ext4": "EMMC",
    "emmc": "EMMC",
    "f2fs": "EMMC",
    "squashfs": "EMMC"
}


def GetTypeAndDevice(mount_point, info):
  fstab = info["fstab"]
  if fstab:
    return (PARTITION_TYPES[fstab[mount_point].fs_type],
            fstab[mount_point].device)
  else:
    raise KeyError


def ParseCertificate(data):
  """Parses and converts a PEM-encoded certificate into DER-encoded.

  This gives the same result as `openssl x509 -in <filename> -outform DER`.

  Returns:
    The decoded certificate bytes.
  """
  cert_buffer = []
  save = False
  for line in data.split("\n"):
    if "--END CERTIFICATE--" in line:
      break
    if save:
      cert_buffer.append(line)
    if "--BEGIN CERTIFICATE--" in line:
      save = True
  cert = base64.b64decode("".join(cert_buffer))
  return cert


def ExtractPublicKey(cert):
  """Extracts the public key (PEM-encoded) from the given certificate file.

  Args:
    cert: The certificate filename.

  Returns:
    The public key string.

  Raises:
    AssertionError: On non-zero return from 'openssl'.
  """
  # The behavior with '-out' is different between openssl 1.1 and openssl 1.0.
  # While openssl 1.1 writes the key into the given filename followed by '-out',
  # openssl 1.0 (both of 1.0.1 and 1.0.2) doesn't. So we collect the output from
  # stdout instead.
  cmd = ['openssl', 'x509', '-pubkey', '-noout', '-in', cert]
  proc = Run(cmd, stdout=subprocess.PIPE, stderr=subprocess.PIPE)
  pubkey, stderrdata = proc.communicate()
  assert proc.returncode == 0, \
      'Failed to dump public key from certificate: %s\n%s' % (cert, stderrdata)
  return pubkey


def ExtractAvbPublicKey(avbtool, key):
  """Extracts the AVB public key from the given public or private key.

  Args:
    avbtool: The AVB tool to use.
    key: The input key file, which should be PEM-encoded public or private key.

  Returns:
    The path to the extracted AVB public key file.
  """
  output = MakeTempFile(prefix='avb-', suffix='.avbpubkey')
  RunAndCheckOutput(
      [avbtool, 'extract_public_key', "--key", key, "--output", output])
  return output


def MakeRecoveryPatch(input_dir, output_sink, recovery_img, boot_img,
                      info_dict=None):
  """Generates the recovery-from-boot patch and writes the script to output.

  Most of the space in the boot and recovery images is just the kernel, which is
  identical for the two, so the resulting patch should be efficient. Add it to
  the output zip, along with a shell script that is run from init.rc on first
  boot to actually do the patching and install the new recovery image.

  Args:
    input_dir: The top-level input directory of the target-files.zip.
    output_sink: The callback function that writes the result.
    recovery_img: File object for the recovery image.
    boot_img: File objects for the boot image.
    info_dict: A dict returned by common.LoadInfoDict() on the input
        target_files. Will use OPTIONS.info_dict if None has been given.
  """
  if info_dict is None:
    info_dict = OPTIONS.info_dict

  full_recovery_image = info_dict.get("full_recovery_image") == "true"
  board_uses_vendorimage = info_dict.get("board_uses_vendorimage") == "true"

  if board_uses_vendorimage:
    # In this case, the output sink is rooted at VENDOR
    recovery_img_path = "etc/recovery.img"
    recovery_resource_dat_path = "VENDOR/etc/recovery-resource.dat"
    sh_dir = "bin"
  else:
    # In this case the output sink is rooted at SYSTEM
    recovery_img_path = "vendor/etc/recovery.img"
    recovery_resource_dat_path = "SYSTEM/vendor/etc/recovery-resource.dat"
    sh_dir = "vendor/bin"

  if full_recovery_image:
    output_sink(recovery_img_path, recovery_img.data)

  else:
    system_root_image = info_dict.get("system_root_image") == "true"
    path = os.path.join(input_dir, recovery_resource_dat_path)
    # With system-root-image, boot and recovery images will have mismatching
    # entries (only recovery has the ramdisk entry) (Bug: 72731506). Use bsdiff
    # to handle such a case.
    if system_root_image:
      diff_program = ["bsdiff"]
      bonus_args = ""
      assert not os.path.exists(path)
    else:
      diff_program = ["imgdiff"]
      if os.path.exists(path):
        diff_program.append("-b")
        diff_program.append(path)
        bonus_args = "--bonus /vendor/etc/recovery-resource.dat"
      else:
        bonus_args = ""

    d = Difference(recovery_img, boot_img, diff_program=diff_program)
    _, _, patch = d.ComputePatch()
    output_sink("recovery-from-boot.p", patch)

  try:
    # The following GetTypeAndDevice()s need to use the path in the target
    # info_dict instead of source_info_dict.
    boot_type, boot_device = GetTypeAndDevice("/boot", info_dict)
    recovery_type, recovery_device = GetTypeAndDevice("/recovery", info_dict)
  except KeyError:
    return

  if full_recovery_image:

    # Note that we use /vendor to refer to the recovery resources. This will
    # work for a separate vendor partition mounted at /vendor or a
    # /system/vendor subdirectory on the system partition, for which init will
    # create a symlink from /vendor to /system/vendor.

    sh = """#!/vendor/bin/sh
if ! applypatch --check %(type)s:%(device)s:%(size)d:%(sha1)s; then
  applypatch \\
          --flash /vendor/etc/recovery.img \\
          --target %(type)s:%(device)s:%(size)d:%(sha1)s && \\
      log -t recovery "Installing new recovery image: succeeded" || \\
      log -t recovery "Installing new recovery image: failed"
else
  log -t recovery "Recovery image already installed"
fi
""" % {'type': recovery_type,
       'device': recovery_device,
       'sha1': recovery_img.sha1,
       'size': recovery_img.size}
  else:
    sh = """#!/vendor/bin/sh
if ! applypatch --check %(recovery_type)s:%(recovery_device)s:%(recovery_size)d:%(recovery_sha1)s; then
  applypatch %(bonus_args)s \\
          --patch /vendor/recovery-from-boot.p \\
          --source %(boot_type)s:%(boot_device)s:%(boot_size)d:%(boot_sha1)s \\
          --target %(recovery_type)s:%(recovery_device)s:%(recovery_size)d:%(recovery_sha1)s && \\
      log -t recovery "Installing new recovery image: succeeded" || \\
      log -t recovery "Installing new recovery image: failed"
else
  log -t recovery "Recovery image already installed"
fi
""" % {'boot_size': boot_img.size,
       'boot_sha1': boot_img.sha1,
       'recovery_size': recovery_img.size,
       'recovery_sha1': recovery_img.sha1,
       'boot_type': boot_type,
       'boot_device': boot_device,
       'recovery_type': recovery_type,
       'recovery_device': recovery_device,
       'bonus_args': bonus_args}

  # The install script location moved from /system/etc to /system/bin in the L
  # release. In the R release it is in VENDOR/bin or SYSTEM/vendor/bin.
  sh_location = os.path.join(sh_dir, "install-recovery.sh")

  logger.info("putting script in %s", sh_location)

  output_sink(sh_location, sh.encode())


class DynamicPartitionUpdate(object):
  def __init__(self, src_group=None, tgt_group=None, progress=None,
               block_difference=None):
    self.src_group = src_group
    self.tgt_group = tgt_group
    self.progress = progress
    self.block_difference = block_difference

  @property
  def src_size(self):
    if not self.block_difference:
      return 0
    return DynamicPartitionUpdate._GetSparseImageSize(self.block_difference.src)

  @property
  def tgt_size(self):
    if not self.block_difference:
      return 0
    return DynamicPartitionUpdate._GetSparseImageSize(self.block_difference.tgt)

  @staticmethod
  def _GetSparseImageSize(img):
    if not img:
      return 0
    return img.blocksize * img.total_blocks


class DynamicGroupUpdate(object):
  def __init__(self, src_size=None, tgt_size=None):
    # None: group does not exist. 0: no size limits.
    self.src_size = src_size
    self.tgt_size = tgt_size


class DynamicPartitionsDifference(object):
  def __init__(self, info_dict, block_diffs, progress_dict=None,
               source_info_dict=None):
    if progress_dict is None:
      progress_dict = {}

    self._remove_all_before_apply = False
    if source_info_dict is None:
      self._remove_all_before_apply = True
      source_info_dict = {}

    block_diff_dict = collections.OrderedDict(
        [(e.partition, e) for e in block_diffs])

    assert len(block_diff_dict) == len(block_diffs), \
        "Duplicated BlockDifference object for {}".format(
            [partition for partition, count in
             collections.Counter(e.partition for e in block_diffs).items()
             if count > 1])

    self._partition_updates = collections.OrderedDict()

    for p, block_diff in block_diff_dict.items():
      self._partition_updates[p] = DynamicPartitionUpdate()
      self._partition_updates[p].block_difference = block_diff

    for p, progress in progress_dict.items():
      if p in self._partition_updates:
        self._partition_updates[p].progress = progress

    tgt_groups = shlex.split(info_dict.get(
        "super_partition_groups", "").strip())
    src_groups = shlex.split(source_info_dict.get(
        "super_partition_groups", "").strip())

    for g in tgt_groups:
      for p in shlex.split(info_dict.get(
          "super_%s_partition_list" % g, "").strip()):
        assert p in self._partition_updates, \
            "{} is in target super_{}_partition_list but no BlockDifference " \
            "object is provided.".format(p, g)
        self._partition_updates[p].tgt_group = g

    for g in src_groups:
      for p in shlex.split(source_info_dict.get(
          "super_%s_partition_list" % g, "").strip()):
        assert p in self._partition_updates, \
            "{} is in source super_{}_partition_list but no BlockDifference " \
            "object is provided.".format(p, g)
        self._partition_updates[p].src_group = g

    target_dynamic_partitions = set(shlex.split(info_dict.get(
        "dynamic_partition_list", "").strip()))
    block_diffs_with_target = set(p for p, u in self._partition_updates.items()
                                  if u.tgt_size)
    assert block_diffs_with_target == target_dynamic_partitions, \
        "Target Dynamic partitions: {}, BlockDifference with target: {}".format(
            list(target_dynamic_partitions), list(block_diffs_with_target))

    source_dynamic_partitions = set(shlex.split(source_info_dict.get(
        "dynamic_partition_list", "").strip()))
    block_diffs_with_source = set(p for p, u in self._partition_updates.items()
                                  if u.src_size)
    assert block_diffs_with_source == source_dynamic_partitions, \
        "Source Dynamic partitions: {}, BlockDifference with source: {}".format(
            list(source_dynamic_partitions), list(block_diffs_with_source))

    if self._partition_updates:
      logger.info("Updating dynamic partitions %s",
                  self._partition_updates.keys())

    self._group_updates = collections.OrderedDict()

    for g in tgt_groups:
      self._group_updates[g] = DynamicGroupUpdate()
      self._group_updates[g].tgt_size = int(info_dict.get(
          "super_%s_group_size" % g, "0").strip())

    for g in src_groups:
      if g not in self._group_updates:
        self._group_updates[g] = DynamicGroupUpdate()
      self._group_updates[g].src_size = int(source_info_dict.get(
          "super_%s_group_size" % g, "0").strip())

    self._Compute()

  def WriteScript(self, script, output_zip, write_verify_script=False):
    script.Comment('--- Start patching dynamic partitions ---')
    for p, u in self._partition_updates.items():
      if u.src_size and u.tgt_size and u.src_size > u.tgt_size:
        script.Comment('Patch partition %s' % p)
        u.block_difference.WriteScript(script, output_zip, progress=u.progress,
                                       write_verify_script=False)

    op_list_path = MakeTempFile()
    with open(op_list_path, 'w') as f:
      for line in self._op_list:
        f.write('{}\n'.format(line))

    ZipWrite(output_zip, op_list_path, "dynamic_partitions_op_list")

    script.Comment('Update dynamic partition metadata')
    script.AppendExtra('assert(update_dynamic_partitions('
                       'package_extract_file("dynamic_partitions_op_list")));')

    if write_verify_script:
      for p, u in self._partition_updates.items():
        if u.src_size and u.tgt_size and u.src_size > u.tgt_size:
          u.block_difference.WritePostInstallVerifyScript(script)
          script.AppendExtra('unmap_partition("%s");' % p) # ignore errors

    for p, u in self._partition_updates.items():
      if u.tgt_size and u.src_size <= u.tgt_size:
        script.Comment('Patch partition %s' % p)
        u.block_difference.WriteScript(script, output_zip, progress=u.progress,
                                       write_verify_script=write_verify_script)
        if write_verify_script:
          script.AppendExtra('unmap_partition("%s");' % p) # ignore errors

    script.Comment('--- End patching dynamic partitions ---')

  def _Compute(self):
    self._op_list = list()

    def append(line):
      self._op_list.append(line)

    def comment(line):
      self._op_list.append("# %s" % line)

    if self._remove_all_before_apply:
      comment('Remove all existing dynamic partitions and groups before '
              'applying full OTA')
      append('remove_all_groups')

    for p, u in self._partition_updates.items():
      if u.src_group and not u.tgt_group:
        append('remove %s' % p)

    for p, u in self._partition_updates.items():
      if u.src_group and u.tgt_group and u.src_group != u.tgt_group:
        comment('Move partition %s from %s to default' % (p, u.src_group))
        append('move %s default' % p)

    for p, u in self._partition_updates.items():
      if u.src_size and u.tgt_size and u.src_size > u.tgt_size:
        comment('Shrink partition %s from %d to %d' %
                (p, u.src_size, u.tgt_size))
        append('resize %s %s' % (p, u.tgt_size))

    for g, u in self._group_updates.items():
      if u.src_size is not None and u.tgt_size is None:
        append('remove_group %s' % g)
      if (u.src_size is not None and u.tgt_size is not None and
          u.src_size > u.tgt_size):
        comment('Shrink group %s from %d to %d' % (g, u.src_size, u.tgt_size))
        append('resize_group %s %d' % (g, u.tgt_size))

    for g, u in self._group_updates.items():
      if u.src_size is None and u.tgt_size is not None:
        comment('Add group %s with maximum size %d' % (g, u.tgt_size))
        append('add_group %s %d' % (g, u.tgt_size))
      if (u.src_size is not None and u.tgt_size is not None and
          u.src_size < u.tgt_size):
        comment('Grow group %s from %d to %d' % (g, u.src_size, u.tgt_size))
        append('resize_group %s %d' % (g, u.tgt_size))

    for p, u in self._partition_updates.items():
      if u.tgt_group and not u.src_group:
        comment('Add partition %s to group %s' % (p, u.tgt_group))
        append('add %s %s' % (p, u.tgt_group))

    for p, u in self._partition_updates.items():
      if u.tgt_size and u.src_size < u.tgt_size:
        comment('Grow partition %s from %d to %d' % (p, u.src_size, u.tgt_size))
        append('resize %s %d' % (p, u.tgt_size))

    for p, u in self._partition_updates.items():
      if u.src_group and u.tgt_group and u.src_group != u.tgt_group:
        comment('Move partition %s from default to %s' %
                (p, u.tgt_group))
        append('move %s %s' % (p, u.tgt_group))<|MERGE_RESOLUTION|>--- conflicted
+++ resolved
@@ -1758,13 +1758,8 @@
       continue
     m = re.match(
         r'^name="(?P<NAME>.*)"\s+certificate="(?P<CERT>.*)"\s+'
-<<<<<<< HEAD
-        r'private_key="(?P<PRIVKEY>.*?)"(\s+compressed="(?P<COMPRESSED>.*)")?'
-        r'(\s+partition="(?P<PARTITION>.*)")?$',
-=======
         r'private_key="(?P<PRIVKEY>.*?)"(\s+compressed="(?P<COMPRESSED>.*?)")?'
         r'(\s+partition="(?P<PARTITION>.*?)")?$',
->>>>>>> 8e9a494d
         line)
     if not m:
       continue
