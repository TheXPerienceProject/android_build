--- conflicted
+++ resolved
@@ -1,17 +1,4 @@
 #!/usr/bin/python
-<<<<<<< HEAD
-# Prefer python3 but work also with python2.
-
-"""Grep warnings messages and output HTML tables or warning counts in CSV.
-
-Default is to output warnings in HTML tables grouped by warning severity.
-Use option --byproject to output tables grouped by source file projects.
-Use option --gencsv to output warning counts in CSV format.
-"""
-
-# List of important data structures and functions in this script.
-=======
->>>>>>> 7b319245
 #
 # Copyright (C) 2019 The Android Open Source Project
 #
@@ -21,2659 +8,14 @@
 #
 #      http://www.apache.org/licenses/LICENSE-2.0
 #
-<<<<<<< HEAD
-# New dynamic HTML page's dynamic JavaScript data:
-#
-# New dynamic HTML related function to emit data:
-#   escape_string, strip_escape_string, emit_warning_arrays
-#   emit_js_data():
-
-from __future__ import print_function
-import argparse
-import cgi
-import csv
-import io
-import multiprocessing
-import os
-import re
-import signal
-import sys
-
-parser = argparse.ArgumentParser(description='Convert a build log into HTML')
-parser.add_argument('--csvpath',
-                    help='Save CSV warning file to the passed absolute path',
-                    default=None)
-parser.add_argument('--gencsv',
-                    help='Generate a CSV file with number of various warnings',
-                    action='store_true',
-                    default=False)
-parser.add_argument('--byproject',
-                    help='Separate warnings in HTML output by project names',
-                    action='store_true',
-                    default=False)
-parser.add_argument('--url',
-                    help='Root URL of an Android source code tree prefixed '
-                    'before files in warnings')
-parser.add_argument('--separator',
-                    help='Separator between the end of a URL and the line '
-                    'number argument. e.g. #')
-parser.add_argument('--processes',
-                    type=int,
-                    default=multiprocessing.cpu_count(),
-                    help='Number of parallel processes to process warnings')
-parser.add_argument(dest='buildlog', metavar='build.log',
-                    help='Path to build.log file')
-args = parser.parse_args()
-
-
-class Severity(object):
-  """Severity levels and attributes."""
-  # numbered by dump order
-  FIXMENOW = 0
-  HIGH = 1
-  MEDIUM = 2
-  LOW = 3
-  ANALYZER = 4
-  TIDY = 5
-  HARMLESS = 6
-  UNKNOWN = 7
-  SKIP = 8
-  range = range(SKIP + 1)
-  attributes = [
-      # pylint:disable=bad-whitespace
-      ['fuchsia',   'FixNow',    'Critical warnings, fix me now'],
-      ['red',       'High',      'High severity warnings'],
-      ['orange',    'Medium',    'Medium severity warnings'],
-      ['yellow',    'Low',       'Low severity warnings'],
-      ['hotpink',   'Analyzer',  'Clang-Analyzer warnings'],
-      ['peachpuff', 'Tidy',      'Clang-Tidy warnings'],
-      ['limegreen', 'Harmless',  'Harmless warnings'],
-      ['lightblue', 'Unknown',   'Unknown warnings'],
-      ['grey',      'Unhandled', 'Unhandled warnings']
-  ]
-  colors = [a[0] for a in attributes]
-  column_headers = [a[1] for a in attributes]
-  headers = [a[2] for a in attributes]
-
-
-def tidy_warn_pattern(description, pattern):
-  return {
-      'category': 'C/C++',
-      'severity': Severity.TIDY,
-      'description': 'clang-tidy ' + description,
-      'patterns': [r'.*: .+\[' + pattern + r'\]$']
-  }
-
-
-def simple_tidy_warn_pattern(description):
-  return tidy_warn_pattern(description, description)
-
-
-def group_tidy_warn_pattern(description):
-  return tidy_warn_pattern(description, description + r'-.+')
-
-
-def analyzer_high(description, patterns):
-  # Important clang analyzer warnings to be fixed ASAP.
-  return {
-      'category': 'C/C++',
-      'severity': Severity.HIGH,
-      'description': description,
-      'patterns': patterns
-  }
-
-
-def analyzer_high_check(check):
-  return analyzer_high(check, [r'.*: .+\[' + check + r'\]$'])
-
-
-def analyzer_group_high(check):
-  return analyzer_high(check, [r'.*: .+\[' + check + r'.+\]$'])
-
-
-def analyzer_warn(description, patterns):
-  return {
-      'category': 'C/C++',
-      'severity': Severity.ANALYZER,
-      'description': description,
-      'patterns': patterns
-  }
-
-
-def analyzer_warn_check(check):
-  return analyzer_warn(check, [r'.*: .+\[' + check + r'\]$'])
-
-
-def analyzer_group_check(check):
-  return analyzer_warn(check, [r'.*: .+\[' + check + r'.+\]$'])
-
-
-def java_warn(severity, description, patterns):
-  return {
-      'category': 'Java',
-      'severity': severity,
-      'description': 'Java: ' + description,
-      'patterns': patterns
-  }
-
-
-def java_high(description, patterns):
-  return java_warn(Severity.HIGH, description, patterns)
-
-
-def java_medium(description, patterns):
-  return java_warn(Severity.MEDIUM, description, patterns)
-
-
-def java_low(description, patterns):
-  return java_warn(Severity.LOW, description, patterns)
-
-
-warn_patterns = [
-    # pylint:disable=line-too-long,g-inconsistent-quotes
-    {'category': 'make', 'severity': Severity.MEDIUM,
-     'description': 'make: overriding commands/ignoring old commands',
-     'patterns': [r".*: warning: overriding commands for target .+",
-                  r".*: warning: ignoring old commands for target .+"]},
-    {'category': 'make', 'severity': Severity.HIGH,
-     'description': 'make: LOCAL_CLANG is false',
-     'patterns': [r".*: warning: LOCAL_CLANG is set to false"]},
-    {'category': 'make', 'severity': Severity.HIGH,
-     'description': 'SDK App using platform shared library',
-     'patterns': [r".*: warning: .+ \(.*app:sdk.*\) should not link to .+ \(native:platform\)"]},
-    {'category': 'make', 'severity': Severity.HIGH,
-     'description': 'System module linking to a vendor module',
-     'patterns': [r".*: warning: .+ \(.+\) should not link to .+ \(partition:.+\)"]},
-    {'category': 'make', 'severity': Severity.MEDIUM,
-     'description': 'Invalid SDK/NDK linking',
-     'patterns': [r".*: warning: .+ \(.+\) should not link to .+ \(.+\)"]},
-    {'category': 'make', 'severity': Severity.MEDIUM,
-     'description': 'Duplicate header copy',
-     'patterns': [r".*: warning: Duplicate header copy: .+"]},
-    {'category': 'C/C++', 'severity': Severity.MEDIUM, 'option': '-Wimplicit-function-declaration',
-     'description': 'Implicit function declaration',
-     'patterns': [r".*: warning: implicit declaration of function .+",
-                  r".*: warning: implicitly declaring library function"]},
-    {'category': 'C/C++', 'severity': Severity.SKIP,
-     'description': 'skip, conflicting types for ...',
-     'patterns': [r".*: warning: conflicting types for '.+'"]},
-    {'category': 'C/C++', 'severity': Severity.HIGH, 'option': '-Wtype-limits',
-     'description': 'Expression always evaluates to true or false',
-     'patterns': [r".*: warning: comparison is always .+ due to limited range of data type",
-                  r".*: warning: comparison of unsigned .*expression .+ is always true",
-                  r".*: warning: comparison of unsigned .*expression .+ is always false"]},
-    # {'category': 'C/C++', 'severity': Severity.HIGH,
-    #  'description': 'Potential leak of memory, bad free, use after free',
-    #  'patterns': [r".*: warning: Potential leak of memory",
-    #               r".*: warning: Potential memory leak",
-    #               r".*: warning: Memory allocated by alloca\(\) should not be deallocated",
-    #               r".*: warning: Memory allocated by .+ should be deallocated by .+ not .+",
-    #               r".*: warning: 'delete' applied to a pointer that was allocated",
-    #               r".*: warning: Use of memory after it is freed",
-    #               r".*: warning: Argument to .+ is the address of .+ variable",
-    #               r".*: warning: Argument to free\(\) is offset by .+ of memory allocated by",
-    #               r".*: warning: Attempt to .+ released memory"]},
-    {'category': 'C/C++', 'severity': Severity.HIGH,
-     'description': 'Use transient memory for control value',
-     'patterns': [r".*: warning: .+Using such transient memory for the control value is .*dangerous."]},
-    {'category': 'C/C++', 'severity': Severity.HIGH,
-     'description': 'Return address of stack memory',
-     'patterns': [r".*: warning: Address of stack memory .+ returned to caller",
-                  r".*: warning: Address of stack memory .+ will be a dangling reference"]},
-    # {'category': 'C/C++', 'severity': Severity.HIGH,
-    #  'description': 'Problem with vfork',
-    #  'patterns': [r".*: warning: This .+ is prohibited after a successful vfork",
-    #               r".*: warning: Call to function '.+' is insecure "]},
-    {'category': 'C/C++', 'severity': Severity.HIGH, 'option': 'infinite-recursion',
-     'description': 'Infinite recursion',
-     'patterns': [r".*: warning: all paths through this function will call itself"]},
-    {'category': 'C/C++', 'severity': Severity.HIGH,
-     'description': 'Potential buffer overflow',
-     'patterns': [r".*: warning: Size argument is greater than .+ the destination buffer",
-                  r".*: warning: Potential buffer overflow.",
-                  r".*: warning: String copy function overflows destination buffer"]},
-    {'category': 'C/C++', 'severity': Severity.MEDIUM,
-     'description': 'Incompatible pointer types',
-     'patterns': [r".*: warning: assignment from incompatible pointer type",
-                  r".*: warning: return from incompatible pointer type",
-                  r".*: warning: passing argument [0-9]+ of '.*' from incompatible pointer type",
-                  r".*: warning: initialization from incompatible pointer type"]},
-    {'category': 'C/C++', 'severity': Severity.HIGH, 'option': '-fno-builtin',
-     'description': 'Incompatible declaration of built in function',
-     'patterns': [r".*: warning: incompatible implicit declaration of built-in function .+"]},
-    {'category': 'C/C++', 'severity': Severity.HIGH, 'option': '-Wincompatible-library-redeclaration',
-     'description': 'Incompatible redeclaration of library function',
-     'patterns': [r".*: warning: incompatible redeclaration of library function .+"]},
-    {'category': 'C/C++', 'severity': Severity.HIGH,
-     'description': 'Null passed as non-null argument',
-     'patterns': [r".*: warning: Null passed to a callee that requires a non-null"]},
-    {'category': 'C/C++', 'severity': Severity.MEDIUM, 'option': '-Wunused-parameter',
-     'description': 'Unused parameter',
-     'patterns': [r".*: warning: unused parameter '.*'"]},
-    {'category': 'C/C++', 'severity': Severity.MEDIUM, 'option': '-Wunused',
-     'description': 'Unused function, variable, label, comparison, etc.',
-     'patterns': [r".*: warning: '.+' defined but not used",
-                  r".*: warning: unused function '.+'",
-                  r".*: warning: unused label '.+'",
-                  r".*: warning: relational comparison result unused",
-                  r".*: warning: lambda capture .* is not used",
-                  r".*: warning: private field '.+' is not used",
-                  r".*: warning: unused variable '.+'"]},
-    {'category': 'C/C++', 'severity': Severity.MEDIUM, 'option': '-Wunused-value',
-     'description': 'Statement with no effect or result unused',
-     'patterns': [r".*: warning: statement with no effect",
-                  r".*: warning: expression result unused"]},
-    {'category': 'C/C++', 'severity': Severity.MEDIUM, 'option': '-Wunused-result',
-     'description': 'Ignoreing return value of function',
-     'patterns': [r".*: warning: ignoring return value of function .+Wunused-result"]},
-    {'category': 'C/C++', 'severity': Severity.MEDIUM, 'option': '-Wmissing-field-initializers',
-     'description': 'Missing initializer',
-     'patterns': [r".*: warning: missing initializer"]},
-    {'category': 'C/C++', 'severity': Severity.MEDIUM, 'option': '-Wdelete-non-virtual-dtor',
-     'description': 'Need virtual destructor',
-     'patterns': [r".*: warning: delete called .* has virtual functions but non-virtual destructor"]},
-    {'category': 'cont.', 'severity': Severity.SKIP,
-     'description': 'skip, near initialization for ...',
-     'patterns': [r".*: warning: \(near initialization for '.+'\)"]},
-    {'category': 'C/C++', 'severity': Severity.MEDIUM, 'option': '-Wdate-time',
-     'description': 'Expansion of data or time macro',
-     'patterns': [r".*: warning: expansion of date or time macro is not reproducible"]},
-    {'category': 'C/C++', 'severity': Severity.MEDIUM, 'option': '-Wexpansion-to-defined',
-     'description': 'Macro expansion has undefined behavior',
-     'patterns': [r".*: warning: macro expansion .* has undefined behavior"]},
-    {'category': 'C/C++', 'severity': Severity.MEDIUM, 'option': '-Wformat',
-     'description': 'Format string does not match arguments',
-     'patterns': [r".*: warning: format '.+' expects type '.+', but argument [0-9]+ has type '.+'",
-                  r".*: warning: more '%' conversions than data arguments",
-                  r".*: warning: data argument not used by format string",
-                  r".*: warning: incomplete format specifier",
-                  r".*: warning: unknown conversion type .* in format",
-                  r".*: warning: format .+ expects .+ but argument .+Wformat=",
-                  r".*: warning: field precision should have .+ but argument has .+Wformat",
-                  r".*: warning: format specifies type .+ but the argument has .*type .+Wformat"]},
-    {'category': 'C/C++', 'severity': Severity.MEDIUM, 'option': '-Wformat-extra-args',
-     'description': 'Too many arguments for format string',
-     'patterns': [r".*: warning: too many arguments for format"]},
-    {'category': 'C/C++', 'severity': Severity.MEDIUM,
-     'description': 'Too many arguments in call',
-     'patterns': [r".*: warning: too many arguments in call to "]},
-    {'category': 'C/C++', 'severity': Severity.MEDIUM, 'option': '-Wformat-invalid-specifier',
-     'description': 'Invalid format specifier',
-     'patterns': [r".*: warning: invalid .+ specifier '.+'.+format-invalid-specifier"]},
-    {'category': 'C/C++', 'severity': Severity.MEDIUM, 'option': '-Wsign-compare',
-     'description': 'Comparison between signed and unsigned',
-     'patterns': [r".*: warning: comparison between signed and unsigned",
-                  r".*: warning: comparison of promoted \~unsigned with unsigned",
-                  r".*: warning: signed and unsigned type in conditional expression"]},
-    {'category': 'C/C++', 'severity': Severity.MEDIUM,
-     'description': 'Comparison between enum and non-enum',
-     'patterns': [r".*: warning: enumeral and non-enumeral type in conditional expression"]},
-    {'category': 'libpng', 'severity': Severity.MEDIUM,
-     'description': 'libpng: zero area',
-     'patterns': [r".*libpng warning: Ignoring attempt to set cHRM RGB triangle with zero area"]},
-    {'category': 'aapt', 'severity': Severity.MEDIUM,
-     'description': 'aapt: no comment for public symbol',
-     'patterns': [r".*: warning: No comment for public symbol .+"]},
-    {'category': 'C/C++', 'severity': Severity.MEDIUM, 'option': '-Wmissing-braces',
-     'description': 'Missing braces around initializer',
-     'patterns': [r".*: warning: missing braces around initializer.*"]},
-    {'category': 'C/C++', 'severity': Severity.HARMLESS,
-     'description': 'No newline at end of file',
-     'patterns': [r".*: warning: no newline at end of file"]},
-    {'category': 'C/C++', 'severity': Severity.HARMLESS,
-     'description': 'Missing space after macro name',
-     'patterns': [r".*: warning: missing whitespace after the macro name"]},
-    {'category': 'C/C++', 'severity': Severity.LOW, 'option': '-Wcast-align',
-     'description': 'Cast increases required alignment',
-     'patterns': [r".*: warning: cast from .* to .* increases required alignment .*"]},
-    {'category': 'C/C++', 'severity': Severity.MEDIUM, 'option': '-Wcast-qual',
-     'description': 'Qualifier discarded',
-     'patterns': [r".*: warning: passing argument [0-9]+ of '.+' discards qualifiers from pointer target type",
-                  r".*: warning: assignment discards qualifiers from pointer target type",
-                  r".*: warning: passing .+ to parameter of type .+ discards qualifiers",
-                  r".*: warning: assigning to .+ from .+ discards qualifiers",
-                  r".*: warning: initializing .+ discards qualifiers .+types-discards-qualifiers",
-                  r".*: warning: return discards qualifiers from pointer target type"]},
-    {'category': 'C/C++', 'severity': Severity.MEDIUM, 'option': '-Wunknown-attributes',
-     'description': 'Unknown attribute',
-     'patterns': [r".*: warning: unknown attribute '.+'"]},
-    {'category': 'C/C++', 'severity': Severity.MEDIUM, 'option': '-Wignored-attributes',
-     'description': 'Attribute ignored',
-     'patterns': [r".*: warning: '_*packed_*' attribute ignored",
-                  r".*: warning: attribute declaration must precede definition .+ignored-attributes"]},
-    {'category': 'C/C++', 'severity': Severity.MEDIUM, 'option': '-Wvisibility',
-     'description': 'Visibility problem',
-     'patterns': [r".*: warning: declaration of '.+' will not be visible outside of this function"]},
-    {'category': 'C/C++', 'severity': Severity.MEDIUM, 'option': '-Wattributes',
-     'description': 'Visibility mismatch',
-     'patterns': [r".*: warning: '.+' declared with greater visibility than the type of its field '.+'"]},
-    {'category': 'C/C++', 'severity': Severity.MEDIUM,
-     'description': 'Shift count greater than width of type',
-     'patterns': [r".*: warning: (left|right) shift count >= width of type"]},
-    {'category': 'C/C++', 'severity': Severity.MEDIUM, 'option': '-Wextern-initializer',
-     'description': 'extern &lt;foo&gt; is initialized',
-     'patterns': [r".*: warning: '.+' initialized and declared 'extern'",
-                  r".*: warning: 'extern' variable has an initializer"]},
-    {'category': 'C/C++', 'severity': Severity.MEDIUM, 'option': '-Wold-style-declaration',
-     'description': 'Old style declaration',
-     'patterns': [r".*: warning: 'static' is not at beginning of declaration"]},
-    {'category': 'C/C++', 'severity': Severity.MEDIUM, 'option': '-Wreturn-type',
-     'description': 'Missing return value',
-     'patterns': [r".*: warning: control reaches end of non-void function"]},
-    {'category': 'C/C++', 'severity': Severity.MEDIUM, 'option': '-Wimplicit-int',
-     'description': 'Implicit int type',
-     'patterns': [r".*: warning: type specifier missing, defaults to 'int'",
-                  r".*: warning: type defaults to 'int' in declaration of '.+'"]},
-    {'category': 'C/C++', 'severity': Severity.MEDIUM, 'option': '-Wmain-return-type',
-     'description': 'Main function should return int',
-     'patterns': [r".*: warning: return type of 'main' is not 'int'"]},
-    {'category': 'C/C++', 'severity': Severity.MEDIUM, 'option': '-Wuninitialized',
-     'description': 'Variable may be used uninitialized',
-     'patterns': [r".*: warning: '.+' may be used uninitialized in this function"]},
-    {'category': 'C/C++', 'severity': Severity.HIGH, 'option': '-Wuninitialized',
-     'description': 'Variable is used uninitialized',
-     'patterns': [r".*: warning: '.+' is used uninitialized in this function",
-                  r".*: warning: variable '.+' is uninitialized when used here"]},
-    {'category': 'ld', 'severity': Severity.MEDIUM, 'option': '-fshort-enums',
-     'description': 'ld: possible enum size mismatch',
-     'patterns': [r".*: warning: .* uses variable-size enums yet the output is to use 32-bit enums; use of enum values across objects may fail"]},
-    {'category': 'C/C++', 'severity': Severity.MEDIUM, 'option': '-Wpointer-sign',
-     'description': 'Pointer targets differ in signedness',
-     'patterns': [r".*: warning: pointer targets in initialization differ in signedness",
-                  r".*: warning: pointer targets in assignment differ in signedness",
-                  r".*: warning: pointer targets in return differ in signedness",
-                  r".*: warning: pointer targets in passing argument [0-9]+ of '.+' differ in signedness"]},
-    {'category': 'C/C++', 'severity': Severity.MEDIUM, 'option': '-Wstrict-overflow',
-     'description': 'Assuming overflow does not occur',
-     'patterns': [r".*: warning: assuming signed overflow does not occur when assuming that .* is always (true|false)"]},
-    {'category': 'C/C++', 'severity': Severity.MEDIUM, 'option': '-Wempty-body',
-     'description': 'Suggest adding braces around empty body',
-     'patterns': [r".*: warning: suggest braces around empty body in an 'if' statement",
-                  r".*: warning: empty body in an if-statement",
-                  r".*: warning: suggest braces around empty body in an 'else' statement",
-                  r".*: warning: empty body in an else-statement"]},
-    {'category': 'C/C++', 'severity': Severity.MEDIUM, 'option': '-Wparentheses',
-     'description': 'Suggest adding parentheses',
-     'patterns': [r".*: warning: suggest explicit braces to avoid ambiguous 'else'",
-                  r".*: warning: suggest parentheses around arithmetic in operand of '.+'",
-                  r".*: warning: suggest parentheses around comparison in operand of '.+'",
-                  r".*: warning: logical not is only applied to the left hand side of this comparison",
-                  r".*: warning: using the result of an assignment as a condition without parentheses",
-                  r".*: warning: .+ has lower precedence than .+ be evaluated first .+Wparentheses",
-                  r".*: warning: suggest parentheses around '.+?' .+ '.+?'",
-                  r".*: warning: suggest parentheses around assignment used as truth value"]},
-    {'category': 'C/C++', 'severity': Severity.MEDIUM,
-     'description': 'Static variable used in non-static inline function',
-     'patterns': [r".*: warning: '.+' is static but used in inline function '.+' which is not static"]},
-    {'category': 'C/C++', 'severity': Severity.MEDIUM, 'option': '-Wimplicit int',
-     'description': 'No type or storage class (will default to int)',
-     'patterns': [r".*: warning: data definition has no type or storage class"]},
-    # {'category': 'C/C++', 'severity': Severity.MEDIUM,
-    #  'description': 'Null pointer',
-    #  'patterns': [r".*: warning: Dereference of null pointer",
-    #               r".*: warning: Called .+ pointer is null",
-    #               r".*: warning: Forming reference to null pointer",
-    #               r".*: warning: Returning null reference",
-    #               r".*: warning: Null pointer passed as an argument to a 'nonnull' parameter",
-    #               r".*: warning: .+ results in a null pointer dereference",
-    #               r".*: warning: Access to .+ results in a dereference of a null pointer",
-    #               r".*: warning: Null pointer argument in"]},
-    {'category': 'cont.', 'severity': Severity.SKIP,
-     'description': 'skip, parameter name (without types) in function declaration',
-     'patterns': [r".*: warning: parameter names \(without types\) in function declaration"]},
-    {'category': 'C/C++', 'severity': Severity.MEDIUM, 'option': '-Wstrict-aliasing',
-     'description': 'Dereferencing &lt;foo&gt; breaks strict aliasing rules',
-     'patterns': [r".*: warning: dereferencing .* break strict-aliasing rules"]},
-    {'category': 'C/C++', 'severity': Severity.MEDIUM, 'option': '-Wpointer-to-int-cast',
-     'description': 'Cast from pointer to integer of different size',
-     'patterns': [r".*: warning: cast from pointer to integer of different size",
-                  r".*: warning: initialization makes pointer from integer without a cast"]},
-    {'category': 'C/C++', 'severity': Severity.MEDIUM, 'option': '-Wint-to-pointer-cast',
-     'description': 'Cast to pointer from integer of different size',
-     'patterns': [r".*: warning: cast to pointer from integer of different size"]},
-    {'category': 'C/C++', 'severity': Severity.MEDIUM,
-     'description': 'Macro redefined',
-     'patterns': [r".*: warning: '.+' macro redefined"]},
-    {'category': 'cont.', 'severity': Severity.SKIP,
-     'description': 'skip, ... location of the previous definition',
-     'patterns': [r".*: warning: this is the location of the previous definition"]},
-    {'category': 'ld', 'severity': Severity.MEDIUM,
-     'description': 'ld: type and size of dynamic symbol are not defined',
-     'patterns': [r".*: warning: type and size of dynamic symbol `.+' are not defined"]},
-    {'category': 'C/C++', 'severity': Severity.MEDIUM,
-     'description': 'Pointer from integer without cast',
-     'patterns': [r".*: warning: assignment makes pointer from integer without a cast"]},
-    {'category': 'C/C++', 'severity': Severity.MEDIUM,
-     'description': 'Pointer from integer without cast',
-     'patterns': [r".*: warning: passing argument [0-9]+ of '.+' makes pointer from integer without a cast"]},
-    {'category': 'C/C++', 'severity': Severity.MEDIUM,
-     'description': 'Integer from pointer without cast',
-     'patterns': [r".*: warning: assignment makes integer from pointer without a cast"]},
-    {'category': 'C/C++', 'severity': Severity.MEDIUM,
-     'description': 'Integer from pointer without cast',
-     'patterns': [r".*: warning: passing argument [0-9]+ of '.+' makes integer from pointer without a cast"]},
-    {'category': 'C/C++', 'severity': Severity.MEDIUM,
-     'description': 'Integer from pointer without cast',
-     'patterns': [r".*: warning: return makes integer from pointer without a cast"]},
-    {'category': 'C/C++', 'severity': Severity.MEDIUM, 'option': '-Wunknown-pragmas',
-     'description': 'Ignoring pragma',
-     'patterns': [r".*: warning: ignoring #pragma .+"]},
-    {'category': 'C/C++', 'severity': Severity.MEDIUM, 'option': '-W#pragma-messages',
-     'description': 'Pragma warning messages',
-     'patterns': [r".*: warning: .+W#pragma-messages"]},
-    {'category': 'C/C++', 'severity': Severity.MEDIUM, 'option': '-Wclobbered',
-     'description': 'Variable might be clobbered by longjmp or vfork',
-     'patterns': [r".*: warning: variable '.+' might be clobbered by 'longjmp' or 'vfork'"]},
-    {'category': 'C/C++', 'severity': Severity.MEDIUM, 'option': '-Wclobbered',
-     'description': 'Argument might be clobbered by longjmp or vfork',
-     'patterns': [r".*: warning: argument '.+' might be clobbered by 'longjmp' or 'vfork'"]},
-    {'category': 'C/C++', 'severity': Severity.MEDIUM, 'option': '-Wredundant-decls',
-     'description': 'Redundant declaration',
-     'patterns': [r".*: warning: redundant redeclaration of '.+'"]},
-    {'category': 'cont.', 'severity': Severity.SKIP,
-     'description': 'skip, previous declaration ... was here',
-     'patterns': [r".*: warning: previous declaration of '.+' was here"]},
-    {'category': 'C/C++', 'severity': Severity.HIGH, 'option': '-Wswitch-enum',
-     'description': 'Enum value not handled in switch',
-     'patterns': [r".*: warning: .*enumeration value.* not handled in switch.+Wswitch"]},
-    {'category': 'C/C++', 'severity': Severity.MEDIUM, 'option': '-Wuser-defined-warnings',
-     'description': 'User defined warnings',
-     'patterns': [r".*: warning: .* \[-Wuser-defined-warnings\]$"]},
-
-    # Java warnings
-    java_medium('Non-ascii characters used, but ascii encoding specified',
-                [r".*: warning: unmappable character for encoding ascii"]),
-    java_medium('Non-varargs call of varargs method with inexact argument type for last parameter',
-                [r".*: warning: non-varargs call of varargs method with inexact argument type for last parameter"]),
-    java_medium('Unchecked method invocation',
-                [r".*: warning: \[unchecked\] unchecked method invocation: .+ in class .+"]),
-    java_medium('Unchecked conversion',
-                [r".*: warning: \[unchecked\] unchecked conversion"]),
-    java_medium('_ used as an identifier',
-                [r".*: warning: '_' used as an identifier"]),
-    java_medium('hidden superclass',
-                [r".*: warning: .* stripped of .* superclass .* \[HiddenSuperclass\]"]),
-    java_high('Use of internal proprietary API',
-              [r".*: warning: .* is internal proprietary API and may be removed"]),
-
-    # Warnings from Javac
-    java_medium('Use of deprecated member',
-                [r'.*: warning: \[deprecation\] .+']),
-    java_medium('Unchecked conversion',
-                [r'.*: warning: \[unchecked\] .+']),
-
-    # Begin warnings generated by Error Prone
-    java_low('Use parameter comments to document ambiguous literals',
-             [r".*: warning: \[BooleanParameter\] .+"]),
-    java_low('This class\'s name looks like a Type Parameter.',
-             [r".*: warning: \[ClassNamedLikeTypeParameter\] .+"]),
-    java_low('Field name is CONSTANT_CASE, but field is not static and final',
-             [r".*: warning: \[ConstantField\] .+"]),
-    java_low('@Multibinds is a more efficient and declarative mechanism for ensuring that a set multibinding is present in the graph.',
-             [r".*: warning: \[EmptySetMultibindingContributions\] .+"]),
-    java_low('Prefer assertThrows to ExpectedException',
-             [r".*: warning: \[ExpectedExceptionRefactoring\] .+"]),
-    java_low('This field is only assigned during initialization; consider making it final',
-             [r".*: warning: \[FieldCanBeFinal\] .+"]),
-    java_low('Fields that can be null should be annotated @Nullable',
-             [r".*: warning: \[FieldMissingNullable\] .+"]),
-    java_low('Refactors uses of the JSR 305 @Immutable to Error Prone\'s annotation',
-             [r".*: warning: \[ImmutableRefactoring\] .+"]),
-    java_low(u'Use Java\'s utility functional interfaces instead of Function\u003cA, B> for primitive types.',
-             [r".*: warning: \[LambdaFunctionalInterface\] .+"]),
-    java_low('A private method that does not reference the enclosing instance can be static',
-             [r".*: warning: \[MethodCanBeStatic\] .+"]),
-    java_low('C-style array declarations should not be used',
-             [r".*: warning: \[MixedArrayDimensions\] .+"]),
-    java_low('Variable declarations should declare only one variable',
-             [r".*: warning: \[MultiVariableDeclaration\] .+"]),
-    java_low('Source files should not contain multiple top-level class declarations',
-             [r".*: warning: \[MultipleTopLevelClasses\] .+"]),
-    java_low('Avoid having multiple unary operators acting on the same variable in a method call',
-             [r".*: warning: \[MultipleUnaryOperatorsInMethodCall\] .+"]),
-    java_low('Package names should match the directory they are declared in',
-             [r".*: warning: \[PackageLocation\] .+"]),
-    java_low('Non-standard parameter comment; prefer `/* paramName= */ arg`',
-             [r".*: warning: \[ParameterComment\] .+"]),
-    java_low('Method parameters that aren\'t checked for null shouldn\'t be annotated @Nullable',
-             [r".*: warning: \[ParameterNotNullable\] .+"]),
-    java_low('Add a private constructor to modules that will not be instantiated by Dagger.',
-             [r".*: warning: \[PrivateConstructorForNoninstantiableModule\] .+"]),
-    java_low('Utility classes (only static members) are not designed to be instantiated and should be made noninstantiable with a default constructor.',
-             [r".*: warning: \[PrivateConstructorForUtilityClass\] .+"]),
-    java_low('Unused imports',
-             [r".*: warning: \[RemoveUnusedImports\] .+"]),
-    java_low('Methods that can return null should be annotated @Nullable',
-             [r".*: warning: \[ReturnMissingNullable\] .+"]),
-    java_low('Scopes on modules have no function and will soon be an error.',
-             [r".*: warning: \[ScopeOnModule\] .+"]),
-    java_low('The default case of a switch should appear at the end of the last statement group',
-             [r".*: warning: \[SwitchDefault\] .+"]),
-    java_low('Prefer assertThrows to @Test(expected=...)',
-             [r".*: warning: \[TestExceptionRefactoring\] .+"]),
-    java_low('Unchecked exceptions do not need to be declared in the method signature.',
-             [r".*: warning: \[ThrowsUncheckedException\] .+"]),
-    java_low('Prefer assertThrows to try/fail',
-             [r".*: warning: \[TryFailRefactoring\] .+"]),
-    java_low('Type parameters must be a single letter with an optional numeric suffix, or an UpperCamelCase name followed by the letter \'T\'.',
-             [r".*: warning: \[TypeParameterNaming\] .+"]),
-    java_low('Constructors and methods with the same name should appear sequentially with no other code in between. Please re-order or re-name methods.',
-             [r".*: warning: \[UngroupedOverloads\] .+"]),
-    java_low('Unnecessary call to NullPointerTester#setDefault',
-             [r".*: warning: \[UnnecessarySetDefault\] .+"]),
-    java_low('Using static imports for types is unnecessary',
-             [r".*: warning: \[UnnecessaryStaticImport\] .+"]),
-    java_low('@Binds is a more efficient and declarative mechanism for delegating a binding.',
-             [r".*: warning: \[UseBinds\] .+"]),
-    java_low('Wildcard imports, static or otherwise, should not be used',
-             [r".*: warning: \[WildcardImport\] .+"]),
-    java_medium('Method reference is ambiguous',
-                [r".*: warning: \[AmbiguousMethodReference\] .+"]),
-    java_medium('This method passes a pair of parameters through to String.format, but the enclosing method wasn\'t annotated @FormatMethod. Doing so gives compile-time rather than run-time protection against malformed format strings.',
-                [r".*: warning: \[AnnotateFormatMethod\] .+"]),
-    java_medium('Annotations should be positioned after Javadocs, but before modifiers..',
-                [r".*: warning: \[AnnotationPosition\] .+"]),
-    java_medium('Arguments are in the wrong order or could be commented for clarity.',
-                [r".*: warning: \[ArgumentSelectionDefectChecker\] .+"]),
-    java_medium('Arrays do not override equals() or hashCode, so comparisons will be done on reference equality only. If neither deduplication nor lookup are needed, consider using a List instead. Otherwise, use IdentityHashMap/Set, a Map from a library that handles object arrays, or an Iterable/List of pairs.',
-                [r".*: warning: \[ArrayAsKeyOfSetOrMap\] .+"]),
-    java_medium('Arguments are swapped in assertEquals-like call',
-                [r".*: warning: \[AssertEqualsArgumentOrderChecker\] .+"]),
-    java_medium('Assertions may be disabled at runtime and do not guarantee that execution will halt here; consider throwing an exception instead',
-                [r".*: warning: \[AssertFalse\] .+"]),
-    java_medium('The lambda passed to assertThrows should contain exactly one statement',
-                [r".*: warning: \[AssertThrowsMultipleStatements\] .+"]),
-    java_medium('This assertion throws an AssertionError if it fails, which will be caught by an enclosing try block.',
-                [r".*: warning: \[AssertionFailureIgnored\] .+"]),
-    java_medium('@AssistedInject and @Inject should not be used on different constructors in the same class.',
-                [r".*: warning: \[AssistedInjectAndInjectOnConstructors\] .+"]),
-    java_medium('Make toString(), hashCode() and equals() final in AutoValue classes, so it is clear to readers that AutoValue is not overriding them',
-                [r".*: warning: \[AutoValueFinalMethods\] .+"]),
-    java_medium('Classes that implement Annotation must override equals and hashCode. Consider using AutoAnnotation instead of implementing Annotation by hand.',
-                [r".*: warning: \[BadAnnotationImplementation\] .+"]),
-    java_medium('Possible sign flip from narrowing conversion',
-                [r".*: warning: \[BadComparable\] .+"]),
-    java_medium('Importing nested classes/static methods/static fields with commonly-used names can make code harder to read, because it may not be clear from the context exactly which type is being referred to. Qualifying the name with that of the containing class can make the code clearer.',
-                [r".*: warning: \[BadImport\] .+"]),
-    java_medium('instanceof used in a way that is equivalent to a null check.',
-                [r".*: warning: \[BadInstanceof\] .+"]),
-    java_medium('BigDecimal#equals has surprising behavior: it also compares scale.',
-                [r".*: warning: \[BigDecimalEquals\] .+"]),
-    java_medium('new BigDecimal(double) loses precision in this case.',
-                [r".*: warning: \[BigDecimalLiteralDouble\] .+"]),
-    java_medium('A call to Binder.clearCallingIdentity() should be followed by Binder.restoreCallingIdentity() in a finally block. Otherwise the wrong Binder identity may be used by subsequent code.',
-                [r".*: warning: \[BinderIdentityRestoredDangerously\] .+"]),
-    java_medium('This code declares a binding for a common value type without a Qualifier annotation.',
-                [r".*: warning: \[BindingToUnqualifiedCommonType\] .+"]),
-    java_medium('valueOf or autoboxing provides better time and space performance',
-                [r".*: warning: \[BoxedPrimitiveConstructor\] .+"]),
-    java_medium('ByteBuffer.array() shouldn\'t be called unless ByteBuffer.arrayOffset() is used or if the ByteBuffer was initialized using ByteBuffer.wrap() or ByteBuffer.allocate().',
-                [r".*: warning: \[ByteBufferBackingArray\] .+"]),
-    java_medium('Mockito cannot mock final classes',
-                [r".*: warning: \[CannotMockFinalClass\] .+"]),
-    java_medium('Duration can be expressed more clearly with different units',
-                [r".*: warning: \[CanonicalDuration\] .+"]),
-    java_medium('Logging or rethrowing exceptions should usually be preferred to catching and calling printStackTrace',
-                [r".*: warning: \[CatchAndPrintStackTrace\] .+"]),
-    java_medium('Ignoring exceptions and calling fail() is unnecessary, and makes test output less useful',
-                [r".*: warning: \[CatchFail\] .+"]),
-    java_medium('Inner class is non-static but does not reference enclosing class',
-                [r".*: warning: \[ClassCanBeStatic\] .+"]),
-    java_medium('Class.newInstance() bypasses exception checking; prefer getDeclaredConstructor().newInstance()',
-                [r".*: warning: \[ClassNewInstance\] .+"]),
-    java_medium('Providing Closeable resources makes their lifecycle unclear',
-                [r".*: warning: \[CloseableProvides\] .+"]),
-    java_medium('The type of the array parameter of Collection.toArray needs to be compatible with the array type',
-                [r".*: warning: \[CollectionToArraySafeParameter\] .+"]),
-    java_medium('Collector.of() should not use state',
-                [r".*: warning: \[CollectorShouldNotUseState\] .+"]),
-    java_medium('Class should not implement both `Comparable` and `Comparator`',
-                [r".*: warning: \[ComparableAndComparator\] .+"]),
-    java_medium('Constructors should not invoke overridable methods.',
-                [r".*: warning: \[ConstructorInvokesOverridable\] .+"]),
-    java_medium('Constructors should not pass the \'this\' reference out in method invocations, since the object may not be fully constructed.',
-                [r".*: warning: \[ConstructorLeaksThis\] .+"]),
-    java_medium('DateFormat is not thread-safe, and should not be used as a constant field.',
-                [r".*: warning: \[DateFormatConstant\] .+"]),
-    java_medium('Implicit use of the platform default charset, which can result in differing behaviour between JVM executions or incorrect behavior if the encoding of the data source doesn\'t match expectations.',
-                [r".*: warning: \[DefaultCharset\] .+"]),
-    java_medium('Avoid deprecated Thread methods; read the method\'s javadoc for details.',
-                [r".*: warning: \[DeprecatedThreadMethods\] .+"]),
-    java_medium('Prefer collection factory methods or builders to the double-brace initialization pattern.',
-                [r".*: warning: \[DoubleBraceInitialization\] .+"]),
-    java_medium('Double-checked locking on non-volatile fields is unsafe',
-                [r".*: warning: \[DoubleCheckedLocking\] .+"]),
-    java_medium('Empty top-level type declaration',
-                [r".*: warning: \[EmptyTopLevelDeclaration\] .+"]),
-    java_medium('equals() implementation may throw NullPointerException when given null',
-                [r".*: warning: \[EqualsBrokenForNull\] .+"]),
-    java_medium('Overriding Object#equals in a non-final class by using getClass rather than instanceof breaks substitutability of subclasses.',
-                [r".*: warning: \[EqualsGetClass\] .+"]),
-    java_medium('Classes that override equals should also override hashCode.',
-                [r".*: warning: \[EqualsHashCode\] .+"]),
-    java_medium('An equality test between objects with incompatible types always returns false',
-                [r".*: warning: \[EqualsIncompatibleType\] .+"]),
-    java_medium('The contract of #equals states that it should return false for incompatible types, while this implementation may throw ClassCastException.',
-                [r".*: warning: \[EqualsUnsafeCast\] .+"]),
-    java_medium('Implementing #equals by just comparing hashCodes is fragile. Hashes collide frequently, and this will lead to false positives in #equals.',
-                [r".*: warning: \[EqualsUsingHashCode\] .+"]),
-    java_medium('Calls to ExpectedException#expect should always be followed by exactly one statement.',
-                [r".*: warning: \[ExpectedExceptionChecker\] .+"]),
-    java_medium('When only using JUnit Assert\'s static methods, you should import statically instead of extending.',
-                [r".*: warning: \[ExtendingJUnitAssert\] .+"]),
-    java_medium('Switch case may fall through',
-                [r".*: warning: \[FallThrough\] .+"]),
-    java_medium('If you return or throw from a finally, then values returned or thrown from the try-catch block will be ignored. Consider using try-with-resources instead.',
-                [r".*: warning: \[Finally\] .+"]),
-    java_medium('Use parentheses to make the precedence explicit',
-                [r".*: warning: \[FloatCast\] .+"]),
-    java_medium('This fuzzy equality check is using a tolerance less than the gap to the next number. You may want a less restrictive tolerance, or to assert equality.',
-                [r".*: warning: \[FloatingPointAssertionWithinEpsilon\] .+"]),
-    java_medium('Floating point literal loses precision',
-                [r".*: warning: \[FloatingPointLiteralPrecision\] .+"]),
-    java_medium('Classes extending PreferenceActivity must implement isValidFragment such that it does not unconditionally return true to prevent vulnerability to fragment injection attacks.',
-                [r".*: warning: \[FragmentInjection\] .+"]),
-    java_medium('Subclasses of Fragment must be instantiable via Class#newInstance(): the class must be public, static and have a public nullary constructor',
-                [r".*: warning: \[FragmentNotInstantiable\] .+"]),
-    java_medium('Overloads will be ambiguous when passing lambda arguments',
-                [r".*: warning: \[FunctionalInterfaceClash\] .+"]),
-    java_medium('Return value of methods returning Future must be checked. Ignoring returned Futures suppresses exceptions thrown from the code that completes the Future.',
-                [r".*: warning: \[FutureReturnValueIgnored\] .+"]),
-    java_medium('Calling getClass() on an enum may return a subclass of the enum type',
-                [r".*: warning: \[GetClassOnEnum\] .+"]),
-    java_medium('Hardcoded reference to /sdcard',
-                [r".*: warning: \[HardCodedSdCardPath\] .+"]),
-    java_medium('Hiding fields of superclasses may cause confusion and errors',
-                [r".*: warning: \[HidingField\] .+"]),
-    java_medium('Annotations should always be immutable',
-                [r".*: warning: \[ImmutableAnnotationChecker\] .+"]),
-    java_medium('Enums should always be immutable',
-                [r".*: warning: \[ImmutableEnumChecker\] .+"]),
-    java_medium('This annotation has incompatible modifiers as specified by its @IncompatibleModifiers annotation',
-                [r".*: warning: \[IncompatibleModifiers\] .+"]),
-    java_medium('It is confusing to have a field and a parameter under the same scope that differ only in capitalization.',
-                [r".*: warning: \[InconsistentCapitalization\] .+"]),
-    java_medium('Including fields in hashCode which are not compared in equals violates the contract of hashCode.',
-                [r".*: warning: \[InconsistentHashCode\] .+"]),
-    java_medium('The ordering of parameters in overloaded methods should be as consistent as possible (when viewed from left to right)',
-                [r".*: warning: \[InconsistentOverloads\] .+"]),
-    java_medium('This for loop increments the same variable in the header and in the body',
-                [r".*: warning: \[IncrementInForLoopAndHeader\] .+"]),
-    java_medium('Constructors on abstract classes are never directly @Injected, only the constructors of their subclasses can be @Inject\'ed.',
-                [r".*: warning: \[InjectOnConstructorOfAbstractClass\] .+"]),
-    java_medium('Please also override int read(byte[], int, int), otherwise multi-byte reads from this input stream are likely to be slow.',
-                [r".*: warning: \[InputStreamSlowMultibyteRead\] .+"]),
-    java_medium('Casting inside an if block should be plausibly consistent with the instanceof type',
-                [r".*: warning: \[InstanceOfAndCastMatchWrongType\] .+"]),
-    java_medium('Expression of type int may overflow before being assigned to a long',
-                [r".*: warning: \[IntLongMath\] .+"]),
-    java_medium('This @param tag doesn\'t refer to a parameter of the method.',
-                [r".*: warning: \[InvalidParam\] .+"]),
-    java_medium('This tag is invalid.',
-                [r".*: warning: \[InvalidTag\] .+"]),
-    java_medium('The documented method doesn\'t actually throw this checked exception.',
-                [r".*: warning: \[InvalidThrows\] .+"]),
-    java_medium('Class should not implement both `Iterable` and `Iterator`',
-                [r".*: warning: \[IterableAndIterator\] .+"]),
-    java_medium('Floating-point comparison without error tolerance',
-                [r".*: warning: \[JUnit3FloatingPointComparisonWithoutDelta\] .+"]),
-    java_medium('Some JUnit4 construct cannot be used in a JUnit3 context. Convert your class to JUnit4 style to use them.',
-                [r".*: warning: \[JUnit4ClassUsedInJUnit3\] .+"]),
-    java_medium('Test class inherits from JUnit 3\'s TestCase but has JUnit 4 @Test annotations.',
-                [r".*: warning: \[JUnitAmbiguousTestClass\] .+"]),
-    java_medium('Never reuse class names from java.lang',
-                [r".*: warning: \[JavaLangClash\] .+"]),
-    java_medium('Suggests alternatives to obsolete JDK classes.',
-                [r".*: warning: \[JdkObsolete\] .+"]),
-    java_medium('Calls to Lock#lock should be immediately followed by a try block which releases the lock.',
-                [r".*: warning: \[LockNotBeforeTry\] .+"]),
-    java_medium('Assignment where a boolean expression was expected; use == if this assignment wasn\'t expected or add parentheses for clarity.',
-                [r".*: warning: \[LogicalAssignment\] .+"]),
-    java_medium('Math.abs does not always give a positive result. Please consider other methods for positive random numbers.',
-                [r".*: warning: \[MathAbsoluteRandom\] .+"]),
-    java_medium('Switches on enum types should either handle all values, or have a default case.',
-                [r".*: warning: \[MissingCasesInEnumSwitch\] .+"]),
-    java_medium('The Google Java Style Guide requires that each switch statement includes a default statement group, even if it contains no code. (This requirement is lifted for any switch statement that covers all values of an enum.)',
-                [r".*: warning: \[MissingDefault\] .+"]),
-    java_medium('Not calling fail() when expecting an exception masks bugs',
-                [r".*: warning: \[MissingFail\] .+"]),
-    java_medium('method overrides method in supertype; expected @Override',
-                [r".*: warning: \[MissingOverride\] .+"]),
-    java_medium('A collection or proto builder was created, but its values were never accessed.',
-                [r".*: warning: \[ModifiedButNotUsed\] .+"]),
-    java_medium('Modifying a collection while iterating over it in a loop may cause a ConcurrentModificationException to be thrown.',
-                [r".*: warning: \[ModifyCollectionInEnhancedForLoop\] .+"]),
-    java_medium('Multiple calls to either parallel or sequential are unnecessary and cause confusion.',
-                [r".*: warning: \[MultipleParallelOrSequentialCalls\] .+"]),
-    java_medium('Constant field declarations should use the immutable type (such as ImmutableList) instead of the general collection interface type (such as List)',
-                [r".*: warning: \[MutableConstantField\] .+"]),
-    java_medium('Method return type should use the immutable type (such as ImmutableList) instead of the general collection interface type (such as List)',
-                [r".*: warning: \[MutableMethodReturnType\] .+"]),
-    java_medium('Compound assignments may hide dangerous casts',
-                [r".*: warning: \[NarrowingCompoundAssignment\] .+"]),
-    java_medium('Nested instanceOf conditions of disjoint types create blocks of code that never execute',
-                [r".*: warning: \[NestedInstanceOfConditions\] .+"]),
-    java_medium('Instead of returning a functional type, return the actual type that the returned function would return and use lambdas at use site.',
-                [r".*: warning: \[NoFunctionalReturnType\] .+"]),
-    java_medium('This update of a volatile variable is non-atomic',
-                [r".*: warning: \[NonAtomicVolatileUpdate\] .+"]),
-    java_medium('Static import of member uses non-canonical name',
-                [r".*: warning: \[NonCanonicalStaticMemberImport\] .+"]),
-    java_medium('equals method doesn\'t override Object.equals',
-                [r".*: warning: \[NonOverridingEquals\] .+"]),
-    java_medium('Constructors should not be annotated with @Nullable since they cannot return null',
-                [r".*: warning: \[NullableConstructor\] .+"]),
-    java_medium('Dereference of possibly-null value',
-                [r".*: warning: \[NullableDereference\] .+"]),
-    java_medium('@Nullable should not be used for primitive types since they cannot be null',
-                [r".*: warning: \[NullablePrimitive\] .+"]),
-    java_medium('void-returning methods should not be annotated with @Nullable, since they cannot return null',
-                [r".*: warning: \[NullableVoid\] .+"]),
-    java_medium('Calling toString on Objects that don\'t override toString() doesn\'t provide useful information',
-                [r".*: warning: \[ObjectToString\] .+"]),
-    java_medium('Objects.hashCode(Object o) should not be passed a primitive value',
-                [r".*: warning: \[ObjectsHashCodePrimitive\] .+"]),
-    java_medium('Use grouping parenthesis to make the operator precedence explicit',
-                [r".*: warning: \[OperatorPrecedence\] .+"]),
-    java_medium('One should not call optional.get() inside an if statement that checks !optional.isPresent',
-                [r".*: warning: \[OptionalNotPresent\] .+"]),
-    java_medium('String literal contains format specifiers, but is not passed to a format method',
-                [r".*: warning: \[OrphanedFormatString\] .+"]),
-    java_medium('To return a custom message with a Throwable class, one should override getMessage() instead of toString() for Throwable.',
-                [r".*: warning: \[OverrideThrowableToString\] .+"]),
-    java_medium('Varargs doesn\'t agree for overridden method',
-                [r".*: warning: \[Overrides\] .+"]),
-    java_medium('This method is not annotated with @Inject, but it overrides a method that is annotated with @com.google.inject.Inject. Guice will inject this method, and it is recommended to annotate it explicitly.',
-                [r".*: warning: \[OverridesGuiceInjectableMethod\] .+"]),
-    java_medium('Detects `/* name= */`-style comments on actual parameters where the name doesn\'t match the formal parameter',
-                [r".*: warning: \[ParameterName\] .+"]),
-    java_medium('Preconditions only accepts the %s placeholder in error message strings',
-                [r".*: warning: \[PreconditionsInvalidPlaceholder\] .+"]),
-    java_medium('Passing a primitive array to a varargs method is usually wrong',
-                [r".*: warning: \[PrimitiveArrayPassedToVarargsMethod\] .+"]),
-    java_medium('A field on a protocol buffer was set twice in the same chained expression.',
-                [r".*: warning: \[ProtoRedundantSet\] .+"]),
-    java_medium('Protos should not be used as a key to a map, in a set, or in a contains method on a descendant of a collection. Protos have non deterministic ordering and proto equality is deep, which is a performance issue.',
-                [r".*: warning: \[ProtosAsKeyOfSetOrMap\] .+"]),
-    java_medium('BugChecker has incorrect ProvidesFix tag, please update',
-                [r".*: warning: \[ProvidesFix\] .+"]),
-    java_medium('Qualifiers/Scope annotations on @Inject methods don\'t have any effect. Move the qualifier annotation to the binding location.',
-                [r".*: warning: \[QualifierOrScopeOnInjectMethod\] .+"]),
-    java_medium('Injection frameworks currently don\'t understand Qualifiers in TYPE_PARAMETER or TYPE_USE contexts.',
-                [r".*: warning: \[QualifierWithTypeUse\] .+"]),
-    java_medium('reachabilityFence should always be called inside a finally block',
-                [r".*: warning: \[ReachabilityFenceUsage\] .+"]),
-    java_medium('Thrown exception is a subtype of another',
-                [r".*: warning: \[RedundantThrows\] .+"]),
-    java_medium('Comparison using reference equality instead of value equality',
-                [r".*: warning: \[ReferenceEquality\] .+"]),
-    java_medium('This annotation is missing required modifiers as specified by its @RequiredModifiers annotation',
-                [r".*: warning: \[RequiredModifiers\] .+"]),
-    java_medium('Void methods should not have a @return tag.',
-                [r".*: warning: \[ReturnFromVoid\] .+"]),
-    java_medium(u'Prefer the short-circuiting boolean operators \u0026\u0026 and || to \u0026 and |.',
-                [r".*: warning: \[ShortCircuitBoolean\] .+"]),
-    java_medium('Writes to static fields should not be guarded by instance locks',
-                [r".*: warning: \[StaticGuardedByInstance\] .+"]),
-    java_medium('A static variable or method should be qualified with a class name, not expression',
-                [r".*: warning: \[StaticQualifiedUsingExpression\] .+"]),
-    java_medium('Streams that encapsulate a closeable resource should be closed using try-with-resources',
-                [r".*: warning: \[StreamResourceLeak\] .+"]),
-    java_medium('String comparison using reference equality instead of value equality',
-                [r".*: warning: \[StringEquality\] .+"]),
-    java_medium('String.split(String) has surprising behavior',
-                [r".*: warning: \[StringSplitter\] .+"]),
-    java_medium('SWIG generated code that can\'t call a C++ destructor will leak memory',
-                [r".*: warning: \[SwigMemoryLeak\] .+"]),
-    java_medium('Synchronizing on non-final fields is not safe: if the field is ever updated, different threads may end up locking on different objects.',
-                [r".*: warning: \[SynchronizeOnNonFinalField\] .+"]),
-    java_medium('Code that contains System.exit() is untestable.',
-                [r".*: warning: \[SystemExitOutsideMain\] .+"]),
-    java_medium('Using @Test(expected=...) is discouraged, since the test will pass if *any* statement in the test method throws the expected exception',
-                [r".*: warning: \[TestExceptionChecker\] .+"]),
-    java_medium('Thread.join needs to be surrounded by a loop until it succeeds, as in Uninterruptibles.joinUninterruptibly.',
-                [r".*: warning: \[ThreadJoinLoop\] .+"]),
-    java_medium('ThreadLocals should be stored in static fields',
-                [r".*: warning: \[ThreadLocalUsage\] .+"]),
-    java_medium('Relying on the thread scheduler is discouraged; see Effective Java Item 72 (2nd edition) / 84 (3rd edition).',
-                [r".*: warning: \[ThreadPriorityCheck\] .+"]),
-    java_medium('Three-letter time zone identifiers are deprecated, may be ambiguous, and might not do what you intend; the full IANA time zone ID should be used instead.',
-                [r".*: warning: \[ThreeLetterTimeZoneID\] .+"]),
-    java_medium('An implementation of Object.toString() should never return null.',
-                [r".*: warning: \[ToStringReturnsNull\] .+"]),
-    java_medium('The actual and expected values appear to be swapped, which results in poor assertion failure messages. The actual value should come first.',
-                [r".*: warning: \[TruthAssertExpected\] .+"]),
-    java_medium('Truth Library assert is called on a constant.',
-                [r".*: warning: \[TruthConstantAsserts\] .+"]),
-    java_medium('Argument is not compatible with the subject\'s type.',
-                [r".*: warning: \[TruthIncompatibleType\] .+"]),
-    java_medium('Type parameter declaration shadows another named type',
-                [r".*: warning: \[TypeNameShadowing\] .+"]),
-    java_medium('Type parameter declaration overrides another type parameter already declared',
-                [r".*: warning: \[TypeParameterShadowing\] .+"]),
-    java_medium('Declaring a type parameter that is only used in the return type is a misuse of generics: operations on the type parameter are unchecked, it hides unsafe casts at invocations of the method, and it interacts badly with method overload resolution.',
-                [r".*: warning: \[TypeParameterUnusedInFormals\] .+"]),
-    java_medium('Avoid hash-based containers of java.net.URL--the containers rely on equals() and hashCode(), which cause java.net.URL to make blocking internet connections.',
-                [r".*: warning: \[URLEqualsHashCode\] .+"]),
-    java_medium('Collection, Iterable, Multimap, and Queue do not have well-defined equals behavior',
-                [r".*: warning: \[UndefinedEquals\] .+"]),
-    java_medium('Switch handles all enum values: an explicit default case is unnecessary and defeats error checking for non-exhaustive switches.',
-                [r".*: warning: \[UnnecessaryDefaultInEnumSwitch\] .+"]),
-    java_medium('Unnecessary use of grouping parentheses',
-                [r".*: warning: \[UnnecessaryParentheses\] .+"]),
-    java_medium('Finalizer may run before native code finishes execution',
-                [r".*: warning: \[UnsafeFinalization\] .+"]),
-    java_medium('Prefer `asSubclass` instead of casting the result of `newInstance`, to detect classes of incorrect type before invoking their constructors.This way, if the class is of the incorrect type,it will throw an exception before invoking its constructor.',
-                [r".*: warning: \[UnsafeReflectiveConstructionCast\] .+"]),
-    java_medium('Unsynchronized method overrides a synchronized method.',
-                [r".*: warning: \[UnsynchronizedOverridesSynchronized\] .+"]),
-    java_medium('Unused.',
-                [r".*: warning: \[Unused\] .+"]),
-    java_medium('This catch block catches an exception and re-throws another, but swallows the caught exception rather than setting it as a cause. This can make debugging harder.',
-                [r".*: warning: \[UnusedException\] .+"]),
-    java_medium('Java assert is used in test. For testing purposes Assert.* matchers should be used.',
-                [r".*: warning: \[UseCorrectAssertInTests\] .+"]),
-    java_medium('Non-constant variable missing @Var annotation',
-                [r".*: warning: \[Var\] .+"]),
-    java_medium('variableName and type with the same name would refer to the static field instead of the class',
-                [r".*: warning: \[VariableNameSameAsType\] .+"]),
-    java_medium('Because of spurious wakeups, Object.wait() and Condition.await() must always be called in a loop',
-                [r".*: warning: \[WaitNotInLoop\] .+"]),
-    java_medium('A wakelock acquired with a timeout may be released by the system before calling `release`, even after checking `isHeld()`. If so, it will throw a RuntimeException. Please wrap in a try/catch block.',
-                [r".*: warning: \[WakelockReleasedDangerously\] .+"]),
-    java_high('AndroidInjection.inject() should always be invoked before calling super.lifecycleMethod()',
-              [r".*: warning: \[AndroidInjectionBeforeSuper\] .+"]),
-    java_high('Use of class, field, or method that is not compatible with legacy Android devices',
-              [r".*: warning: \[AndroidJdkLibsChecker\] .+"]),
-    java_high('Reference equality used to compare arrays',
-              [r".*: warning: \[ArrayEquals\] .+"]),
-    java_high('Arrays.fill(Object[], Object) called with incompatible types.',
-              [r".*: warning: \[ArrayFillIncompatibleType\] .+"]),
-    java_high('hashcode method on array does not hash array contents',
-              [r".*: warning: \[ArrayHashCode\] .+"]),
-    java_high('Calling toString on an array does not provide useful information',
-              [r".*: warning: \[ArrayToString\] .+"]),
-    java_high('Arrays.asList does not autobox primitive arrays, as one might expect.',
-              [r".*: warning: \[ArraysAsListPrimitiveArray\] .+"]),
-    java_high('@AssistedInject and @Inject cannot be used on the same constructor.',
-              [r".*: warning: \[AssistedInjectAndInjectOnSameConstructor\] .+"]),
-    java_high('AsyncCallable should not return a null Future, only a Future whose result is null.',
-              [r".*: warning: \[AsyncCallableReturnsNull\] .+"]),
-    java_high('AsyncFunction should not return a null Future, only a Future whose result is null.',
-              [r".*: warning: \[AsyncFunctionReturnsNull\] .+"]),
-    java_high('@AutoFactory and @Inject should not be used in the same type.',
-              [r".*: warning: \[AutoFactoryAtInject\] .+"]),
-    java_high('Arguments to AutoValue constructor are in the wrong order',
-              [r".*: warning: \[AutoValueConstructorOrderChecker\] .+"]),
-    java_high('Shift by an amount that is out of range',
-              [r".*: warning: \[BadShiftAmount\] .+"]),
-    java_high('Object serialized in Bundle may have been flattened to base type.',
-              [r".*: warning: \[BundleDeserializationCast\] .+"]),
-    java_high('The called constructor accepts a parameter with the same name and type as one of its caller\'s parameters, but its caller doesn\'t pass that parameter to it.  It\'s likely that it was intended to.',
-              [r".*: warning: \[ChainingConstructorIgnoresParameter\] .+"]),
-    java_high('Ignored return value of method that is annotated with @CheckReturnValue',
-              [r".*: warning: \[CheckReturnValue\] .+"]),
-    java_high('The source file name should match the name of the top-level class it contains',
-              [r".*: warning: \[ClassName\] .+"]),
-    java_high('Incompatible type as argument to Object-accepting Java collections method',
-              [r".*: warning: \[CollectionIncompatibleType\] .+"]),
-    java_high(u'Implementing \'Comparable\u003cT>\' where T is not compatible with the implementing class.',
-              [r".*: warning: \[ComparableType\] .+"]),
-    java_high('this == null is always false, this != null is always true',
-              [r".*: warning: \[ComparingThisWithNull\] .+"]),
-    java_high('This comparison method violates the contract',
-              [r".*: warning: \[ComparisonContractViolated\] .+"]),
-    java_high('Comparison to value that is out of range for the compared type',
-              [r".*: warning: \[ComparisonOutOfRange\] .+"]),
-    java_high('@CompatibleWith\'s value is not a type argument.',
-              [r".*: warning: \[CompatibleWithAnnotationMisuse\] .+"]),
-    java_high('Non-compile-time constant expression passed to parameter with @CompileTimeConstant type annotation.',
-              [r".*: warning: \[CompileTimeConstant\] .+"]),
-    java_high('Non-trivial compile time constant boolean expressions shouldn\'t be used.',
-              [r".*: warning: \[ComplexBooleanConstant\] .+"]),
-    java_high('A conditional expression with numeric operands of differing types will perform binary numeric promotion of the operands; when these operands are of reference types, the expression\'s result may not be of the expected type.',
-              [r".*: warning: \[ConditionalExpressionNumericPromotion\] .+"]),
-    java_high('Compile-time constant expression overflows',
-              [r".*: warning: \[ConstantOverflow\] .+"]),
-    java_high('Dagger @Provides methods may not return null unless annotated with @Nullable',
-              [r".*: warning: \[DaggerProvidesNull\] .+"]),
-    java_high('Exception created but not thrown',
-              [r".*: warning: \[DeadException\] .+"]),
-    java_high('Thread created but not started',
-              [r".*: warning: \[DeadThread\] .+"]),
-    java_high('Deprecated item is not annotated with @Deprecated',
-              [r".*: warning: \[DepAnn\] .+"]),
-    java_high('Division by integer literal zero',
-              [r".*: warning: \[DivZero\] .+"]),
-    java_high('This method should not be called.',
-              [r".*: warning: \[DoNotCall\] .+"]),
-    java_high('Empty statement after if',
-              [r".*: warning: \[EmptyIf\] .+"]),
-    java_high('== NaN always returns false; use the isNaN methods instead',
-              [r".*: warning: \[EqualsNaN\] .+"]),
-    java_high('== must be used in equals method to check equality to itself or an infinite loop will occur.',
-              [r".*: warning: \[EqualsReference\] .+"]),
-    java_high('Comparing different pairs of fields/getters in an equals implementation is probably a mistake.',
-              [r".*: warning: \[EqualsWrongThing\] .+"]),
-    java_high('Method annotated @ForOverride must be protected or package-private and only invoked from declaring class, or from an override of the method',
-              [r".*: warning: \[ForOverride\] .+"]),
-    java_high('Invalid printf-style format string',
-              [r".*: warning: \[FormatString\] .+"]),
-    java_high('Invalid format string passed to formatting method.',
-              [r".*: warning: \[FormatStringAnnotation\] .+"]),
-    java_high('Casting a lambda to this @FunctionalInterface can cause a behavior change from casting to a functional superinterface, which is surprising to users.  Prefer decorator methods to this surprising behavior.',
-              [r".*: warning: \[FunctionalInterfaceMethodChanged\] .+"]),
-    java_high('Futures.getChecked requires a checked exception type with a standard constructor.',
-              [r".*: warning: \[FuturesGetCheckedIllegalExceptionType\] .+"]),
-    java_high('DoubleMath.fuzzyEquals should never be used in an Object.equals() method',
-              [r".*: warning: \[FuzzyEqualsShouldNotBeUsedInEqualsMethod\] .+"]),
-    java_high('Calling getClass() on an annotation may return a proxy class',
-              [r".*: warning: \[GetClassOnAnnotation\] .+"]),
-    java_high('Calling getClass() on an object of type Class returns the Class object for java.lang.Class; you probably meant to operate on the object directly',
-              [r".*: warning: \[GetClassOnClass\] .+"]),
-    java_high('Checks for unguarded accesses to fields and methods with @GuardedBy annotations',
-              [r".*: warning: \[GuardedBy\] .+"]),
-    java_high('Scope annotation on implementation class of AssistedInject factory is not allowed',
-              [r".*: warning: \[GuiceAssistedInjectScoping\] .+"]),
-    java_high('A constructor cannot have two @Assisted parameters of the same type unless they are disambiguated with named @Assisted annotations.',
-              [r".*: warning: \[GuiceAssistedParameters\] .+"]),
-    java_high('Although Guice allows injecting final fields, doing so is disallowed because the injected value may not be visible to other threads.',
-              [r".*: warning: \[GuiceInjectOnFinalField\] .+"]),
-    java_high('contains() is a legacy method that is equivalent to containsValue()',
-              [r".*: warning: \[HashtableContains\] .+"]),
-    java_high('A binary expression where both operands are the same is usually incorrect.',
-              [r".*: warning: \[IdentityBinaryExpression\] .+"]),
-    java_high('Type declaration annotated with @Immutable is not immutable',
-              [r".*: warning: \[Immutable\] .+"]),
-    java_high('Modifying an immutable collection is guaranteed to throw an exception and leave the collection unmodified',
-              [r".*: warning: \[ImmutableModification\] .+"]),
-    java_high('Passing argument to a generic method with an incompatible type.',
-              [r".*: warning: \[IncompatibleArgumentType\] .+"]),
-    java_high('The first argument to indexOf is a Unicode code point, and the second is the index to start the search from',
-              [r".*: warning: \[IndexOfChar\] .+"]),
-    java_high('Conditional expression in varargs call contains array and non-array arguments',
-              [r".*: warning: \[InexactVarargsConditional\] .+"]),
-    java_high('This method always recurses, and will cause a StackOverflowError',
-              [r".*: warning: \[InfiniteRecursion\] .+"]),
-    java_high('A scoping annotation\'s Target should include TYPE and METHOD.',
-              [r".*: warning: \[InjectInvalidTargetingOnScopingAnnotation\] .+"]),
-    java_high('Using more than one qualifier annotation on the same element is not allowed.',
-              [r".*: warning: \[InjectMoreThanOneQualifier\] .+"]),
-    java_high('A class can be annotated with at most one scope annotation.',
-              [r".*: warning: \[InjectMoreThanOneScopeAnnotationOnClass\] .+"]),
-    java_high('Members shouldn\'t be annotated with @Inject if constructor is already annotated @Inject',
-              [r".*: warning: \[InjectOnMemberAndConstructor\] .+"]),
-    java_high('Scope annotation on an interface or abstact class is not allowed',
-              [r".*: warning: \[InjectScopeAnnotationOnInterfaceOrAbstractClass\] .+"]),
-    java_high('Scoping and qualifier annotations must have runtime retention.',
-              [r".*: warning: \[InjectScopeOrQualifierAnnotationRetention\] .+"]),
-    java_high('Injected constructors cannot be optional nor have binding annotations',
-              [r".*: warning: \[InjectedConstructorAnnotations\] .+"]),
-    java_high('A standard cryptographic operation is used in a mode that is prone to vulnerabilities',
-              [r".*: warning: \[InsecureCryptoUsage\] .+"]),
-    java_high('Invalid syntax used for a regular expression',
-              [r".*: warning: \[InvalidPatternSyntax\] .+"]),
-    java_high('Invalid time zone identifier. TimeZone.getTimeZone(String) will silently return GMT instead of the time zone you intended.',
-              [r".*: warning: \[InvalidTimeZoneID\] .+"]),
-    java_high('The argument to Class#isInstance(Object) should not be a Class',
-              [r".*: warning: \[IsInstanceOfClass\] .+"]),
-    java_high('Log tag too long, cannot exceed 23 characters.',
-              [r".*: warning: \[IsLoggableTagLength\] .+"]),
-    java_high(u'Path implements Iterable\u003cPath>; prefer Collection\u003cPath> for clarity',
-              [r".*: warning: \[IterablePathParameter\] .+"]),
-    java_high('jMock tests must have a @RunWith(JMock.class) annotation, or the Mockery field must have a @Rule JUnit annotation',
-              [r".*: warning: \[JMockTestWithoutRunWithOrRuleAnnotation\] .+"]),
-    java_high('Test method will not be run; please correct method signature (Should be public, non-static, and method name should begin with "test").',
-              [r".*: warning: \[JUnit3TestNotRun\] .+"]),
-    java_high('This method should be static',
-              [r".*: warning: \[JUnit4ClassAnnotationNonStatic\] .+"]),
-    java_high('setUp() method will not be run; please add JUnit\'s @Before annotation',
-              [r".*: warning: \[JUnit4SetUpNotRun\] .+"]),
-    java_high('tearDown() method will not be run; please add JUnit\'s @After annotation',
-              [r".*: warning: \[JUnit4TearDownNotRun\] .+"]),
-    java_high('This looks like a test method but is not run; please add @Test and @Ignore, or, if this is a helper method, reduce its visibility.',
-              [r".*: warning: \[JUnit4TestNotRun\] .+"]),
-    java_high('An object is tested for reference equality to itself using JUnit library.',
-              [r".*: warning: \[JUnitAssertSameCheck\] .+"]),
-    java_high('Use of class, field, or method that is not compatible with JDK 7',
-              [r".*: warning: \[Java7ApiChecker\] .+"]),
-    java_high('Abstract and default methods are not injectable with javax.inject.Inject',
-              [r".*: warning: \[JavaxInjectOnAbstractMethod\] .+"]),
-    java_high('@javax.inject.Inject cannot be put on a final field.',
-              [r".*: warning: \[JavaxInjectOnFinalField\] .+"]),
-    java_high('This pattern will silently corrupt certain byte sequences from the serialized protocol message. Use ByteString or byte[] directly',
-              [r".*: warning: \[LiteByteStringUtf8\] .+"]),
-    java_high('This method does not acquire the locks specified by its @LockMethod annotation',
-              [r".*: warning: \[LockMethodChecker\] .+"]),
-    java_high('Prefer \'L\' to \'l\' for the suffix to long literals',
-              [r".*: warning: \[LongLiteralLowerCaseSuffix\] .+"]),
-    java_high('Loop condition is never modified in loop body.',
-              [r".*: warning: \[LoopConditionChecker\] .+"]),
-    java_high('Math.round(Integer) results in truncation',
-              [r".*: warning: \[MathRoundIntLong\] .+"]),
-    java_high('Certain resources in `android.R.string` have names that do not match their content',
-              [r".*: warning: \[MislabeledAndroidString\] .+"]),
-    java_high('Overriding method is missing a call to overridden super method',
-              [r".*: warning: \[MissingSuperCall\] .+"]),
-    java_high('A terminating method call is required for a test helper to have any effect.',
-              [r".*: warning: \[MissingTestCall\] .+"]),
-    java_high('Use of "YYYY" (week year) in a date pattern without "ww" (week in year). You probably meant to use "yyyy" (year) instead.',
-              [r".*: warning: \[MisusedWeekYear\] .+"]),
-    java_high('A bug in Mockito will cause this test to fail at runtime with a ClassCastException',
-              [r".*: warning: \[MockitoCast\] .+"]),
-    java_high('Missing method call for verify(mock) here',
-              [r".*: warning: \[MockitoUsage\] .+"]),
-    java_high('Using a collection function with itself as the argument.',
-              [r".*: warning: \[ModifyingCollectionWithItself\] .+"]),
-    java_high('This class has more than one @Inject-annotated constructor. Please remove the @Inject annotation from all but one of them.',
-              [r".*: warning: \[MoreThanOneInjectableConstructor\] .+"]),
-    java_high('The result of this method must be closed.',
-              [r".*: warning: \[MustBeClosedChecker\] .+"]),
-    java_high('The first argument to nCopies is the number of copies, and the second is the item to copy',
-              [r".*: warning: \[NCopiesOfChar\] .+"]),
-    java_high('@NoAllocation was specified on this method, but something was found that would trigger an allocation',
-              [r".*: warning: \[NoAllocation\] .+"]),
-    java_high('Static import of type uses non-canonical name',
-              [r".*: warning: \[NonCanonicalStaticImport\] .+"]),
-    java_high('@CompileTimeConstant parameters should be final or effectively final',
-              [r".*: warning: \[NonFinalCompileTimeConstant\] .+"]),
-    java_high('Calling getAnnotation on an annotation that is not retained at runtime.',
-              [r".*: warning: \[NonRuntimeAnnotation\] .+"]),
-    java_high('This conditional expression may evaluate to null, which will result in an NPE when the result is unboxed.',
-              [r".*: warning: \[NullTernary\] .+"]),
-    java_high('Numeric comparison using reference equality instead of value equality',
-              [r".*: warning: \[NumericEquality\] .+"]),
-    java_high('Comparison using reference equality instead of value equality',
-              [r".*: warning: \[OptionalEquality\] .+"]),
-    java_high('Annotations cannot be both Scope annotations and Qualifier annotations: this causes confusion when trying to use them.',
-              [r".*: warning: \[OverlappingQualifierAndScopeAnnotation\] .+"]),
-    java_high('This method is not annotated with @Inject, but it overrides a method that is  annotated with @javax.inject.Inject. The method will not be Injected.',
-              [r".*: warning: \[OverridesJavaxInjectableMethod\] .+"]),
-    java_high('Declaring types inside package-info.java files is very bad form',
-              [r".*: warning: \[PackageInfo\] .+"]),
-    java_high('Method parameter has wrong package',
-              [r".*: warning: \[ParameterPackage\] .+"]),
-    java_high('Detects classes which implement Parcelable but don\'t have CREATOR',
-              [r".*: warning: \[ParcelableCreator\] .+"]),
-    java_high('Literal passed as first argument to Preconditions.checkNotNull() can never be null',
-              [r".*: warning: \[PreconditionsCheckNotNull\] .+"]),
-    java_high('First argument to `Preconditions.checkNotNull()` is a primitive rather than an object reference',
-              [r".*: warning: \[PreconditionsCheckNotNullPrimitive\] .+"]),
-    java_high('Using ::equals or ::isInstance as an incompatible Predicate; the predicate will always return false',
-              [r".*: warning: \[PredicateIncompatibleType\] .+"]),
-    java_high('Access to a private protocol buffer field is forbidden. This protocol buffer carries a security contract, and can only be created using an approved library. Direct access to the fields is forbidden.',
-              [r".*: warning: \[PrivateSecurityContractProtoAccess\] .+"]),
-    java_high('Protobuf fields cannot be null.',
-              [r".*: warning: \[ProtoFieldNullComparison\] .+"]),
-    java_high('Comparing protobuf fields of type String using reference equality',
-              [r".*: warning: \[ProtoStringFieldReferenceEquality\] .+"]),
-    java_high('To get the tag number of a protocol buffer enum, use getNumber() instead.',
-              [r".*: warning: \[ProtocolBufferOrdinal\] .+"]),
-    java_high('@Provides methods need to be declared in a Module to have any effect.',
-              [r".*: warning: \[ProvidesMethodOutsideOfModule\] .+"]),
-    java_high('Casting a random number in the range [0.0, 1.0) to an integer or long always results in 0.',
-              [r".*: warning: \[RandomCast\] .+"]),
-    java_high('Use Random.nextInt(int).  Random.nextInt() % n can have negative results',
-              [r".*: warning: \[RandomModInteger\] .+"]),
-    java_high('Return value of android.graphics.Rect.intersect() must be checked',
-              [r".*: warning: \[RectIntersectReturnValueIgnored\] .+"]),
-    java_high('Use of method or class annotated with @RestrictTo',
-              [r".*: warning: \[RestrictTo\] .+"]),
-    java_high(' Check for non-whitelisted callers to RestrictedApiChecker.',
-              [r".*: warning: \[RestrictedApiChecker\] .+"]),
-    java_high('Return value of this method must be used',
-              [r".*: warning: \[ReturnValueIgnored\] .+"]),
-    java_high('Variable assigned to itself',
-              [r".*: warning: \[SelfAssignment\] .+"]),
-    java_high('An object is compared to itself',
-              [r".*: warning: \[SelfComparison\] .+"]),
-    java_high('Testing an object for equality with itself will always be true.',
-              [r".*: warning: \[SelfEquals\] .+"]),
-    java_high('This method must be called with an even number of arguments.',
-              [r".*: warning: \[ShouldHaveEvenArgs\] .+"]),
-    java_high('Comparison of a size >= 0 is always true, did you intend to check for non-emptiness?',
-              [r".*: warning: \[SizeGreaterThanOrEqualsZero\] .+"]),
-    java_high('Static and default interface methods are not natively supported on older Android devices. ',
-              [r".*: warning: \[StaticOrDefaultInterfaceMethod\] .+"]),
-    java_high('Calling toString on a Stream does not provide useful information',
-              [r".*: warning: \[StreamToString\] .+"]),
-    java_high('StringBuilder does not have a char constructor; this invokes the int constructor.',
-              [r".*: warning: \[StringBuilderInitWithChar\] .+"]),
-    java_high('String.substring(0) returns the original String',
-              [r".*: warning: \[SubstringOfZero\] .+"]),
-    java_high('Suppressing "deprecated" is probably a typo for "deprecation"',
-              [r".*: warning: \[SuppressWarningsDeprecated\] .+"]),
-    java_high('throwIfUnchecked(knownCheckedException) is a no-op.',
-              [r".*: warning: \[ThrowIfUncheckedKnownChecked\] .+"]),
-    java_high('Throwing \'null\' always results in a NullPointerException being thrown.',
-              [r".*: warning: \[ThrowNull\] .+"]),
-    java_high('isEqualTo should not be used to test an object for equality with itself; the assertion will never fail.',
-              [r".*: warning: \[TruthSelfEquals\] .+"]),
-    java_high('Catching Throwable/Error masks failures from fail() or assert*() in the try block',
-              [r".*: warning: \[TryFailThrowable\] .+"]),
-    java_high('Type parameter used as type qualifier',
-              [r".*: warning: \[TypeParameterQualifier\] .+"]),
-    java_high('This method does not acquire the locks specified by its @UnlockMethod annotation',
-              [r".*: warning: \[UnlockMethod\] .+"]),
-    java_high('Non-generic methods should not be invoked with type arguments',
-              [r".*: warning: \[UnnecessaryTypeArgument\] .+"]),
-    java_high('Instance created but never used',
-              [r".*: warning: \[UnusedAnonymousClass\] .+"]),
-    java_high('Collection is modified in place, but the result is not used',
-              [r".*: warning: \[UnusedCollectionModifiedInPlace\] .+"]),
-    java_high('`var` should not be used as a type name.',
-              [r".*: warning: \[VarTypeName\] .+"]),
-
-    # End warnings generated by Error Prone
-
-    java_warn(Severity.UNKNOWN,
-              'Unclassified/unrecognized warnings',
-              [r".*: warning: \[.+\] .+"]),  # TODO(chh) use more specific pattern
-
-    # aapt warnings
-    {'category': 'aapt', 'severity': Severity.MEDIUM,
-     'description': 'aapt: No default translation',
-     'patterns': [r".*: warning: string '.+' has no default translation in .*"]},
-    {'category': 'aapt', 'severity': Severity.MEDIUM,
-     'description': 'aapt: Missing default or required localization',
-     'patterns': [r".*: warning: \*\*\*\* string '.+' has no default or required localization for '.+' in .+"]},
-    {'category': 'aapt', 'severity': Severity.MEDIUM,
-     'description': 'aapt: String marked untranslatable, but translation exists',
-     'patterns': [r".*: warning: string '.+' in .* marked untranslatable but exists in locale '??_??'"]},
-    {'category': 'aapt', 'severity': Severity.MEDIUM,
-     'description': 'aapt: empty span in string',
-     'patterns': [r".*: warning: empty '.+' span found in text '.+"]},
-
-    # C/C++ warnings
-    {'category': 'C/C++', 'severity': Severity.MEDIUM,
-     'description': 'Taking address of temporary',
-     'patterns': [r".*: warning: taking address of temporary"]},
-    {'category': 'C/C++', 'severity': Severity.MEDIUM,
-     'description': 'Taking address of packed member',
-     'patterns': [r".*: warning: taking address of packed member"]},
-    {'category': 'C/C++', 'severity': Severity.MEDIUM,
-     'description': 'Possible broken line continuation',
-     'patterns': [r".*: warning: backslash and newline separated by space"]},
-    {'category': 'C/C++', 'severity': Severity.MEDIUM, 'option': '-Wundefined-var-template',
-     'description': 'Undefined variable template',
-     'patterns': [r".*: warning: instantiation of variable .* no definition is available"]},
-    {'category': 'C/C++', 'severity': Severity.MEDIUM, 'option': '-Wundefined-inline',
-     'description': 'Inline function is not defined',
-     'patterns': [r".*: warning: inline function '.*' is not defined"]},
-    # {'category': 'C/C++', 'severity': Severity.MEDIUM, 'option': '-Warray-bounds',
-    #  'description': 'Array subscript out of bounds',
-    #  'patterns': [r".*: warning: array subscript is above array bounds",
-    #               r".*: warning: Array subscript is undefined",
-    #               r".*: warning: array subscript is below array bounds"]},
-    {'category': 'C/C++', 'severity': Severity.MEDIUM,
-     'description': 'Excess elements in initializer',
-     'patterns': [r".*: warning: excess elements in .+ initializer"]},
-    {'category': 'C/C++', 'severity': Severity.MEDIUM,
-     'description': 'Decimal constant is unsigned only in ISO C90',
-     'patterns': [r".*: warning: this decimal constant is unsigned only in ISO C90"]},
-    {'category': 'C/C++', 'severity': Severity.MEDIUM, 'option': '-Wmain',
-     'description': 'main is usually a function',
-     'patterns': [r".*: warning: 'main' is usually a function"]},
-    {'category': 'C/C++', 'severity': Severity.MEDIUM,
-     'description': 'Typedef ignored',
-     'patterns': [r".*: warning: 'typedef' was ignored in this declaration"]},
-    {'category': 'C/C++', 'severity': Severity.HIGH, 'option': '-Waddress',
-     'description': 'Address always evaluates to true',
-     'patterns': [r".*: warning: the address of '.+' will always evaluate as 'true'"]},
-    {'category': 'C/C++', 'severity': Severity.FIXMENOW,
-     'description': 'Freeing a non-heap object',
-     'patterns': [r".*: warning: attempt to free a non-heap object '.+'"]},
-    {'category': 'C/C++', 'severity': Severity.MEDIUM, 'option': '-Wchar-subscripts',
-     'description': 'Array subscript has type char',
-     'patterns': [r".*: warning: array subscript .+ type 'char'.+Wchar-subscripts"]},
-    {'category': 'C/C++', 'severity': Severity.MEDIUM,
-     'description': 'Constant too large for type',
-     'patterns': [r".*: warning: integer constant is too large for '.+' type"]},
-    {'category': 'C/C++', 'severity': Severity.MEDIUM, 'option': '-Woverflow',
-     'description': 'Constant too large for type, truncated',
-     'patterns': [r".*: warning: large integer implicitly truncated to unsigned type"]},
-    {'category': 'C/C++', 'severity': Severity.MEDIUM, 'option': '-Winteger-overflow',
-     'description': 'Overflow in expression',
-     'patterns': [r".*: warning: overflow in expression; .*Winteger-overflow"]},
-    {'category': 'C/C++', 'severity': Severity.MEDIUM, 'option': '-Woverflow',
-     'description': 'Overflow in implicit constant conversion',
-     'patterns': [r".*: warning: overflow in implicit constant conversion"]},
-    {'category': 'C/C++', 'severity': Severity.MEDIUM,
-     'description': 'Declaration does not declare anything',
-     'patterns': [r".*: warning: declaration 'class .+' does not declare anything"]},
-    {'category': 'C/C++', 'severity': Severity.MEDIUM, 'option': '-Wreorder',
-     'description': 'Initialization order will be different',
-     'patterns': [r".*: warning: '.+' will be initialized after",
-                  r".*: warning: field .+ will be initialized after .+Wreorder"]},
-    {'category': 'cont.', 'severity': Severity.SKIP,
-     'description': 'skip,   ....',
-     'patterns': [r".*: warning:   '.+'"]},
-    {'category': 'cont.', 'severity': Severity.SKIP,
-     'description': 'skip,   base ...',
-     'patterns': [r".*: warning:   base '.+'"]},
-    {'category': 'cont.', 'severity': Severity.SKIP,
-     'description': 'skip,   when initialized here',
-     'patterns': [r".*: warning:   when initialized here"]},
-    {'category': 'C/C++', 'severity': Severity.MEDIUM, 'option': '-Wmissing-parameter-type',
-     'description': 'Parameter type not specified',
-     'patterns': [r".*: warning: type of '.+' defaults to 'int'"]},
-    {'category': 'C/C++', 'severity': Severity.MEDIUM, 'option': '-Wmissing-declarations',
-     'description': 'Missing declarations',
-     'patterns': [r".*: warning: declaration does not declare anything"]},
-    {'category': 'C/C++', 'severity': Severity.MEDIUM, 'option': '-Wmissing-noreturn',
-     'description': 'Missing noreturn',
-     'patterns': [r".*: warning: function '.*' could be declared with attribute 'noreturn'"]},
-    # pylint:disable=anomalous-backslash-in-string
-    # TODO(chh): fix the backslash pylint warning.
-    {'category': 'gcc', 'severity': Severity.MEDIUM,
-     'description': 'Invalid option for C file',
-     'patterns': [r".*: warning: command line option "".+"" is valid for C\+\+\/ObjC\+\+ but not for C"]},
-    {'category': 'C/C++', 'severity': Severity.MEDIUM,
-     'description': 'User warning',
-     'patterns': [r".*: warning: #warning "".+"""]},
-    {'category': 'C/C++', 'severity': Severity.MEDIUM, 'option': '-Wvexing-parse',
-     'description': 'Vexing parsing problem',
-     'patterns': [r".*: warning: empty parentheses interpreted as a function declaration"]},
-    {'category': 'C/C++', 'severity': Severity.MEDIUM, 'option': '-Wextra',
-     'description': 'Dereferencing void*',
-     'patterns': [r".*: warning: dereferencing 'void \*' pointer"]},
-    {'category': 'C/C++', 'severity': Severity.MEDIUM,
-     'description': 'Comparison of pointer and integer',
-     'patterns': [r".*: warning: ordered comparison of pointer with integer zero",
-                  r".*: warning: .*comparison between pointer and integer"]},
-    {'category': 'C/C++', 'severity': Severity.MEDIUM,
-     'description': 'Use of error-prone unary operator',
-     'patterns': [r".*: warning: use of unary operator that may be intended as compound assignment"]},
-    {'category': 'C/C++', 'severity': Severity.MEDIUM, 'option': '-Wwrite-strings',
-     'description': 'Conversion of string constant to non-const char*',
-     'patterns': [r".*: warning: deprecated conversion from string constant to '.+'"]},
-    {'category': 'C/C++', 'severity': Severity.MEDIUM, 'option': '-Wstrict-prototypes',
-     'description': 'Function declaration isn''t a prototype',
-     'patterns': [r".*: warning: function declaration isn't a prototype"]},
-    {'category': 'C/C++', 'severity': Severity.MEDIUM, 'option': '-Wignored-qualifiers',
-     'description': 'Type qualifiers ignored on function return value',
-     'patterns': [r".*: warning: type qualifiers ignored on function return type",
-                  r".*: warning: .+ type qualifier .+ has no effect .+Wignored-qualifiers"]},
-    {'category': 'C/C++', 'severity': Severity.MEDIUM,
-     'description': '&lt;foo&gt; declared inside parameter list, scope limited to this definition',
-     'patterns': [r".*: warning: '.+' declared inside parameter list"]},
-    {'category': 'cont.', 'severity': Severity.SKIP,
-     'description': 'skip, its scope is only this ...',
-     'patterns': [r".*: warning: its scope is only this definition or declaration, which is probably not what you want"]},
-    {'category': 'C/C++', 'severity': Severity.LOW, 'option': '-Wcomment',
-     'description': 'Line continuation inside comment',
-     'patterns': [r".*: warning: multi-line comment"]},
-    {'category': 'C/C++', 'severity': Severity.LOW, 'option': '-Wcomment',
-     'description': 'Comment inside comment',
-     'patterns': [r".*: warning: '.+' within block comment .*-Wcomment"]},
-    {'category': 'C/C++', 'severity': Severity.LOW, 'option': '-Wdeprecated-declarations',
-     'description': 'Deprecated declarations',
-     'patterns': [r".*: warning: .+ is deprecated.+deprecated-declarations"]},
-    {'category': 'C/C++', 'severity': Severity.LOW, 'option': '-Wdeprecated-register',
-     'description': 'Deprecated register',
-     'patterns': [r".*: warning: 'register' storage class specifier is deprecated"]},
-    {'category': 'C/C++', 'severity': Severity.LOW, 'option': '-Wpointer-sign',
-     'description': 'Converts between pointers to integer types with different sign',
-     'patterns': [r".*: warning: .+ converts between pointers to integer types with different sign"]},
-    {'category': 'C/C++', 'severity': Severity.HARMLESS,
-     'description': 'Extra tokens after #endif',
-     'patterns': [r".*: warning: extra tokens at end of #endif directive"]},
-    {'category': 'C/C++', 'severity': Severity.MEDIUM, 'option': '-Wenum-compare',
-     'description': 'Comparison between different enums',
-     'patterns': [r".*: warning: comparison between '.+' and '.+'.+Wenum-compare",
-                  r".*: warning: comparison of .* enumeration types .*-Wenum-compare-switch"]},
-    {'category': 'C/C++', 'severity': Severity.MEDIUM, 'option': '-Wconversion',
-     'description': 'Conversion may change value',
-     'patterns': [r".*: warning: converting negative value '.+' to '.+'",
-                  r".*: warning: conversion to '.+' .+ may (alter|change)"]},
-    {'category': 'C/C++', 'severity': Severity.MEDIUM, 'option': '-Wconversion-null',
-     'description': 'Converting to non-pointer type from NULL',
-     'patterns': [r".*: warning: converting to non-pointer type '.+' from NULL"]},
-    {'category': 'C/C++', 'severity': Severity.MEDIUM, 'option': '-Wsign-conversion',
-     'description': 'Implicit sign conversion',
-     'patterns': [r".*: warning: implicit conversion changes signedness"]},
-    {'category': 'C/C++', 'severity': Severity.MEDIUM, 'option': '-Wnull-conversion',
-     'description': 'Converting NULL to non-pointer type',
-     'patterns': [r".*: warning: implicit conversion of NULL constant to '.+'"]},
-    {'category': 'C/C++', 'severity': Severity.MEDIUM, 'option': '-Wnon-literal-null-conversion',
-     'description': 'Zero used as null pointer',
-     'patterns': [r".*: warning: expression .* zero treated as a null pointer constant"]},
-    {'category': 'C/C++', 'severity': Severity.MEDIUM,
-     'description': 'Implicit conversion changes value or loses precision',
-     'patterns': [r".*: warning: implicit conversion .* changes value from .* to .*-conversion",
-                  r".*: warning: implicit conversion loses integer precision:"]},
-    {'category': 'C/C++', 'severity': Severity.MEDIUM,
-     'description': 'Passing NULL as non-pointer argument',
-     'patterns': [r".*: warning: passing NULL to non-pointer argument [0-9]+ of '.+'"]},
-    {'category': 'C/C++', 'severity': Severity.MEDIUM, 'option': '-Wctor-dtor-privacy',
-     'description': 'Class seems unusable because of private ctor/dtor',
-     'patterns': [r".*: warning: all member functions in class '.+' are private"]},
-    # skip this next one, because it only points out some RefBase-based classes where having a private destructor is perfectly fine
-    {'category': 'C/C++', 'severity': Severity.SKIP, 'option': '-Wctor-dtor-privacy',
-     'description': 'Class seems unusable because of private ctor/dtor',
-     'patterns': [r".*: warning: 'class .+' only defines a private destructor and has no friends"]},
-    {'category': 'C/C++', 'severity': Severity.MEDIUM, 'option': '-Wctor-dtor-privacy',
-     'description': 'Class seems unusable because of private ctor/dtor',
-     'patterns': [r".*: warning: 'class .+' only defines private constructors and has no friends"]},
-    {'category': 'C/C++', 'severity': Severity.MEDIUM, 'option': '-Wgnu-static-float-init',
-     'description': 'In-class initializer for static const float/double',
-     'patterns': [r".*: warning: in-class initializer for static data member of .+const (float|double)"]},
-    {'category': 'C/C++', 'severity': Severity.MEDIUM, 'option': '-Wpointer-arith',
-     'description': 'void* used in arithmetic',
-     'patterns': [r".*: warning: pointer of type 'void \*' used in (arithmetic|subtraction)",
-                  r".*: warning: arithmetic on .+ to void is a GNU extension.*Wpointer-arith",
-                  r".*: warning: wrong type argument to increment"]},
-    {'category': 'C/C++', 'severity': Severity.MEDIUM, 'option': '-Wsign-promo',
-     'description': 'Overload resolution chose to promote from unsigned or enum to signed type',
-     'patterns': [r".*: warning: passing '.+' chooses '.+' over '.+'.*Wsign-promo"]},
-    {'category': 'cont.', 'severity': Severity.SKIP,
-     'description': 'skip,   in call to ...',
-     'patterns': [r".*: warning:   in call to '.+'"]},
-    {'category': 'C/C++', 'severity': Severity.HIGH, 'option': '-Wextra',
-     'description': 'Base should be explicitly initialized in copy constructor',
-     'patterns': [r".*: warning: base class '.+' should be explicitly initialized in the copy constructor"]},
-    # {'category': 'C/C++', 'severity': Severity.MEDIUM,
-    #  'description': 'VLA has zero or negative size',
-    #  'patterns': [r".*: warning: Declared variable-length array \(VLA\) has .+ size"]},
-    {'category': 'C/C++', 'severity': Severity.MEDIUM,
-     'description': 'Return value from void function',
-     'patterns': [r".*: warning: 'return' with a value, in function returning void"]},
-    {'category': 'C/C++', 'severity': Severity.MEDIUM, 'option': 'multichar',
-     'description': 'Multi-character character constant',
-     'patterns': [r".*: warning: multi-character character constant"]},
-    {'category': 'C/C++', 'severity': Severity.MEDIUM, 'option': 'writable-strings',
-     'description': 'Conversion from string literal to char*',
-     'patterns': [r".*: warning: .+ does not allow conversion from string literal to 'char \*'"]},
-    {'category': 'C/C++', 'severity': Severity.LOW, 'option': '-Wextra-semi',
-     'description': 'Extra \';\'',
-     'patterns': [r".*: warning: extra ';' .+extra-semi"]},
-    {'category': 'C/C++', 'severity': Severity.LOW,
-     'description': 'Useless specifier',
-     'patterns': [r".*: warning: useless storage class specifier in empty declaration"]},
-    {'category': 'C/C++', 'severity': Severity.LOW, 'option': '-Wduplicate-decl-specifier',
-     'description': 'Duplicate declaration specifier',
-     'patterns': [r".*: warning: duplicate '.+' declaration specifier"]},
-    {'category': 'logtags', 'severity': Severity.LOW,
-     'description': 'Duplicate logtag',
-     'patterns': [r".*: warning: tag \".+\" \(.+\) duplicated in .+"]},
-    {'category': 'logtags', 'severity': Severity.LOW, 'option': 'typedef-redefinition',
-     'description': 'Typedef redefinition',
-     'patterns': [r".*: warning: redefinition of typedef '.+' is a C11 feature"]},
-    {'category': 'logtags', 'severity': Severity.LOW, 'option': 'gnu-designator',
-     'description': 'GNU old-style field designator',
-     'patterns': [r".*: warning: use of GNU old-style field designator extension"]},
-    {'category': 'logtags', 'severity': Severity.LOW, 'option': 'missing-field-initializers',
-     'description': 'Missing field initializers',
-     'patterns': [r".*: warning: missing field '.+' initializer"]},
-    {'category': 'logtags', 'severity': Severity.LOW, 'option': 'missing-braces',
-     'description': 'Missing braces',
-     'patterns': [r".*: warning: suggest braces around initialization of",
-                  r".*: warning: too many braces around scalar initializer .+Wmany-braces-around-scalar-init",
-                  r".*: warning: braces around scalar initializer"]},
-    {'category': 'logtags', 'severity': Severity.LOW, 'option': 'sign-compare',
-     'description': 'Comparison of integers of different signs',
-     'patterns': [r".*: warning: comparison of integers of different signs.+sign-compare"]},
-    {'category': 'logtags', 'severity': Severity.LOW, 'option': 'dangling-else',
-     'description': 'Add braces to avoid dangling else',
-     'patterns': [r".*: warning: add explicit braces to avoid dangling else"]},
-    {'category': 'logtags', 'severity': Severity.LOW, 'option': 'initializer-overrides',
-     'description': 'Initializer overrides prior initialization',
-     'patterns': [r".*: warning: initializer overrides prior initialization of this subobject"]},
-    {'category': 'logtags', 'severity': Severity.LOW, 'option': 'self-assign',
-     'description': 'Assigning value to self',
-     'patterns': [r".*: warning: explicitly assigning value of .+ to itself"]},
-    {'category': 'logtags', 'severity': Severity.LOW, 'option': 'gnu-variable-sized-type-not-at-end',
-     'description': 'GNU extension, variable sized type not at end',
-     'patterns': [r".*: warning: field '.+' with variable sized type '.+' not at the end of a struct or class"]},
-    {'category': 'logtags', 'severity': Severity.LOW, 'option': 'tautological-constant-out-of-range-compare',
-     'description': 'Comparison of constant is always false/true',
-     'patterns': [r".*: comparison of .+ is always .+Wtautological-constant-out-of-range-compare"]},
-    {'category': 'logtags', 'severity': Severity.LOW, 'option': 'overloaded-virtual',
-     'description': 'Hides overloaded virtual function',
-     'patterns': [r".*: '.+' hides overloaded virtual function"]},
-    {'category': 'logtags', 'severity': Severity.LOW,
-     'description': 'Incompatible pointer types',
-     'patterns': [r".*: warning: incompatible .*pointer types .*-Wincompatible-.*pointer-types"]},
-    {'category': 'logtags', 'severity': Severity.LOW, 'option': 'asm-operand-widths',
-     'description': 'ASM value size does not match register size',
-     'patterns': [r".*: warning: value size does not match register size specified by the constraint and modifier"]},
-    {'category': 'C/C++', 'severity': Severity.LOW, 'option': 'tautological-compare',
-     'description': 'Comparison of self is always false',
-     'patterns': [r".*: self-comparison always evaluates to false"]},
-    {'category': 'C/C++', 'severity': Severity.LOW, 'option': 'constant-logical-operand',
-     'description': 'Logical op with constant operand',
-     'patterns': [r".*: use of logical '.+' with constant operand"]},
-    {'category': 'C/C++', 'severity': Severity.LOW, 'option': 'literal-suffix',
-     'description': 'Needs a space between literal and string macro',
-     'patterns': [r".*: warning: invalid suffix on literal.+ requires a space .+Wliteral-suffix"]},
-    {'category': 'C/C++', 'severity': Severity.LOW, 'option': '#warnings',
-     'description': 'Warnings from #warning',
-     'patterns': [r".*: warning: .+-W#warnings"]},
-    {'category': 'C/C++', 'severity': Severity.LOW, 'option': 'absolute-value',
-     'description': 'Using float/int absolute value function with int/float argument',
-     'patterns': [r".*: warning: using .+ absolute value function .+ when argument is .+ type .+Wabsolute-value",
-                  r".*: warning: absolute value function '.+' given .+ which may cause truncation .+Wabsolute-value"]},
-    {'category': 'C/C++', 'severity': Severity.LOW, 'option': '-Wc++11-extensions',
-     'description': 'Using C++11 extensions',
-     'patterns': [r".*: warning: 'auto' type specifier is a C\+\+11 extension"]},
-    {'category': 'C/C++', 'severity': Severity.LOW,
-     'description': 'Refers to implicitly defined namespace',
-     'patterns': [r".*: warning: using directive refers to implicitly-defined namespace .+"]},
-    {'category': 'C/C++', 'severity': Severity.LOW, 'option': '-Winvalid-pp-token',
-     'description': 'Invalid pp token',
-     'patterns': [r".*: warning: missing .+Winvalid-pp-token"]},
-    {'category': 'link', 'severity': Severity.LOW,
-     'description': 'need glibc to link',
-     'patterns': [r".*: warning: .* requires at runtime .* glibc .* for linking"]},
-
-    {'category': 'C/C++', 'severity': Severity.MEDIUM,
-     'description': 'Operator new returns NULL',
-     'patterns': [r".*: warning: 'operator new' must not return NULL unless it is declared 'throw\(\)' .+"]},
-    {'category': 'C/C++', 'severity': Severity.MEDIUM, 'option': '-Wnull-arithmetic',
-     'description': 'NULL used in arithmetic',
-     'patterns': [r".*: warning: NULL used in arithmetic",
-                  r".*: warning: comparison between NULL and non-pointer"]},
-    {'category': 'C/C++', 'severity': Severity.MEDIUM, 'option': 'header-guard',
-     'description': 'Misspelled header guard',
-     'patterns': [r".*: warning: '.+' is used as a header guard .+ followed by .+ different macro"]},
-    {'category': 'C/C++', 'severity': Severity.MEDIUM, 'option': 'empty-body',
-     'description': 'Empty loop body',
-     'patterns': [r".*: warning: .+ loop has empty body"]},
-    {'category': 'C/C++', 'severity': Severity.MEDIUM, 'option': 'enum-conversion',
-     'description': 'Implicit conversion from enumeration type',
-     'patterns': [r".*: warning: implicit conversion from enumeration type '.+'"]},
-    {'category': 'C/C++', 'severity': Severity.MEDIUM, 'option': 'switch',
-     'description': 'case value not in enumerated type',
-     'patterns': [r".*: warning: case value not in enumerated type '.+'"]},
-    # {'category': 'C/C++', 'severity': Severity.MEDIUM,
-    #  'description': 'Undefined result',
-    #  'patterns': [r".*: warning: The result of .+ is undefined",
-    #               r".*: warning: passing an object that .+ has undefined behavior \[-Wvarargs\]",
-    #               r".*: warning: 'this' pointer cannot be null in well-defined C\+\+ code;",
-    #               r".*: warning: shifting a negative signed value is undefined"]},
-    # {'category': 'C/C++', 'severity': Severity.MEDIUM,
-    #  'description': 'Division by zero',
-    #  'patterns': [r".*: warning: Division by zero"]},
-    {'category': 'C/C++', 'severity': Severity.MEDIUM,
-     'description': 'Use of deprecated method',
-     'patterns': [r".*: warning: '.+' is deprecated .+"]},
-    {'category': 'C/C++', 'severity': Severity.MEDIUM,
-     'description': 'Use of garbage or uninitialized value',
-     'patterns': [r".*: warning: .+ uninitialized .+\[-Wsometimes-uninitialized\]"]},
-    # {'category': 'C/C++', 'severity': Severity.MEDIUM,
-    #  'description': 'Use of garbage or uninitialized value',
-    #  'patterns': [r".*: warning: .+ is a garbage value",
-    #               r".*: warning: Function call argument is an uninitialized value",
-    #               r".*: warning: Undefined or garbage value returned to caller",
-    #               r".*: warning: Called .+ pointer is.+uninitialized",
-    #               r".*: warning: Called .+ pointer is.+uninitalized",  # match a typo in compiler message
-    #               r".*: warning: Use of zero-allocated memory",
-    #               r".*: warning: Dereference of undefined pointer value",
-    #               r".*: warning: Passed-by-value .+ contains uninitialized data",
-    #               r".*: warning: Branch condition evaluates to a garbage value",
-    #               r".*: warning: The .+ of .+ is an uninitialized value.",
-    #               r".*: warning: .+ is used uninitialized whenever .+sometimes-uninitialized",
-    #               r".*: warning: Assigned value is garbage or undefined"]},
-    # {'category': 'C/C++', 'severity': Severity.MEDIUM,
-    #  'description': 'Result of malloc type incompatible with sizeof operand type',
-    #  'patterns': [r".*: warning: Result of '.+' is converted to .+ incompatible with sizeof operand type"]},
-    {'category': 'C/C++', 'severity': Severity.MEDIUM, 'option': '-Wsizeof-array-argument',
-     'description': 'Sizeof on array argument',
-     'patterns': [r".*: warning: sizeof on array function parameter will return"]},
-    {'category': 'C/C++', 'severity': Severity.MEDIUM, 'option': '-Wsizeof-pointer-memacces',
-     'description': 'Bad argument size of memory access functions',
-     'patterns': [r".*: warning: .+\[-Wsizeof-pointer-memaccess\]"]},
-    {'category': 'C/C++', 'severity': Severity.MEDIUM,
-     'description': 'Return value not checked',
-     'patterns': [r".*: warning: The return value from .+ is not checked"]},
-    {'category': 'C/C++', 'severity': Severity.MEDIUM,
-     'description': 'Possible heap pollution',
-     'patterns': [r".*: warning: .*Possible heap pollution from .+ type .+"]},
-    # {'category': 'C/C++', 'severity': Severity.MEDIUM,
-    #  'description': 'Allocation size of 0 byte',
-    #  'patterns': [r".*: warning: Call to .+ has an allocation size of 0 byte"]},
-    # {'category': 'C/C++', 'severity': Severity.MEDIUM,
-    #  'description': 'Result of malloc type incompatible with sizeof operand type',
-    #  'patterns': [r".*: warning: Result of '.+' is converted to .+ incompatible with sizeof operand type"]},
-    {'category': 'C/C++', 'severity': Severity.MEDIUM, 'option': '-Wfor-loop-analysis',
-     'description': 'Variable used in loop condition not modified in loop body',
-     'patterns': [r".*: warning: variable '.+' used in loop condition.*Wfor-loop-analysis"]},
-    {'category': 'C/C++', 'severity': Severity.MEDIUM,
-     'description': 'Closing a previously closed file',
-     'patterns': [r".*: warning: Closing a previously closed file"]},
-    {'category': 'C/C++', 'severity': Severity.MEDIUM, 'option': '-Wunnamed-type-template-args',
-     'description': 'Unnamed template type argument',
-     'patterns': [r".*: warning: template argument.+Wunnamed-type-template-args"]},
-    {'category': 'C/C++', 'severity': Severity.MEDIUM, 'option': '-Wimplicit-fallthrough',
-     'description': 'Unannotated fall-through between switch labels',
-     'patterns': [r".*: warning: unannotated fall-through between switch labels.+Wimplicit-fallthrough"]},
-
-    {'category': 'C/C++', 'severity': Severity.HARMLESS,
-     'description': 'Discarded qualifier from pointer target type',
-     'patterns': [r".*: warning: .+ discards '.+' qualifier from pointer target type"]},
-    {'category': 'C/C++', 'severity': Severity.HARMLESS,
-     'description': 'Use snprintf instead of sprintf',
-     'patterns': [r".*: warning: .*sprintf is often misused; please use snprintf"]},
-    {'category': 'C/C++', 'severity': Severity.HARMLESS,
-     'description': 'Unsupported optimizaton flag',
-     'patterns': [r".*: warning: optimization flag '.+' is not supported"]},
-    {'category': 'C/C++', 'severity': Severity.HARMLESS,
-     'description': 'Extra or missing parentheses',
-     'patterns': [r".*: warning: equality comparison with extraneous parentheses",
-                  r".*: warning: .+ within .+Wlogical-op-parentheses"]},
-    {'category': 'C/C++', 'severity': Severity.HARMLESS, 'option': 'mismatched-tags',
-     'description': 'Mismatched class vs struct tags',
-     'patterns': [r".*: warning: '.+' defined as a .+ here but previously declared as a .+mismatched-tags",
-                  r".*: warning: .+ was previously declared as a .+mismatched-tags"]},
-    {'category': 'FindEmulator', 'severity': Severity.HARMLESS,
-     'description': 'FindEmulator: No such file or directory',
-     'patterns': [r".*: warning: FindEmulator: .* No such file or directory"]},
-    {'category': 'make', 'severity': Severity.HARMLESS,
-     'description': 'make: unknown installed file',
-     'patterns': [r".*: warning: .*_tests: Unknown installed file for module"]},
-    {'category': 'make', 'severity': Severity.HARMLESS,
-     'description': 'unusual tags debug eng',
-     'patterns': [r".*: warning: .*: unusual tags debug eng"]},
-    {'category': 'make', 'severity': Severity.MEDIUM,
-     'description': 'make: please convert to soong',
-     'patterns': [r".*: warning: .* has been deprecated. Please convert to Soong."]},
-
-    # these next ones are to deal with formatting problems resulting from the log being mixed up by 'make -j'
-    {'category': 'C/C++', 'severity': Severity.SKIP,
-     'description': 'skip, ,',
-     'patterns': [r".*: warning: ,$"]},
-    {'category': 'C/C++', 'severity': Severity.SKIP,
-     'description': 'skip,',
-     'patterns': [r".*: warning: $"]},
-    {'category': 'C/C++', 'severity': Severity.SKIP,
-     'description': 'skip, In file included from ...',
-     'patterns': [r".*: warning: In file included from .+,"]},
-
-    # warnings from clang-tidy
-    group_tidy_warn_pattern('android'),
-    simple_tidy_warn_pattern('abseil-string-find-startswith'),
-    simple_tidy_warn_pattern('bugprone-argument-comment'),
-    simple_tidy_warn_pattern('bugprone-copy-constructor-init'),
-    simple_tidy_warn_pattern('bugprone-fold-init-type'),
-    simple_tidy_warn_pattern('bugprone-forward-declaration-namespace'),
-    simple_tidy_warn_pattern('bugprone-forwarding-reference-overload'),
-    simple_tidy_warn_pattern('bugprone-inaccurate-erase'),
-    simple_tidy_warn_pattern('bugprone-incorrect-roundings'),
-    simple_tidy_warn_pattern('bugprone-integer-division'),
-    simple_tidy_warn_pattern('bugprone-lambda-function-name'),
-    simple_tidy_warn_pattern('bugprone-macro-parentheses'),
-    simple_tidy_warn_pattern('bugprone-misplaced-widening-cast'),
-    simple_tidy_warn_pattern('bugprone-move-forwarding-reference'),
-    simple_tidy_warn_pattern('bugprone-sizeof-expression'),
-    simple_tidy_warn_pattern('bugprone-string-constructor'),
-    simple_tidy_warn_pattern('bugprone-string-integer-assignment'),
-    simple_tidy_warn_pattern('bugprone-suspicious-enum-usage'),
-    simple_tidy_warn_pattern('bugprone-suspicious-missing-comma'),
-    simple_tidy_warn_pattern('bugprone-suspicious-string-compare'),
-    simple_tidy_warn_pattern('bugprone-suspicious-semicolon'),
-    simple_tidy_warn_pattern('bugprone-undefined-memory-manipulation'),
-    simple_tidy_warn_pattern('bugprone-unused-raii'),
-    simple_tidy_warn_pattern('bugprone-use-after-move'),
-    group_tidy_warn_pattern('bugprone'),
-    group_tidy_warn_pattern('cert'),
-    group_tidy_warn_pattern('clang-diagnostic'),
-    group_tidy_warn_pattern('cppcoreguidelines'),
-    group_tidy_warn_pattern('llvm'),
-    simple_tidy_warn_pattern('google-default-arguments'),
-    simple_tidy_warn_pattern('google-runtime-int'),
-    simple_tidy_warn_pattern('google-runtime-operator'),
-    simple_tidy_warn_pattern('google-runtime-references'),
-    group_tidy_warn_pattern('google-build'),
-    group_tidy_warn_pattern('google-explicit'),
-    group_tidy_warn_pattern('google-redability'),
-    group_tidy_warn_pattern('google-global'),
-    group_tidy_warn_pattern('google-redability'),
-    group_tidy_warn_pattern('google-redability'),
-    group_tidy_warn_pattern('google'),
-    simple_tidy_warn_pattern('hicpp-explicit-conversions'),
-    simple_tidy_warn_pattern('hicpp-function-size'),
-    simple_tidy_warn_pattern('hicpp-invalid-access-moved'),
-    simple_tidy_warn_pattern('hicpp-member-init'),
-    simple_tidy_warn_pattern('hicpp-delete-operators'),
-    simple_tidy_warn_pattern('hicpp-special-member-functions'),
-    simple_tidy_warn_pattern('hicpp-use-equals-default'),
-    simple_tidy_warn_pattern('hicpp-use-equals-delete'),
-    simple_tidy_warn_pattern('hicpp-no-assembler'),
-    simple_tidy_warn_pattern('hicpp-noexcept-move'),
-    simple_tidy_warn_pattern('hicpp-use-override'),
-    group_tidy_warn_pattern('hicpp'),
-    group_tidy_warn_pattern('modernize'),
-    group_tidy_warn_pattern('misc'),
-    simple_tidy_warn_pattern('performance-faster-string-find'),
-    simple_tidy_warn_pattern('performance-for-range-copy'),
-    simple_tidy_warn_pattern('performance-implicit-cast-in-loop'),
-    simple_tidy_warn_pattern('performance-inefficient-string-concatenation'),
-    simple_tidy_warn_pattern('performance-type-promotion-in-math-fn'),
-    simple_tidy_warn_pattern('performance-unnecessary-copy-initialization'),
-    simple_tidy_warn_pattern('performance-unnecessary-value-param'),
-    simple_tidy_warn_pattern('portability-simd-intrinsics'),
-    group_tidy_warn_pattern('performance'),
-    group_tidy_warn_pattern('readability'),
-
-    # warnings from clang-tidy's clang-analyzer checks
-    analyzer_high('clang-analyzer-core, null pointer',
-                  [r".*: warning: .+ pointer is null .*\[clang-analyzer-core"]),
-    analyzer_high('clang-analyzer-core, uninitialized value',
-                  [r".*: warning: .+ uninitialized (value|data) .*\[clang-analyzer-core"]),
-    analyzer_warn('clang-analyzer-optin.performance.Padding',
-                  [r".*: warning: Excessive padding in '.*'"]),
-    # analyzer_warn('clang-analyzer Unreachable code',
-    #               [r".*: warning: This statement is never executed.*UnreachableCode"]),
-    analyzer_warn('clang-analyzer Size of malloc may overflow',
-                  [r".*: warning: .* size of .* may overflow .*MallocOverflow"]),
-    analyzer_warn('clang-analyzer sozeof() on a pointer type',
-                  [r".*: warning: .*calls sizeof.* on a pointer type.*SizeofPtr"]),
-    analyzer_warn('clang-analyzer Pointer arithmetic on non-array variables',
-                  [r".*: warning: Pointer arithmetic on non-array variables .*PointerArithm"]),
-    analyzer_warn('clang-analyzer Subtraction of pointers of different memory chunks',
-                  [r".*: warning: Subtraction of two pointers .*PointerSub"]),
-    analyzer_warn('clang-analyzer Access out-of-bound array element',
-                  [r".*: warning: Access out-of-bound array element .*ArrayBound"]),
-    analyzer_warn('clang-analyzer Out of bound memory access',
-                  [r".*: warning: Out of bound memory access .*ArrayBoundV2"]),
-    analyzer_warn('clang-analyzer Possible lock order reversal',
-                  [r".*: warning: .* Possible lock order reversal.*PthreadLock"]),
-    analyzer_warn('clang-analyzer call path problems',
-                  [r".*: warning: Call Path : .+"]),
-    analyzer_warn_check('clang-analyzer-core.CallAndMessage'),
-    analyzer_high_check('clang-analyzer-core.NonNullParamChecker'),
-    analyzer_high_check('clang-analyzer-core.NullDereference'),
-    analyzer_warn_check('clang-analyzer-core.UndefinedBinaryOperatorResult'),
-    analyzer_warn_check('clang-analyzer-core.DivideZero'),
-    analyzer_warn_check('clang-analyzer-core.VLASize'),
-    analyzer_warn_check('clang-analyzer-core.uninitialized.ArraySubscript'),
-    analyzer_warn_check('clang-analyzer-core.uninitialized.Assign'),
-    analyzer_warn_check('clang-analyzer-core.uninitialized.UndefReturn'),
-    analyzer_warn_check('clang-analyzer-cplusplus.Move'),
-    analyzer_warn_check('clang-analyzer-deadcode.DeadStores'),
-    analyzer_warn_check('clang-analyzer-optin.cplusplus.UninitializedObject'),
-    analyzer_warn_check('clang-analyzer-optin.cplusplus.VirtualCall'),
-    analyzer_warn_check('clang-analyzer-portability.UnixAPI'),
-    analyzer_warn_check('clang-analyzer-unix.cstring.NullArg'),
-    analyzer_high_check('clang-analyzer-unix.MallocSizeof'),
-    analyzer_warn_check('clang-analyzer-valist.Uninitialized'),
-    analyzer_warn_check('clang-analyzer-valist.Unterminated'),
-    analyzer_group_check('clang-analyzer-core.uninitialized'),
-    analyzer_group_check('clang-analyzer-deadcode'),
-    analyzer_warn_check('clang-analyzer-security.insecureAPI.strcpy'),
-    analyzer_group_high('clang-analyzer-security.insecureAPI'),
-    analyzer_group_high('clang-analyzer-security'),
-    analyzer_high_check('clang-analyzer-unix.Malloc'),
-    analyzer_high_check('clang-analyzer-cplusplus.NewDeleteLeaks'),
-    analyzer_high_check('clang-analyzer-cplusplus.NewDelete'),
-    analyzer_group_check('clang-analyzer-unix'),
-    analyzer_group_check('clang-analyzer'),  # catch al
-
-    # Assembler warnings
-    {'category': 'Asm', 'severity': Severity.MEDIUM,
-     'description': 'Asm: IT instruction is deprecated',
-     'patterns': [r".*: warning: applying IT instruction .* is deprecated"]},
-
-    # NDK warnings
-    {'category': 'NDK', 'severity': Severity.HIGH,
-     'description': 'NDK: Generate guard with empty availability, obsoleted',
-     'patterns': [r".*: warning: .* generate guard with empty availability: obsoleted ="]},
-
-    # Protoc warnings
-    {'category': 'Protoc', 'severity': Severity.MEDIUM,
-     'description': 'Proto: Enum name colision after strip',
-     'patterns': [r".*: warning: Enum .* has the same name .* ignore case and strip"]},
-    {'category': 'Protoc', 'severity': Severity.MEDIUM,
-     'description': 'Proto: Import not used',
-     'patterns': [r".*: warning: Import .*/.*\.proto but not used.$"]},
-
-    # Kotlin warnings
-    {'category': 'Kotlin', 'severity': Severity.MEDIUM,
-     'description': 'Kotlin: never used parameter or variable',
-     'patterns': [r".*: warning: (parameter|variable) '.*' is never used$"]},
-    {'category': 'Kotlin', 'severity': Severity.MEDIUM,
-     'description': 'Kotlin: Deprecated in Java',
-     'patterns': [r".*: warning: '.*' is deprecated. Deprecated in Java"]},
-    {'category': 'Kotlin', 'severity': Severity.MEDIUM,
-     'description': 'Kotlin: library has Kotlin runtime',
-     'patterns': [r".*: warning: library has Kotlin runtime bundled into it",
-                  r".*: warning: some JAR files .* have the Kotlin Runtime library"]},
-
-    # rustc warnings
-    {'category': 'Rust', 'severity': Severity.HIGH,
-     'description': 'Rust: Does not derive Copy',
-     'patterns': [r".*: warning: .+ does not derive Copy"]},
-    {'category': 'Rust', 'severity': Severity.MEDIUM,
-     'description': 'Rust: Deprecated range pattern',
-     'patterns': [r".*: warning: .+ range patterns are deprecated"]},
-    {'category': 'Rust', 'severity': Severity.MEDIUM,
-     'description': 'Rust: Deprecated missing explicit \'dyn\'',
-     'patterns': [r".*: warning: .+ without an explicit `dyn` are deprecated"]},
-
-    # catch-all for warnings this script doesn't know about yet
-    {'category': 'C/C++', 'severity': Severity.UNKNOWN,
-     'description': 'Unclassified/unrecognized warnings',
-     'patterns': [r".*: warning: .+"]},
-]
-
-
-def project_name_and_pattern(name, pattern):
-  return [name, '(^|.*/)' + pattern + '/.*: warning:']
-=======
 # Unless required by applicable law or agreed to in writing, software
 # distributed under the License is distributed on an "AS IS" BASIS,
 # WITHOUT WARRANTIES OR CONDITIONS OF ANY KIND, either express or implied.
 # See the License for the specific language governing permissions and
 # limitations under the License.
->>>>>>> 7b319245
 
 """Call -m warn.warn to process warning messages.
 
-<<<<<<< HEAD
-def simple_project_pattern(pattern):
-  return project_name_and_pattern(pattern, pattern)
-
-
-# A list of [project_name, file_path_pattern].
-# project_name should not contain comma, to be used in CSV output.
-project_list = [
-    simple_project_pattern('art'),
-    simple_project_pattern('bionic'),
-    simple_project_pattern('bootable'),
-    simple_project_pattern('build'),
-    simple_project_pattern('cts'),
-    simple_project_pattern('dalvik'),
-    simple_project_pattern('developers'),
-    simple_project_pattern('development'),
-    simple_project_pattern('device'),
-    simple_project_pattern('doc'),
-    # match external/google* before external/
-    project_name_and_pattern('external/google', 'external/google.*'),
-    project_name_and_pattern('external/non-google', 'external'),
-    simple_project_pattern('frameworks/av/camera'),
-    simple_project_pattern('frameworks/av/cmds'),
-    simple_project_pattern('frameworks/av/drm'),
-    simple_project_pattern('frameworks/av/include'),
-    simple_project_pattern('frameworks/av/media/img_utils'),
-    simple_project_pattern('frameworks/av/media/libcpustats'),
-    simple_project_pattern('frameworks/av/media/libeffects'),
-    simple_project_pattern('frameworks/av/media/libmediaplayerservice'),
-    simple_project_pattern('frameworks/av/media/libmedia'),
-    simple_project_pattern('frameworks/av/media/libstagefright'),
-    simple_project_pattern('frameworks/av/media/mtp'),
-    simple_project_pattern('frameworks/av/media/ndk'),
-    simple_project_pattern('frameworks/av/media/utils'),
-    project_name_and_pattern('frameworks/av/media/Other',
-                             'frameworks/av/media'),
-    simple_project_pattern('frameworks/av/radio'),
-    simple_project_pattern('frameworks/av/services'),
-    simple_project_pattern('frameworks/av/soundtrigger'),
-    project_name_and_pattern('frameworks/av/Other', 'frameworks/av'),
-    simple_project_pattern('frameworks/base/cmds'),
-    simple_project_pattern('frameworks/base/core'),
-    simple_project_pattern('frameworks/base/drm'),
-    simple_project_pattern('frameworks/base/media'),
-    simple_project_pattern('frameworks/base/libs'),
-    simple_project_pattern('frameworks/base/native'),
-    simple_project_pattern('frameworks/base/packages'),
-    simple_project_pattern('frameworks/base/rs'),
-    simple_project_pattern('frameworks/base/services'),
-    simple_project_pattern('frameworks/base/tests'),
-    simple_project_pattern('frameworks/base/tools'),
-    project_name_and_pattern('frameworks/base/Other', 'frameworks/base'),
-    simple_project_pattern('frameworks/compile/libbcc'),
-    simple_project_pattern('frameworks/compile/mclinker'),
-    simple_project_pattern('frameworks/compile/slang'),
-    project_name_and_pattern('frameworks/compile/Other', 'frameworks/compile'),
-    simple_project_pattern('frameworks/minikin'),
-    simple_project_pattern('frameworks/ml'),
-    simple_project_pattern('frameworks/native/cmds'),
-    simple_project_pattern('frameworks/native/include'),
-    simple_project_pattern('frameworks/native/libs'),
-    simple_project_pattern('frameworks/native/opengl'),
-    simple_project_pattern('frameworks/native/services'),
-    simple_project_pattern('frameworks/native/vulkan'),
-    project_name_and_pattern('frameworks/native/Other', 'frameworks/native'),
-    simple_project_pattern('frameworks/opt'),
-    simple_project_pattern('frameworks/rs'),
-    simple_project_pattern('frameworks/webview'),
-    simple_project_pattern('frameworks/wilhelm'),
-    project_name_and_pattern('frameworks/Other', 'frameworks'),
-    simple_project_pattern('hardware/akm'),
-    simple_project_pattern('hardware/broadcom'),
-    simple_project_pattern('hardware/google'),
-    simple_project_pattern('hardware/intel'),
-    simple_project_pattern('hardware/interfaces'),
-    simple_project_pattern('hardware/libhardware'),
-    simple_project_pattern('hardware/libhardware_legacy'),
-    simple_project_pattern('hardware/qcom'),
-    simple_project_pattern('hardware/ril'),
-    project_name_and_pattern('hardware/Other', 'hardware'),
-    simple_project_pattern('kernel'),
-    simple_project_pattern('libcore'),
-    simple_project_pattern('libnativehelper'),
-    simple_project_pattern('ndk'),
-    # match vendor/unbungled_google/packages before other packages
-    simple_project_pattern('unbundled_google'),
-    simple_project_pattern('packages'),
-    simple_project_pattern('pdk'),
-    simple_project_pattern('prebuilts'),
-    simple_project_pattern('system/bt'),
-    simple_project_pattern('system/connectivity'),
-    simple_project_pattern('system/core/adb'),
-    simple_project_pattern('system/core/base'),
-    simple_project_pattern('system/core/debuggerd'),
-    simple_project_pattern('system/core/fastboot'),
-    simple_project_pattern('system/core/fingerprintd'),
-    simple_project_pattern('system/core/fs_mgr'),
-    simple_project_pattern('system/core/gatekeeperd'),
-    simple_project_pattern('system/core/healthd'),
-    simple_project_pattern('system/core/include'),
-    simple_project_pattern('system/core/init'),
-    simple_project_pattern('system/core/libbacktrace'),
-    simple_project_pattern('system/core/liblog'),
-    simple_project_pattern('system/core/libpixelflinger'),
-    simple_project_pattern('system/core/libprocessgroup'),
-    simple_project_pattern('system/core/libsysutils'),
-    simple_project_pattern('system/core/logcat'),
-    simple_project_pattern('system/core/logd'),
-    simple_project_pattern('system/core/run-as'),
-    simple_project_pattern('system/core/sdcard'),
-    simple_project_pattern('system/core/toolbox'),
-    project_name_and_pattern('system/core/Other', 'system/core'),
-    simple_project_pattern('system/extras/ANRdaemon'),
-    simple_project_pattern('system/extras/cpustats'),
-    simple_project_pattern('system/extras/crypto-perf'),
-    simple_project_pattern('system/extras/ext4_utils'),
-    simple_project_pattern('system/extras/f2fs_utils'),
-    simple_project_pattern('system/extras/iotop'),
-    simple_project_pattern('system/extras/libfec'),
-    simple_project_pattern('system/extras/memory_replay'),
-    simple_project_pattern('system/extras/mmap-perf'),
-    simple_project_pattern('system/extras/multinetwork'),
-    simple_project_pattern('system/extras/procrank'),
-    simple_project_pattern('system/extras/runconuid'),
-    simple_project_pattern('system/extras/showmap'),
-    simple_project_pattern('system/extras/simpleperf'),
-    simple_project_pattern('system/extras/su'),
-    simple_project_pattern('system/extras/tests'),
-    simple_project_pattern('system/extras/verity'),
-    project_name_and_pattern('system/extras/Other', 'system/extras'),
-    simple_project_pattern('system/gatekeeper'),
-    simple_project_pattern('system/keymaster'),
-    simple_project_pattern('system/libhidl'),
-    simple_project_pattern('system/libhwbinder'),
-    simple_project_pattern('system/media'),
-    simple_project_pattern('system/netd'),
-    simple_project_pattern('system/nvram'),
-    simple_project_pattern('system/security'),
-    simple_project_pattern('system/sepolicy'),
-    simple_project_pattern('system/tools'),
-    simple_project_pattern('system/update_engine'),
-    simple_project_pattern('system/vold'),
-    project_name_and_pattern('system/Other', 'system'),
-    simple_project_pattern('toolchain'),
-    simple_project_pattern('test'),
-    simple_project_pattern('tools'),
-    # match vendor/google* before vendor/
-    project_name_and_pattern('vendor/google', 'vendor/google.*'),
-    project_name_and_pattern('vendor/non-google', 'vendor'),
-    # keep out/obj and other patterns at the end.
-    ['out/obj',
-     '.*/(gen|obj[^/]*)/(include|EXECUTABLES|SHARED_LIBRARIES|'
-     'STATIC_LIBRARIES|NATIVE_TESTS)/.*: warning:'],
-    ['other', '.*']  # all other unrecognized patterns
-]
-
-project_patterns = []
-project_names = []
-warning_messages = []
-warning_records = []
-
-
-def initialize_arrays():
-  """Complete global arrays before they are used."""
-  global project_names, project_patterns
-  project_names = [p[0] for p in project_list]
-  project_patterns = [re.compile(p[1]) for p in project_list]
-  for w in warn_patterns:
-    w['members'] = []
-    if 'option' not in w:
-      w['option'] = ''
-    # Each warning pattern has a 'projects' dictionary, that
-    # maps a project name to number of warnings in that project.
-    w['projects'] = {}
-
-
-initialize_arrays()
-
-
-android_root = ''
-platform_version = 'unknown'
-target_product = 'unknown'
-target_variant = 'unknown'
-
-
-##### Data and functions to dump html file. ##################################
-
-html_head_scripts = """\
-  <script type="text/javascript">
-  function expand(id) {
-    var e = document.getElementById(id);
-    var f = document.getElementById(id + "_mark");
-    if (e.style.display == 'block') {
-       e.style.display = 'none';
-       f.innerHTML = '&#x2295';
-    }
-    else {
-       e.style.display = 'block';
-       f.innerHTML = '&#x2296';
-    }
-  };
-  function expandCollapse(show) {
-    for (var id = 1; ; id++) {
-      var e = document.getElementById(id + "");
-      var f = document.getElementById(id + "_mark");
-      if (!e || !f) break;
-      e.style.display = (show ? 'block' : 'none');
-      f.innerHTML = (show ? '&#x2296' : '&#x2295');
-    }
-  };
-  </script>
-  <style type="text/css">
-  th,td{border-collapse:collapse; border:1px solid black;}
-  .button{color:blue;font-size:110%;font-weight:bolder;}
-  .bt{color:black;background-color:transparent;border:none;outline:none;
-      font-size:140%;font-weight:bolder;}
-  .c0{background-color:#e0e0e0;}
-  .c1{background-color:#d0d0d0;}
-  .t1{border-collapse:collapse; width:100%; border:1px solid black;}
-  </style>
-  <script src="https://www.gstatic.com/charts/loader.js"></script>
-"""
-
-
-def html_big(param):
-  return '<font size="+2">' + param + '</font>'
-
-
-def dump_html_prologue(title):
-  print('<html>\n<head>')
-  print('<title>' + title + '</title>')
-  print(html_head_scripts)
-  emit_stats_by_project()
-  print('</head>\n<body>')
-  print(html_big(title))
-  print('<p>')
-
-
-def dump_html_epilogue():
-  print('</body>\n</head>\n</html>')
-
-
-def sort_warnings():
-  for i in warn_patterns:
-    i['members'] = sorted(set(i['members']))
-
-
-def emit_stats_by_project():
-  """Dump a google chart table of warnings per project and severity."""
-  # warnings[p][s] is number of warnings in project p of severity s.
-  # pylint:disable=g-complex-comprehension
-  warnings = {p: {s: 0 for s in Severity.range} for p in project_names}
-  for i in warn_patterns:
-    s = i['severity']
-    for p in i['projects']:
-      warnings[p][s] += i['projects'][p]
-
-  # total_by_project[p] is number of warnings in project p.
-  total_by_project = {p: sum(warnings[p][s] for s in Severity.range)
-                      for p in project_names}
-
-  # total_by_severity[s] is number of warnings of severity s.
-  total_by_severity = {s: sum(warnings[p][s] for p in project_names)
-                       for s in Severity.range}
-
-  # emit table header
-  stats_header = ['Project']
-  for s in Severity.range:
-    if total_by_severity[s]:
-      stats_header.append("<span style='background-color:{}'>{}</span>".
-                          format(Severity.colors[s],
-                                 Severity.column_headers[s]))
-  stats_header.append('TOTAL')
-
-  # emit a row of warning counts per project, skip no-warning projects
-  total_all_projects = 0
-  stats_rows = []
-  for p in project_names:
-    if total_by_project[p]:
-      one_row = [p]
-      for s in Severity.range:
-        if total_by_severity[s]:
-          one_row.append(warnings[p][s])
-      one_row.append(total_by_project[p])
-      stats_rows.append(one_row)
-      total_all_projects += total_by_project[p]
-
-  # emit a row of warning counts per severity
-  total_all_severities = 0
-  one_row = ['<b>TOTAL</b>']
-  for s in Severity.range:
-    if total_by_severity[s]:
-      one_row.append(total_by_severity[s])
-      total_all_severities += total_by_severity[s]
-  one_row.append(total_all_projects)
-  stats_rows.append(one_row)
-  print('<script>')
-  emit_const_string_array('StatsHeader', stats_header)
-  emit_const_object_array('StatsRows', stats_rows)
-  print(draw_table_javascript)
-  print('</script>')
-
-
-def dump_stats():
-  """Dump some stats about total number of warnings and such."""
-  known = 0
-  skipped = 0
-  unknown = 0
-  sort_warnings()
-  for i in warn_patterns:
-    if i['severity'] == Severity.UNKNOWN:
-      unknown += len(i['members'])
-    elif i['severity'] == Severity.SKIP:
-      skipped += len(i['members'])
-    else:
-      known += len(i['members'])
-  print('Number of classified warnings: <b>' + str(known) + '</b><br>')
-  print('Number of skipped warnings: <b>' + str(skipped) + '</b><br>')
-  print('Number of unclassified warnings: <b>' + str(unknown) + '</b><br>')
-  total = unknown + known + skipped
-  extra_msg = ''
-  if total < 1000:
-    extra_msg = ' (low count may indicate incremental build)'
-  print('Total number of warnings: <b>' + str(total) + '</b>' + extra_msg)
-
-
-# New base table of warnings, [severity, warn_id, project, warning_message]
-# Need buttons to show warnings in different grouping options.
-# (1) Current, group by severity, id for each warning pattern
-#     sort by severity, warn_id, warning_message
-# (2) Current --byproject, group by severity,
-#     id for each warning pattern + project name
-#     sort by severity, warn_id, project, warning_message
-# (3) New, group by project + severity,
-#     id for each warning pattern
-#     sort by project, severity, warn_id, warning_message
-def emit_buttons():
-  print('<button class="button" onclick="expandCollapse(1);">'
-        'Expand all warnings</button>\n'
-        '<button class="button" onclick="expandCollapse(0);">'
-        'Collapse all warnings</button>\n'
-        '<button class="button" onclick="groupBySeverity();">'
-        'Group warnings by severity</button>\n'
-        '<button class="button" onclick="groupByProject();">'
-        'Group warnings by project</button><br>')
-
-
-def all_patterns(category):
-  patterns = ''
-  for i in category['patterns']:
-    patterns += i
-    patterns += ' / '
-  return patterns
-
-
-def dump_fixed():
-  """Show which warnings no longer occur."""
-  anchor = 'fixed_warnings'
-  mark = anchor + '_mark'
-  print('\n<br><p style="background-color:lightblue"><b>'
-        '<button id="' + mark + '" '
-        'class="bt" onclick="expand(\'' + anchor + '\');">'
-        '&#x2295</button> Fixed warnings. '
-        'No more occurrences. Please consider turning these into '
-        'errors if possible, before they are reintroduced in to the build'
-        ':</b></p>')
-  print('<blockquote>')
-  fixed_patterns = []
-  for i in warn_patterns:
-    if not i['members']:
-      fixed_patterns.append(i['description'] + ' (' +
-                            all_patterns(i) + ')')
-    if i['option']:
-      fixed_patterns.append(' ' + i['option'])
-  fixed_patterns = sorted(fixed_patterns)
-  print('<div id="' + anchor + '" style="display:none;"><table>')
-  cur_row_class = 0
-  for text in fixed_patterns:
-    cur_row_class = 1 - cur_row_class
-    # remove last '\n'
-    t = text[:-1] if text[-1] == '\n' else text
-    print('<tr><td class="c' + str(cur_row_class) + '">' + t + '</td></tr>')
-  print('</table></div>')
-  print('</blockquote>')
-
-
-def find_project_index(line):
-  for p in range(len(project_patterns)):
-    if project_patterns[p].match(line):
-      return p
-  return -1
-
-
-def classify_one_warning(line, results):
-  """Classify one warning line."""
-  for i in range(len(warn_patterns)):
-    w = warn_patterns[i]
-    for cpat in w['compiled_patterns']:
-      if cpat.match(line):
-        p = find_project_index(line)
-        results.append([line, i, p])
-        return
-      else:
-        # If we end up here, there was a problem parsing the log
-        # probably caused by 'make -j' mixing the output from
-        # 2 or more concurrent compiles
-        pass
-
-
-def classify_warnings(lines):
-  results = []
-  for line in lines:
-    classify_one_warning(line, results)
-  # After the main work, ignore all other signals to a child process,
-  # to avoid bad warning/error messages from the exit clean-up process.
-  if args.processes > 1:
-    signal.signal(signal.SIGTERM, lambda *args: sys.exit(-signal.SIGTERM))
-  return results
-
-
-def parallel_classify_warnings(warning_lines):
-  """Classify all warning lines with num_cpu parallel processes."""
-  compile_patterns()
-  num_cpu = args.processes
-  if num_cpu > 1:
-    groups = [[] for x in range(num_cpu)]
-    i = 0
-    for x in warning_lines:
-      groups[i].append(x)
-      i = (i + 1) % num_cpu
-    pool = multiprocessing.Pool(num_cpu)
-    group_results = pool.map(classify_warnings, groups)
-  else:
-    group_results = [classify_warnings(warning_lines)]
-
-  for result in group_results:
-    for line, pattern_idx, project_idx in result:
-      pattern = warn_patterns[pattern_idx]
-      pattern['members'].append(line)
-      message_idx = len(warning_messages)
-      warning_messages.append(line)
-      warning_records.append([pattern_idx, project_idx, message_idx])
-      pname = '???' if project_idx < 0 else project_names[project_idx]
-      # Count warnings by project.
-      if pname in pattern['projects']:
-        pattern['projects'][pname] += 1
-      else:
-        pattern['projects'][pname] = 1
-
-
-def compile_patterns():
-  """Precompiling every pattern speeds up parsing by about 30x."""
-  for i in warn_patterns:
-    i['compiled_patterns'] = []
-    for pat in i['patterns']:
-      i['compiled_patterns'].append(re.compile(pat))
-
-
-def find_warn_py_and_android_root(path):
-  """Set and return android_root path if it is found."""
-  global android_root
-  parts = path.split('/')
-  for idx in reversed(range(2, len(parts))):
-    root_path = '/'.join(parts[:idx])
-    # Android root directory should contain this script.
-    if os.path.exists(root_path + '/build/make/tools/warn.py'):
-      android_root = root_path
-      return True
-  return False
-
-
-def find_android_root():
-  """Guess android_root from common prefix of file paths."""
-  # Use the longest common prefix of the absolute file paths
-  # of the first 10000 warning messages as the android_root.
-  global android_root
-  warning_lines = set()
-  warning_pattern = re.compile('^/[^ ]*/[^ ]*: warning: .*')
-  count = 0
-  infile = io.open(args.buildlog, mode='r', encoding='utf-8')
-  for line in infile:
-    if warning_pattern.match(line):
-      warning_lines.add(line)
-      count += 1
-      if count > 9999:
-        break
-      # Try to find warn.py and use its location to find
-      # the source tree root.
-      if count < 100:
-        path = os.path.normpath(re.sub(':.*$', '', line))
-        if find_warn_py_and_android_root(path):
-          return
-  # Do not use common prefix of a small number of paths.
-  if count > 10:
-    root_path = os.path.commonprefix(warning_lines)
-    if len(root_path) > 2 and root_path[len(root_path) - 1] == '/':
-      android_root = root_path[:-1]
-
-
-def remove_android_root_prefix(path):
-  """Remove android_root prefix from path if it is found."""
-  if path.startswith(android_root):
-    return path[1 + len(android_root):]
-  else:
-    return path
-
-
-def normalize_path(path):
-  """Normalize file path relative to android_root."""
-  # If path is not an absolute path, just normalize it.
-  path = os.path.normpath(path)
-  # Remove known prefix of root path and normalize the suffix.
-  if path[0] == '/' and android_root:
-    return remove_android_root_prefix(path)
-  return path
-
-
-def normalize_warning_line(line):
-  """Normalize file path relative to android_root in a warning line."""
-  # replace fancy quotes with plain ol' quotes
-  line = re.sub(u'[\u2018\u2019]', '\'', line)
-  # replace non-ASCII chars to spaces
-  line = re.sub(u'[^\x00-\x7f]', ' ', line)
-  line = line.strip()
-  first_column = line.find(':')
-  if first_column > 0:
-    return normalize_path(line[:first_column]) + line[first_column:]
-  else:
-    return line
-
-
-def parse_input_file(infile):
-  """Parse input file, collect parameters and warning lines."""
-  global android_root
-  global platform_version
-  global target_product
-  global target_variant
-  line_counter = 0
-
-  # rustc warning messages have two lines that should be combined:
-  #     warning: description
-  #        --> file_path:line_number:column_number
-  # Some warning messages have no file name:
-  #     warning: macro replacement list ... [bugprone-macro-parentheses]
-  # Some makefile warning messages have no line number:
-  #     some/path/file.mk: warning: description
-  # C/C++ compiler warning messages have line and column numbers:
-  #     some/path/file.c:line_number:column_number: warning: description
-  warning_pattern = re.compile('(^[^ ]*/[^ ]*: warning: .*)|(^warning: .*)')
-  warning_without_file = re.compile('^warning: .*')
-  rustc_file_position = re.compile('^[ ]+--> [^ ]*/[^ ]*:[0-9]+:[0-9]+')
-
-  # Collect all warnings into the warning_lines set.
-  warning_lines = set()
-  prev_warning = ''
-  for line in infile:
-    if prev_warning:
-      if rustc_file_position.match(line):
-        # must be a rustc warning, combine 2 lines into one warning
-        line = line.strip().replace('--> ', '') + ': ' + prev_warning
-        warning_lines.add(normalize_warning_line(line))
-        prev_warning = ''
-        continue
-      # add prev_warning, and then process the current line
-      prev_warning = 'unknown_source_file: ' + prev_warning
-      warning_lines.add(normalize_warning_line(prev_warning))
-      prev_warning = ''
-    if warning_pattern.match(line):
-      if warning_without_file.match(line):
-        # save this line and combine it with the next line
-        prev_warning = line
-      else:
-        warning_lines.add(normalize_warning_line(line))
-      continue
-    if line_counter < 100:
-      # save a little bit of time by only doing this for the first few lines
-      line_counter += 1
-      m = re.search('(?<=^PLATFORM_VERSION=).*', line)
-      if m is not None:
-        platform_version = m.group(0)
-      m = re.search('(?<=^TARGET_PRODUCT=).*', line)
-      if m is not None:
-        target_product = m.group(0)
-      m = re.search('(?<=^TARGET_BUILD_VARIANT=).*', line)
-      if m is not None:
-        target_variant = m.group(0)
-      m = re.search('.* TOP=([^ ]*) .*', line)
-      if m is not None:
-        android_root = m.group(1)
-  return warning_lines
-
-
-# Return s with escaped backslash and quotation characters.
-def escape_string(s):
-  return s.replace('\\', '\\\\').replace('"', '\\"')
-
-
-# Return s without trailing '\n' and escape the quotation characters.
-def strip_escape_string(s):
-  if not s:
-    return s
-  s = s[:-1] if s[-1] == '\n' else s
-  return escape_string(s)
-
-
-def emit_warning_array(name):
-  print('var warning_{} = ['.format(name))
-  for i in range(len(warn_patterns)):
-    print('{},'.format(warn_patterns[i][name]))
-  print('];')
-
-
-def emit_warning_arrays():
-  emit_warning_array('severity')
-  print('var warning_description = [')
-  for i in range(len(warn_patterns)):
-    if warn_patterns[i]['members']:
-      print('"{}",'.format(escape_string(warn_patterns[i]['description'])))
-    else:
-      print('"",')  # no such warning
-  print('];')
-
-
-scripts_for_warning_groups = """
-  function compareMessages(x1, x2) { // of the same warning type
-    return (WarningMessages[x1[2]] <= WarningMessages[x2[2]]) ? -1 : 1;
-  }
-  function byMessageCount(x1, x2) {
-    return x2[2] - x1[2];  // reversed order
-  }
-  function bySeverityMessageCount(x1, x2) {
-    // orer by severity first
-    if (x1[1] != x2[1])
-      return  x1[1] - x2[1];
-    return byMessageCount(x1, x2);
-  }
-  const ParseLinePattern = /^([^ :]+):(\\d+):(.+)/;
-  function addURL(line) {
-    if (FlagURL == "") return line;
-    if (FlagSeparator == "") {
-      return line.replace(ParseLinePattern,
-        "<a target='_blank' href='" + FlagURL + "/$1'>$1</a>:$2:$3");
-    }
-    return line.replace(ParseLinePattern,
-      "<a target='_blank' href='" + FlagURL + "/$1" + FlagSeparator +
-        "$2'>$1:$2</a>:$3");
-  }
-  function createArrayOfDictionaries(n) {
-    var result = [];
-    for (var i=0; i<n; i++) result.push({});
-    return result;
-  }
-  function groupWarningsBySeverity() {
-    // groups is an array of dictionaries,
-    // each dictionary maps from warning type to array of warning messages.
-    var groups = createArrayOfDictionaries(SeverityColors.length);
-    for (var i=0; i<Warnings.length; i++) {
-      var w = Warnings[i][0];
-      var s = WarnPatternsSeverity[w];
-      var k = w.toString();
-      if (!(k in groups[s]))
-        groups[s][k] = [];
-      groups[s][k].push(Warnings[i]);
-    }
-    return groups;
-  }
-  function groupWarningsByProject() {
-    var groups = createArrayOfDictionaries(ProjectNames.length);
-    for (var i=0; i<Warnings.length; i++) {
-      var w = Warnings[i][0];
-      var p = Warnings[i][1];
-      var k = w.toString();
-      if (!(k in groups[p]))
-        groups[p][k] = [];
-      groups[p][k].push(Warnings[i]);
-    }
-    return groups;
-  }
-  var GlobalAnchor = 0;
-  function createWarningSection(header, color, group) {
-    var result = "";
-    var groupKeys = [];
-    var totalMessages = 0;
-    for (var k in group) {
-       totalMessages += group[k].length;
-       groupKeys.push([k, WarnPatternsSeverity[parseInt(k)], group[k].length]);
-    }
-    groupKeys.sort(bySeverityMessageCount);
-    for (var idx=0; idx<groupKeys.length; idx++) {
-      var k = groupKeys[idx][0];
-      var messages = group[k];
-      var w = parseInt(k);
-      var wcolor = SeverityColors[WarnPatternsSeverity[w]];
-      var description = WarnPatternsDescription[w];
-      if (description.length == 0)
-          description = "???";
-      GlobalAnchor += 1;
-      result += "<table class='t1'><tr bgcolor='" + wcolor + "'><td>" +
-                "<button class='bt' id='" + GlobalAnchor + "_mark" +
-                "' onclick='expand(\\"" + GlobalAnchor + "\\");'>" +
-                "&#x2295</button> " +
-                description + " (" + messages.length + ")</td></tr></table>";
-      result += "<div id='" + GlobalAnchor +
-                "' style='display:none;'><table class='t1'>";
-      var c = 0;
-      messages.sort(compareMessages);
-      for (var i=0; i<messages.length; i++) {
-        result += "<tr><td class='c" + c + "'>" +
-                  addURL(WarningMessages[messages[i][2]]) + "</td></tr>";
-        c = 1 - c;
-      }
-      result += "</table></div>";
-    }
-    if (result.length > 0) {
-      return "<br><span style='background-color:" + color + "'><b>" +
-             header + ": " + totalMessages +
-             "</b></span><blockquote><table class='t1'>" +
-             result + "</table></blockquote>";
-
-    }
-    return "";  // empty section
-  }
-  function generateSectionsBySeverity() {
-    var result = "";
-    var groups = groupWarningsBySeverity();
-    for (s=0; s<SeverityColors.length; s++) {
-      result += createWarningSection(SeverityHeaders[s], SeverityColors[s], groups[s]);
-    }
-    return result;
-  }
-  function generateSectionsByProject() {
-    var result = "";
-    var groups = groupWarningsByProject();
-    for (i=0; i<groups.length; i++) {
-      result += createWarningSection(ProjectNames[i], 'lightgrey', groups[i]);
-    }
-    return result;
-  }
-  function groupWarnings(generator) {
-    GlobalAnchor = 0;
-    var e = document.getElementById("warning_groups");
-    e.innerHTML = generator();
-  }
-  function groupBySeverity() {
-    groupWarnings(generateSectionsBySeverity);
-  }
-  function groupByProject() {
-    groupWarnings(generateSectionsByProject);
-  }
-"""
-
-
-# Emit a JavaScript const string
-def emit_const_string(name, value):
-  print('const ' + name + ' = "' + escape_string(value) + '";')
-
-
-# Emit a JavaScript const integer array.
-def emit_const_int_array(name, array):
-  print('const ' + name + ' = [')
-  for n in array:
-    print(str(n) + ',')
-  print('];')
-
-
-# Emit a JavaScript const string array.
-def emit_const_string_array(name, array):
-  print('const ' + name + ' = [')
-  for s in array:
-    print('"' + strip_escape_string(s) + '",')
-  print('];')
-
-
-# Emit a JavaScript const string array for HTML.
-def emit_const_html_string_array(name, array):
-  print('const ' + name + ' = [')
-  for s in array:
-    # Not using html.escape yet, to work for both python 2 and 3,
-    # until all users switch to python 3.
-    # pylint:disable=deprecated-method
-    print('"' + cgi.escape(strip_escape_string(s)) + '",')
-  print('];')
-
-
-# Emit a JavaScript const object array.
-def emit_const_object_array(name, array):
-  print('const ' + name + ' = [')
-  for x in array:
-    print(str(x) + ',')
-  print('];')
-
-
-def emit_js_data():
-  """Dump dynamic HTML page's static JavaScript data."""
-  emit_const_string('FlagURL', args.url if args.url else '')
-  emit_const_string('FlagSeparator', args.separator if args.separator else '')
-  emit_const_string_array('SeverityColors', Severity.colors)
-  emit_const_string_array('SeverityHeaders', Severity.headers)
-  emit_const_string_array('SeverityColumnHeaders', Severity.column_headers)
-  emit_const_string_array('ProjectNames', project_names)
-  emit_const_int_array('WarnPatternsSeverity',
-                       [w['severity'] for w in warn_patterns])
-  emit_const_html_string_array('WarnPatternsDescription',
-                               [w['description'] for w in warn_patterns])
-  emit_const_html_string_array('WarnPatternsOption',
-                               [w['option'] for w in warn_patterns])
-  emit_const_html_string_array('WarningMessages', warning_messages)
-  emit_const_object_array('Warnings', warning_records)
-
-draw_table_javascript = """
-google.charts.load('current', {'packages':['table']});
-google.charts.setOnLoadCallback(drawTable);
-function drawTable() {
-  var data = new google.visualization.DataTable();
-  data.addColumn('string', StatsHeader[0]);
-  for (var i=1; i<StatsHeader.length; i++) {
-    data.addColumn('number', StatsHeader[i]);
-  }
-  data.addRows(StatsRows);
-  for (var i=0; i<StatsRows.length; i++) {
-    for (var j=0; j<StatsHeader.length; j++) {
-      data.setProperty(i, j, 'style', 'border:1px solid black;');
-    }
-  }
-  var table = new google.visualization.Table(document.getElementById('stats_table'));
-  table.draw(data, {allowHtml: true, alternatingRowStyle: true});
-}
-"""
-
-
-def dump_html():
-  """Dump the html output to stdout."""
-  dump_html_prologue('Warnings for ' + platform_version + ' - ' +
-                     target_product + ' - ' + target_variant)
-  dump_stats()
-  print('<br><div id="stats_table"></div><br>')
-  print('\n<script>')
-  emit_js_data()
-  print(scripts_for_warning_groups)
-  print('</script>')
-  emit_buttons()
-  # Warning messages are grouped by severities or project names.
-  print('<br><div id="warning_groups"></div>')
-  if args.byproject:
-    print('<script>groupByProject();</script>')
-  else:
-    print('<script>groupBySeverity();</script>')
-  dump_fixed()
-  dump_html_epilogue()
-
-
-##### Functions to count warnings and dump csv file. #########################
-
-
-def description_for_csv(category):
-  if not category['description']:
-    return '?'
-  return category['description']
-
-
-def count_severity(writer, sev, kind):
-  """Count warnings of given severity."""
-  total = 0
-  for i in warn_patterns:
-    if i['severity'] == sev and i['members']:
-      n = len(i['members'])
-      total += n
-      warning = kind + ': ' + description_for_csv(i)
-      writer.writerow([n, '', warning])
-      # print number of warnings for each project, ordered by project name.
-      projects = sorted(i['projects'].keys())
-      for p in projects:
-        writer.writerow([i['projects'][p], p, warning])
-  writer.writerow([total, '', kind + ' warnings'])
-
-  return total
-
-
-# dump number of warnings in csv format to stdout
-def dump_csv(writer):
-  """Dump number of warnings in csv format to stdout."""
-  sort_warnings()
-  total = 0
-  for s in Severity.range:
-    total += count_severity(writer, s, Severity.column_headers[s])
-  writer.writerow([total, '', 'All warnings'])
-
-
-def main():
-  find_android_root()
-  # We must use 'utf-8' codec to parse some non-ASCII code in warnings.
-  warning_lines = parse_input_file(
-      io.open(args.buildlog, mode='r', encoding='utf-8'))
-  parallel_classify_warnings(warning_lines)
-  # If a user pases a csv path, save the fileoutput to the path
-  # If the user also passed gencsv write the output to stdout
-  # If the user did not pass gencsv flag dump the html report to stdout.
-  if args.csvpath:
-    with open(args.csvpath, 'w') as f:
-      dump_csv(csv.writer(f, lineterminator='\n'))
-  if args.gencsv:
-    dump_csv(csv.writer(sys.stdout, lineterminator='\n'))
-  else:
-    dump_html()
-=======
 This script is used by Android continuous build bots for all branches.
 Old frozen branches will continue to use the old warn.py, and active
 branches will use this new version to call -m warn.warn.
@@ -2687,7 +29,6 @@
 def main():
   os.environ['PYTHONPATH'] = os.path.dirname(os.path.abspath(__file__))
   subprocess.check_call(['/usr/bin/python', '-m', 'warn.warn'] + sys.argv[1:])
->>>>>>> 7b319245
 
 
 if __name__ == '__main__':
