--- conflicted
+++ resolved
@@ -55,8 +55,6 @@
   },
   test_config: "post_process_props_unittest.xml",
   test_suites: ["general-tests"],
-<<<<<<< HEAD
-=======
 }
 
 python_binary_host {
@@ -77,5 +75,4 @@
   tools: ["extract_kernel", "lz4"],
   out: ["kernel_release.txt"],
   cmd: "$(location) --tools lz4:$(location lz4) --input $(in) --output-release > $(out)"
->>>>>>> f72c2709
 }