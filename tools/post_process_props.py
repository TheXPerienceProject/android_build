--- conflicted
+++ resolved
@@ -70,11 +70,7 @@
 
   return check_pass
 
-<<<<<<< HEAD
-def override_optional_props(prop_list):
-=======
 def override_optional_props(prop_list, allow_dup=False):
->>>>>>> db7b0f4c
   """Override a?=b with a=c, if the latter exists
 
   Overriding is done by deleting a?=b
@@ -93,8 +89,6 @@
       # duplicated props are allowed when the all have the same value
       if all(overriding_props[0].value == p.value for p in overriding_props):
         continue
-<<<<<<< HEAD
-=======
       # or if dup is explicitly allowed for compat reason
       if allow_dup:
         # this could left one or more optional props unresolved.
@@ -104,7 +98,6 @@
           p.optional = False
         continue
 
->>>>>>> db7b0f4c
       success = False
       sys.stderr.write("error: found duplicate sysprop assignments:\n")
       for p in overriding_props:
@@ -228,21 +221,13 @@
 
   props = PropList(args.filename)
   mangle_build_prop(props)
-<<<<<<< HEAD
-  if not override_optional_props(props):
-=======
   if not override_optional_props(props, args.allow_dup):
->>>>>>> db7b0f4c
     sys.exit(1)
   if not validate(props):
     sys.exit(1)
 
   # Drop any disallowed keys
-<<<<<<< HEAD
-  for key in argv[2:]:
-=======
   for key in args.disallowed_keys:
->>>>>>> db7b0f4c
     for p in props.get_props(key):
       p.delete("%s is a disallowed key" % key)
 
