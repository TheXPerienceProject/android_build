--- conflicted
+++ resolved
@@ -49,10 +49,6 @@
     fs_config_dirs_nonsystem \
     gralloc.default \
     group_odm \
-<<<<<<< HEAD
-    group_system_ext \
-=======
->>>>>>> 7b319245
     group_vendor \
     init_vendor \
     libbundlewrapper \
@@ -68,10 +64,6 @@
     libril \
     libvisualizer \
     passwd_odm \
-<<<<<<< HEAD
-    passwd_system_ext \
-=======
->>>>>>> 7b319245
     passwd_vendor \
     selinux_policy_nonsystem \
     shell_and_utilities_vendor \
