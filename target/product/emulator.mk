#
# Copyright (C) 2012 The Android Open Source Project
#
# Licensed under the Apache License, Version 2.0 (the "License");
# you may not use this file except in compliance with the License.
# You may obtain a copy of the License at
#
#      http://www.apache.org/licenses/LICENSE-2.0
#
# Unless required by applicable law or agreed to in writing, software
# distributed under the License is distributed on an "AS IS" BASIS,
# WITHOUT WARRANTIES OR CONDITIONS OF ANY KIND, either express or implied.
# See the License for the specific language governing permissions and
# limitations under the License.

#
# This file is included by other product makefiles to add all the
# emulator-related modules to PRODUCT_PACKAGES.
#

# Host modules
PRODUCT_PACKAGES += \


# Device modules
PRODUCT_PACKAGES += \
    egl.cfg \
    gralloc.goldfish \
    gralloc.ranchu \
    libGLESv1_CM_emulation \
    lib_renderControl_enc \
    libEGL_emulation \
    libGLES_android \
    libGLESv2_enc \
    libOpenglSystemCommon \
    libGLESv2_emulation \
    libGLESv1_enc \
    qemu-props \
    camera.goldfish \
    camera.goldfish.jpeg \
    camera.ranchu \
    camera.ranchu.jpeg \
    keystore.goldfish \
    keystore.ranchu \
    gatekeeper.ranchu \
    lights.goldfish \
    gps.goldfish \
    gps.ranchu \
    fingerprint.goldfish \
    sensors.goldfish \
    audio.primary.goldfish \
    audio.primary.goldfish_legacy \
    android.hardware.audio@2.0-service \
    vibrator.goldfish \
    power.goldfish \
    power.ranchu \
    fingerprint.ranchu \
    android.hardware.biometrics.fingerprint@2.1-service \
    sensors.ranchu \
    android.hardware.graphics.composer@2.1-impl \
    android.hardware.graphics.composer@2.1-service \
    android.hardware.graphics.allocator@2.0-service \
    android.hardware.graphics.allocator@2.0-impl \
    android.hardware.graphics.mapper@2.0-impl \
    hwcomposer.goldfish \
    hwcomposer.ranchu \
    sh_vendor \
    vintf \
    toybox_vendor \
    CarrierConfig

PRODUCT_PACKAGES += \
    android.hardware.audio@2.0-impl \
    android.hardware.audio.effect@2.0-impl \
    android.hardware.broadcastradio@1.0-impl \
    android.hardware.soundtrigger@2.0-impl

PRODUCT_PACKAGES += \
    android.hardware.keymaster@3.0-impl \
    android.hardware.keymaster@3.0-service

PRODUCT_PACKAGES += \
    android.hardware.gnss@1.0-service \
    android.hardware.gnss@1.0-impl

PRODUCT_PACKAGES += \
    android.hardware.sensors@1.0-impl \
    android.hardware.sensors@1.0-service

PRODUCT_PACKAGES += \
    android.hardware.drm@1.0-service \
    android.hardware.drm@1.0-impl

PRODUCT_PACKAGES += \
    android.hardware.power@1.0-service \
    android.hardware.power@1.0-impl

PRODUCT_PACKAGES += \
    camera.device@1.0-impl \
    android.hardware.camera.provider@2.4-service \
    android.hardware.camera.provider@2.4-impl \

PRODUCT_PACKAGES += \
    android.hardware.gatekeeper@1.0-impl \
    android.hardware.gatekeeper@1.0-service

# need this for gles libraries to load properly
# after moving to /vendor/lib/
PRODUCT_PACKAGES += \
<<<<<<< HEAD
    android.hardware.renderscript@1.0.vndk-sp\
    android.hardware.graphics.allocator@2.0.vndk-sp\
    android.hardware.graphics.mapper@2.0.vndk-sp\
    android.hardware.graphics.common@1.0.vndk-sp\
    libhwbinder.vndk-sp\
    libbase.vndk-sp\
    libcutils.vndk-sp\
    libhardware.vndk-sp\
    libhidlbase.vndk-sp\
    libhidltransport.vndk-sp\
    libutils.vndk-sp\
    libc++.vndk-sp\
    libRS_internal.vndk-sp\
    libRSDriver.vndk-sp\
    libRSCpuRef.vndk-sp\
    libbcinfo.vndk-sp\
    libblas.vndk-sp\
    libft2.vndk-sp\
    libpng.vndk-sp\
    libcompiler_rt.vndk-sp\
    libbacktrace.vndk-sp\
    libunwind.vndk-sp\
    liblzma.vndk-sp\
    libz.vndk-sp\

=======
    vndk-sp
>>>>>>> eb247544

PRODUCT_COPY_FILES += \
    device/generic/goldfish/init.ranchu-core.sh:vendor/bin/init.ranchu-core.sh \
    device/generic/goldfish/init.ranchu-net.sh:vendor/bin/init.ranchu-net.sh \
    device/generic/goldfish/init.ranchu.rc:root/init.ranchu.rc \
    device/generic/goldfish/fstab.ranchu:root/fstab.ranchu \
    device/generic/goldfish/fstab.ranchu.early:root/fstab.ranchu.early \
    device/generic/goldfish/ueventd.ranchu.rc:root/ueventd.ranchu.rc \
    device/generic/goldfish/input/goldfish_rotary.idc:system/usr/idc/goldfish_rotary.idc \
    device/generic/goldfish/manifest.xml:$(TARGET_COPY_OUT_VENDOR)/manifest.xml \
    device/generic/goldfish/data/etc/permissions/privapp-permissions-goldfish.xml:system/etc/permissions/privapp-permissions-goldfish.xml \
    device/generic/goldfish/data/etc/config.ini:config.ini \
    frameworks/native/data/etc/android.hardware.usb.accessory.xml:system/etc/permissions/android.hardware.usb.accessory.xml

PRODUCT_PACKAGE_OVERLAYS := device/generic/goldfish/overlay

PRODUCT_CHARACTERISTICS := emulator

PRODUCT_FULL_TREBLE_OVERRIDE := true<|MERGE_RESOLUTION|>--- conflicted
+++ resolved
@@ -107,35 +107,7 @@
 # need this for gles libraries to load properly
 # after moving to /vendor/lib/
 PRODUCT_PACKAGES += \
-<<<<<<< HEAD
-    android.hardware.renderscript@1.0.vndk-sp\
-    android.hardware.graphics.allocator@2.0.vndk-sp\
-    android.hardware.graphics.mapper@2.0.vndk-sp\
-    android.hardware.graphics.common@1.0.vndk-sp\
-    libhwbinder.vndk-sp\
-    libbase.vndk-sp\
-    libcutils.vndk-sp\
-    libhardware.vndk-sp\
-    libhidlbase.vndk-sp\
-    libhidltransport.vndk-sp\
-    libutils.vndk-sp\
-    libc++.vndk-sp\
-    libRS_internal.vndk-sp\
-    libRSDriver.vndk-sp\
-    libRSCpuRef.vndk-sp\
-    libbcinfo.vndk-sp\
-    libblas.vndk-sp\
-    libft2.vndk-sp\
-    libpng.vndk-sp\
-    libcompiler_rt.vndk-sp\
-    libbacktrace.vndk-sp\
-    libunwind.vndk-sp\
-    liblzma.vndk-sp\
-    libz.vndk-sp\
-
-=======
     vndk-sp
->>>>>>> eb247544
 
 PRODUCT_COPY_FILES += \
     device/generic/goldfish/init.ranchu-core.sh:vendor/bin/init.ranchu-core.sh \
