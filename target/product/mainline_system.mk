#
# Copyright (C) 2018 The Android Open Source Project
#
# Licensed under the Apache License, Version 2.0 (the "License");
# you may not use this file except in compliance with the License.
# You may obtain a copy of the License at
#
#      http://www.apache.org/licenses/LICENSE-2.0
#
# Unless required by applicable law or agreed to in writing, software
# distributed under the License is distributed on an "AS IS" BASIS,
# WITHOUT WARRANTIES OR CONDITIONS OF ANY KIND, either express or implied.
# See the License for the specific language governing permissions and
# limitations under the License.
#

# This makefile is the basis of a generic system image for a handheld device.
$(call inherit-product, $(SRC_TARGET_DIR)/product/handheld_system.mk)
$(call inherit-product, $(SRC_TARGET_DIR)/product/telephony_system.mk)
$(call inherit-product, $(SRC_TARGET_DIR)/product/languages_default.mk)
# Add adb keys to debuggable AOSP builds (if they exist)
$(call inherit-product-if-exists, vendor/google/security/adb/vendor_key.mk)

# Enable updating of APEXes
$(call inherit-product, $(SRC_TARGET_DIR)/product/updatable_apex.mk)

# Shared java libs
PRODUCT_PACKAGES += \
    com.android.nfc_extras \

# Applications
PRODUCT_PACKAGES += \
    LiveWallpapersPicker \
    PartnerBookmarksProvider \
    PresencePolling \
    RcsService \
    SafetyRegulatoryInfo \
    Stk \
    Tag \
    TimeZoneUpdater \

# Binaries
PRODUCT_PACKAGES += llkd

# OTA support
PRODUCT_PACKAGES += \
    recovery-refresh \
    update_engine \
    update_verifier \

# Wrapped net utils for /vendor access.
PRODUCT_PACKAGES += netutils-wrapper-1.0

# Charger images
PRODUCT_PACKAGES += charger_res_images

# system_other support
PRODUCT_PACKAGES += \
    cppreopts.sh \
    otapreopt_script \

# Bluetooth libraries
PRODUCT_PACKAGES += \
    audio.a2dp.default \
    audio.hearing_aid.default \

# For ringtones that rely on forward lock encryption
PRODUCT_PACKAGES += libfwdlockengine

# System libraries commonly depended on by things on the system_ext or product partitions.
# These lists will be pruned periodically.
PRODUCT_PACKAGES += \
    android.hardware.biometrics.fingerprint@2.1 \
    android.hardware.radio@1.0 \
    android.hardware.radio@1.1 \
    android.hardware.radio@1.2 \
    android.hardware.radio@1.3 \
    android.hardware.radio@1.4 \
    android.hardware.radio.config@1.0 \
    android.hardware.radio.deprecated@1.0 \
    android.hardware.secure_element@1.0 \
    android.hardware.wifi@1.0 \
    libaudio-resampler \
    libaudiohal \
    libdrm \
    liblogwrap \
    liblz4 \
    libminui \
    libnl \
    libprotobuf-cpp-full \

# These libraries are empty and have been combined into libhidlbase, but are still depended
# on by things off /system.
# TODO(b/135686713): remove these
PRODUCT_PACKAGES += \
    libhidltransport \
    libhwbinder \

PRODUCT_PACKAGES_DEBUG += \
    avbctl \
    bootctl \
    tinyplay \
    tinycap \
    tinymix \
    tinypcminfo \
    update_engine_client \

PRODUCT_HOST_PACKAGES += \
    tinyplay

# Include all zygote init scripts. "ro.zygote" will select one of them.
PRODUCT_COPY_FILES += \
    system/core/rootdir/init.zygote32.rc:system/etc/init/hw/init.zygote32.rc \
    system/core/rootdir/init.zygote64.rc:system/etc/init/hw/init.zygote64.rc \
    system/core/rootdir/init.zygote32_64.rc:system/etc/init/hw/init.zygote32_64.rc \
    system/core/rootdir/init.zygote64_32.rc:system/etc/init/hw/init.zygote64_32.rc \

# Enable dynamic partition size
PRODUCT_USE_DYNAMIC_PARTITION_SIZE := true

PRODUCT_ENFORCE_RRO_TARGETS := *

PRODUCT_NAME := mainline_system
PRODUCT_BRAND := generic

# Define /system partition-specific product properties to identify that /system
# partition is mainline_system.
PRODUCT_SYSTEM_NAME := mainline
PRODUCT_SYSTEM_BRAND := Android
PRODUCT_SYSTEM_MANUFACTURER := Android
PRODUCT_SYSTEM_MODEL := mainline
PRODUCT_SYSTEM_DEVICE := generic

_base_mk_allowed_list :=

<<<<<<< HEAD
ifeq (true,$(TARGET_USES_QSSI))
ifeq (true,$(TARGET_HW_DISK_ENCRYPTION))
_base_mk_whitelist += \
    $(TARGET_COPY_OUT_SYSTEM_EXT)/lib64/libcryptfs_hw.so \
    $(TARGET_COPY_OUT_SYSTEM_EXT)/lib64/vendor.qti.hardware.cryptfshw@1.0.so
endif

ifeq (1,$(USE_CUSTOM_AUDIO_POLICY))
_base_mk_whitelist += \
    $(TARGET_COPY_OUT_SYSTEM_EXT)/lib64/vendor.qti.hardware.audiohalext@1.0.so
endif

_base_mk_whitelist += \
    $(TARGET_COPY_OUT_SYSTEM_EXT)/lib/vendor.qti.hardware.camera.device@1.0.so \
    $(TARGET_COPY_OUT_SYSTEM_EXT)/lib64/libvr_amb_engine.so \
    $(TARGET_COPY_OUT_SYSTEM_EXT)/lib64/libvr_object_engine.so \
    $(TARGET_COPY_OUT_SYSTEM_EXT)/lib64/libvr_sam_wrapper.so \
    $(TARGET_COPY_OUT_SYSTEM_EXT)/lib64/libvraudio.so
endif

_my_whitelist := $(_base_mk_whitelist)
=======
_my_allowed_list := $(_base_mk_allowed_list)
>>>>>>> a941338d

# For mainline, system.img should be mounted at /, so we include ROOT here.
_my_paths := \
  $(TARGET_COPY_OUT_ROOT)/ \
  $(TARGET_COPY_OUT_SYSTEM)/ \

$(call require-artifacts-in-path, $(_my_paths), $(_my_allowed_list))<|MERGE_RESOLUTION|>--- conflicted
+++ resolved
@@ -133,20 +133,19 @@
 
 _base_mk_allowed_list :=
 
-<<<<<<< HEAD
 ifeq (true,$(TARGET_USES_QSSI))
 ifeq (true,$(TARGET_HW_DISK_ENCRYPTION))
-_base_mk_whitelist += \
+_base_mk_allowed_list += \
     $(TARGET_COPY_OUT_SYSTEM_EXT)/lib64/libcryptfs_hw.so \
     $(TARGET_COPY_OUT_SYSTEM_EXT)/lib64/vendor.qti.hardware.cryptfshw@1.0.so
 endif
 
 ifeq (1,$(USE_CUSTOM_AUDIO_POLICY))
-_base_mk_whitelist += \
+_base_mk_allowed_list += \
     $(TARGET_COPY_OUT_SYSTEM_EXT)/lib64/vendor.qti.hardware.audiohalext@1.0.so
 endif
 
-_base_mk_whitelist += \
+_base_mk_allowed_list += \
     $(TARGET_COPY_OUT_SYSTEM_EXT)/lib/vendor.qti.hardware.camera.device@1.0.so \
     $(TARGET_COPY_OUT_SYSTEM_EXT)/lib64/libvr_amb_engine.so \
     $(TARGET_COPY_OUT_SYSTEM_EXT)/lib64/libvr_object_engine.so \
@@ -154,10 +153,7 @@
     $(TARGET_COPY_OUT_SYSTEM_EXT)/lib64/libvraudio.so
 endif
 
-_my_whitelist := $(_base_mk_whitelist)
-=======
 _my_allowed_list := $(_base_mk_allowed_list)
->>>>>>> a941338d
 
 # For mainline, system.img should be mounted at /, so we include ROOT here.
 _my_paths := \
