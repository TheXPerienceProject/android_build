--- conflicted
+++ resolved
@@ -1,169 +1 @@
-<<<<<<< HEAD
-#
-# Copyright (C) 2018 The Android Open Source Project
-#
-# Licensed under the Apache License, Version 2.0 (the "License");
-# you may not use this file except in compliance with the License.
-# You may obtain a copy of the License at
-#
-#      http://www.apache.org/licenses/LICENSE-2.0
-#
-# Unless required by applicable law or agreed to in writing, software
-# distributed under the License is distributed on an "AS IS" BASIS,
-# WITHOUT WARRANTIES OR CONDITIONS OF ANY KIND, either express or implied.
-# See the License for the specific language governing permissions and
-# limitations under the License.
-#
-
-# This makefile is the basis of a generic system image for a handheld device.
-$(call inherit-product, $(SRC_TARGET_DIR)/product/handheld_system.mk)
-$(call inherit-product, $(SRC_TARGET_DIR)/product/telephony_system.mk)
-$(call inherit-product, $(SRC_TARGET_DIR)/product/languages_default.mk)
-# Add adb keys to debuggable AOSP builds (if they exist)
-$(call inherit-product-if-exists, vendor/google/security/adb/vendor_key.mk)
-
-# Enable updating of APEXes
-$(call inherit-product, $(SRC_TARGET_DIR)/product/updatable_apex.mk)
-
-# Shared java libs
-PRODUCT_PACKAGES += \
-    com.android.nfc_extras \
-
-# Applications
-PRODUCT_PACKAGES += \
-    LiveWallpapersPicker \
-    PartnerBookmarksProvider \
-    PresencePolling \
-    RcsService \
-    SafetyRegulatoryInfo \
-    Stk \
-    Tag \
-    TimeZoneUpdater \
-
-# Binaries
-PRODUCT_PACKAGES += llkd
-
-# OTA support
-PRODUCT_PACKAGES += \
-    recovery-refresh \
-    update_engine \
-    update_verifier \
-
-# Wrapped net utils for /vendor access.
-PRODUCT_PACKAGES += netutils-wrapper-1.0
-
-# Charger images
-PRODUCT_PACKAGES += charger_res_images
-
-# system_other support
-PRODUCT_PACKAGES += \
-    cppreopts.sh \
-    otapreopt_script \
-
-# Bluetooth libraries
-PRODUCT_PACKAGES += \
-    audio.a2dp.default \
-    audio.hearing_aid.default \
-
-# For ringtones that rely on forward lock encryption
-PRODUCT_PACKAGES += libfwdlockengine
-
-# System libraries commonly depended on by things on the system_ext or product partitions.
-# These lists will be pruned periodically.
-PRODUCT_PACKAGES += \
-    android.hardware.biometrics.fingerprint@2.1 \
-    android.hardware.radio@1.0 \
-    android.hardware.radio@1.1 \
-    android.hardware.radio@1.2 \
-    android.hardware.radio@1.3 \
-    android.hardware.radio@1.4 \
-    android.hardware.radio.config@1.0 \
-    android.hardware.radio.deprecated@1.0 \
-    android.hardware.secure_element@1.0 \
-    android.hardware.wifi@1.0 \
-    libaudio-resampler \
-    libaudiohal \
-    libdrm \
-    liblogwrap \
-    liblz4 \
-    libminui \
-    libnl \
-    libprotobuf-cpp-full \
-
-# These libraries are empty and have been combined into libhidlbase, but are still depended
-# on by things off /system.
-# TODO(b/135686713): remove these
-PRODUCT_PACKAGES += \
-    libhidltransport \
-    libhwbinder \
-
-PRODUCT_PACKAGES_DEBUG += \
-    avbctl \
-    bootctl \
-    tinycap \
-    tinyhostless \
-    tinymix \
-    tinypcminfo \
-    tinyplay \
-    update_engine_client \
-
-PRODUCT_HOST_PACKAGES += \
-    tinyplay
-
-# Include all zygote init scripts. "ro.zygote" will select one of them.
-PRODUCT_COPY_FILES += \
-    system/core/rootdir/init.zygote32.rc:system/etc/init/hw/init.zygote32.rc \
-    system/core/rootdir/init.zygote64.rc:system/etc/init/hw/init.zygote64.rc \
-    system/core/rootdir/init.zygote64_32.rc:system/etc/init/hw/init.zygote64_32.rc \
-
-# Enable dynamic partition size
-PRODUCT_USE_DYNAMIC_PARTITION_SIZE := true
-
-PRODUCT_ENFORCE_RRO_TARGETS := *
-
-PRODUCT_NAME := mainline_system
-PRODUCT_BRAND := generic
-
-# Define /system partition-specific product properties to identify that /system
-# partition is mainline_system.
-PRODUCT_SYSTEM_NAME := mainline
-PRODUCT_SYSTEM_BRAND := Android
-PRODUCT_SYSTEM_MANUFACTURER := Android
-PRODUCT_SYSTEM_MODEL := mainline
-PRODUCT_SYSTEM_DEVICE := generic
-
-_base_mk_allowed_list := \
-    $(TARGET_COPY_OUT_SYSTEM_EXT)/lib/vendor.qti.hardware.display.composer@3.0.so \
-    $(TARGET_COPY_OUT_SYSTEM_EXT)/lib64/vendor.qti.hardware.display.composer@3.0.so
-
-ifeq (true,$(TARGET_USES_QSSI))
-ifeq (true,$(TARGET_HW_DISK_ENCRYPTION))
-_base_mk_allowed_list += \
-    $(TARGET_COPY_OUT_SYSTEM_EXT)/lib64/libcryptfs_hw.so \
-    $(TARGET_COPY_OUT_SYSTEM_EXT)/lib64/vendor.qti.hardware.cryptfshw@1.0.so
-endif
-
-ifeq (1,$(USE_CUSTOM_AUDIO_POLICY))
-_base_mk_allowed_list += \
-    $(TARGET_COPY_OUT_SYSTEM_EXT)/lib64/vendor.qti.hardware.audiohalext@1.0.so
-endif
-
-_base_mk_allowed_list += \
-    $(TARGET_COPY_OUT_SYSTEM_EXT)/lib/vendor.qti.hardware.camera.device@1.0.so \
-    $(TARGET_COPY_OUT_SYSTEM_EXT)/lib64/libvr_amb_engine.so \
-    $(TARGET_COPY_OUT_SYSTEM_EXT)/lib64/libvr_object_engine.so \
-    $(TARGET_COPY_OUT_SYSTEM_EXT)/lib64/libvr_sam_wrapper.so \
-    $(TARGET_COPY_OUT_SYSTEM_EXT)/lib64/libvraudio.so
-endif
-
-_my_allowed_list := $(_base_mk_allowed_list)
-
-# For mainline, system.img should be mounted at /, so we include ROOT here.
-_my_paths := \
-  $(TARGET_COPY_OUT_ROOT)/ \
-  $(TARGET_COPY_OUT_SYSTEM)/ \
-
-$(call require-artifacts-in-path, $(_my_paths), $(_my_allowed_list))
-=======
-generic_system.mk
->>>>>>> f72c2709
+generic_system.mk