--- conflicted
+++ resolved
@@ -101,11 +101,7 @@
 # Keep the list sorted by module names and then library names.
 # Note: For modules available in Q, DO NOT add new entries here.
 PRODUCT_APEX_STANDALONE_SYSTEM_SERVER_JARS := \
-<<<<<<< HEAD
-=======
-    com.android.btservices:service-bluetooth \
     com.android.devicelock:service-devicelock \
->>>>>>> 24c80ae7
     com.android.os.statsd:service-statsd \
     com.android.scheduling:service-scheduling \
     com.android.tethering:service-connectivity \
