#
# Copyright 2017 The Android Open-Source Project
#
# Licensed under the Apache License, Version 2.0 (the "License");
# you may not use this file except in compliance with the License.
# You may obtain a copy of the License at
#
#      http://www.apache.org/licenses/LICENSE-2.0
#
# Unless required by applicable law or agreed to in writing, software
# distributed under the License is distributed on an "AS IS" BASIS,
# WITHOUT WARRANTIES OR CONDITIONS OF ANY KIND, either express or implied.
# See the License for the specific language governing permissions and
# limitations under the License.
#

PRODUCT_USE_DYNAMIC_PARTITIONS := true

# The system image of aosp_arm-userdebug is a GSI for the devices with:
# - ARM 32 bits user space
# - 64 bits binder interface
# - system-as-root
# - VNDK enforcement
# - compatible property override enabled

<<<<<<< HEAD
# GSI for system/product
$(call inherit-product, $(SRC_TARGET_DIR)/product/gsi_common.mk)

# Enable mainline checking for excat this product name
ifeq (aosp_arm,$(TARGET_PRODUCT))
PRODUCT_ENFORCE_ARTIFACT_PATH_REQUIREMENTS := relaxed
endif

# Emulator for vendor
$(call inherit-product-if-exists, device/generic/goldfish/arm32-vendor.mk)
$(call inherit-product, $(SRC_TARGET_DIR)/product/emulator_vendor.mk)
$(call inherit-product, $(SRC_TARGET_DIR)/board/generic_x86/device.mk)

=======
#
# All components inherited here go to system image
#
$(call inherit-product, $(SRC_TARGET_DIR)/product/mainline_system.mk)

# Enable mainline checking for excat this product name
ifeq (aosp_arm,$(TARGET_PRODUCT))
PRODUCT_ENFORCE_ARTIFACT_PATH_REQUIREMENTS := relaxed
endif

PRODUCT_ARTIFACT_PATH_REQUIREMENT_WHITELIST += \

#
# All components inherited here go to product image
#
$(call inherit-product, $(SRC_TARGET_DIR)/product/aosp_product.mk)

#
# All components inherited here go to vendor image
#
$(call inherit-product-if-exists, device/generic/goldfish/arm32-vendor.mk)
$(call inherit-product, $(SRC_TARGET_DIR)/product/emulator_vendor.mk)
$(call inherit-product, $(SRC_TARGET_DIR)/board/generic_x86/device.mk)

#
# Special settings for GSI releasing
#
ifeq (aosp_arm,$(TARGET_PRODUCT))
$(call inherit-product, $(SRC_TARGET_DIR)/product/gsi_release.mk)
endif


>>>>>>> 5e9a20c3
PRODUCT_NAME := aosp_arm
PRODUCT_DEVICE := generic
PRODUCT_BRAND := Android
PRODUCT_MODEL := AOSP on ARM32<|MERGE_RESOLUTION|>--- conflicted
+++ resolved
@@ -23,21 +23,6 @@
 # - VNDK enforcement
 # - compatible property override enabled
 
-<<<<<<< HEAD
-# GSI for system/product
-$(call inherit-product, $(SRC_TARGET_DIR)/product/gsi_common.mk)
-
-# Enable mainline checking for excat this product name
-ifeq (aosp_arm,$(TARGET_PRODUCT))
-PRODUCT_ENFORCE_ARTIFACT_PATH_REQUIREMENTS := relaxed
-endif
-
-# Emulator for vendor
-$(call inherit-product-if-exists, device/generic/goldfish/arm32-vendor.mk)
-$(call inherit-product, $(SRC_TARGET_DIR)/product/emulator_vendor.mk)
-$(call inherit-product, $(SRC_TARGET_DIR)/board/generic_x86/device.mk)
-
-=======
 #
 # All components inherited here go to system image
 #
@@ -70,7 +55,6 @@
 endif
 
 
->>>>>>> 5e9a20c3
 PRODUCT_NAME := aosp_arm
 PRODUCT_DEVICE := generic
 PRODUCT_BRAND := Android
