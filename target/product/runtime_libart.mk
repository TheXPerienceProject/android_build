--- conflicted
+++ resolved
@@ -85,13 +85,8 @@
     pm.dexopt.shared=speed
 
 # Enable resolution of startup const strings.
-<<<<<<< HEAD
-PRODUCT_SYSTEM_DEFAULT_PROPERTIES += \
-    dalvik.vm.dex2oat-resolve-startup-strings=true
-=======
 # PRODUCT_SYSTEM_DEFAULT_PROPERTIES += \
 #    dalvik.vm.dex2oat-resolve-startup-strings=true
->>>>>>> 6ba7b178
 
 # Enable minidebuginfo generation unless overridden.
 PRODUCT_SYSTEM_DEFAULT_PROPERTIES += \
