--- conflicted
+++ resolved
@@ -97,12 +97,8 @@
     dalvik.vm.minidebuginfo=true \
     dalvik.vm.dex2oat-minidebuginfo=true
 
-<<<<<<< HEAD
-PRODUCT_USES_DEFAULT_ART_CONFIG := true
-=======
 PRODUCT_USES_DEFAULT_ART_CONFIG := true
 
 # Disable iorapd by default
 PRODUCT_SYSTEM_DEFAULT_PROPERTIES += \
     ro.iorapd.enable=false
->>>>>>> b73d5516
