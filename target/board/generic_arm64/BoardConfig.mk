--- conflicted
+++ resolved
@@ -23,11 +23,7 @@
 TARGET_2ND_CPU_ABI := armeabi-v7a
 TARGET_2ND_CPU_ABI2 := armeabi
 
-<<<<<<< HEAD
-ifneq ($(TARGET_BUILD_APPS)$(filter cts vts sdk,$(MAKECMDGOALS)),)
-=======
 ifneq ($(TARGET_BUILD_APPS)$(filter cts sdk vts,$(MAKECMDGOALS)),)
->>>>>>> 724451f8
 # DO NOT USE
 # DO NOT USE
 #
